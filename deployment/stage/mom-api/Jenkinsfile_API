pipeline {
    agent any

    parameters {
        string(name: 'namespace', defaultValue: "devops", description: 'namespace to deploy')
    }
    environment {
        DOCKER_REGISTRY = credentials('mom-api-docker-registry')
        GKE_CLUSTER = credentials('mom-core-gke-cluster')
        GKE_ZONE = credentials('gke-zone')
        GCP_PROJECT = credentials('gcp-project')
        GOOGLE_APPLICATION_CREDENTIALS = credentials('google-application-credentials')
    }

    stages {
        stage('Checkout') {
            steps {
                script {
                    // Clean workspace first
                    deleteDir()

                    def branch = env.GIT_BRANCH

                    if (branch == "origin/main"){
                        env.ENVIRONMENT = 'main'  // Fixed typo
                    } else if (branch == "origin/custom-agents-production-release") {
                        env.ENVIRONMENT = 'custom-agents-production-release'
                    } else {
                        error("Unknown branch: ${branch}. This pipeline only supports main and custom agents production release branches.")
                    }

                    checkout scm

                    // Get full commit hash and short hash
                    env.GIT_COMMIT_HASH = sh(returnStdout: true, script: 'git rev-parse --short HEAD').trim()
                    env.GIT_COMMIT_FULL = sh(returnStdout: true, script: 'git rev-parse HEAD').trim()

                    echo "Building for branch: ${branch}"
                    echo "Commit hash: ${env.GIT_COMMIT_HASH}"
                    echo "Full commit: ${env.GIT_COMMIT_FULL}"
                    echo "Current workspace: ${env.WORKSPACE}"
                    
                    // Debug: Show git status and recent commits
                    sh """
                        echo "=== Git Status ==="
                        git status
                        echo "=== Recent Commits ==="
                        git log --oneline -5
                        echo "=== Current Branch ==="
                        git branch -a
                        echo "=== Remote URL ==="
                        git remote -v
                    """
                }
            }
        }

        stage('Configure Docker Authentication') {
            steps {
                script {
                    def registryHost = env.DOCKER_REGISTRY.tokenize('/')[0]
                    sh """
                        sudo gcloud auth configure-docker ${registryHost}
                    """
                }
            }
        }

        stage('Build Docker Image') {
            steps {
                script {
                    def imageTag = env.GIT_COMMIT_HASH
                    def dockerRegistry = env.DOCKER_REGISTRY

                    echo "Building Docker image with tag: ${imageTag}"
                    echo "Docker registry: ${dockerRegistry}"
<<<<<<< HEAD
                    echo "Current workspace: ${env.WORKSPACE}"
                    echo "Current directory contents:"
                    sh "ls -la"
                    
                    // Use current workspace instead of hardcoded path
=======

                    // Add --no-cache flag to ensure fresh build if needed
>>>>>>> b3514c39
                    sh """
                        sudo docker build \
                            --build-arg GIT_COMMIT_HASH=${imageTag} \
                            --no-cache \
                            -f deployment/stage/mom-api/api.Dockerfile \
                            -t ${DOCKER_REGISTRY}/mom-api:${imageTag} \
                            ${env.WORKSPACE}
                    """
                }
            }
        }

        stage('Push Docker Image') {
            steps {
                script {
                    def imageTag = env.GIT_COMMIT_HASH
                    echo "Pushing image with tag: ${imageTag}"
                    sh "sudo docker push ${DOCKER_REGISTRY}/mom-api:${imageTag}"
                }
            }
        }

        stage('Configure GKE Authentication') {
            steps {
                script {
                    sh """
                    sudo gcloud auth activate-service-account --key-file=${GOOGLE_APPLICATION_CREDENTIALS}
                    sudo gcloud container clusters get-credentials ${GKE_CLUSTER} --zone ${GKE_ZONE} --project ${GCP_PROJECT}
                    """
                }
            }
        }

        stage('Ask User for Deployment Confirmation') {
            steps {
                script {
                    def deployConfirmation = input(
                        id: 'userInput',
                        message: 'Do you want to deploy the new Docker image?',
                        parameters: [
                            choice(name: 'Deploy', choices: ['Yes', 'No'], description: 'Select Yes to proceed to deploy the image or No to abort.')
                        ]
                    )

                    if (deployConfirmation == 'No') {
                        error('User chose not to deploy the images, stopping the pipeline.')
                    }
                }
            }
        }

        stage('Deploy Image') {
            steps {
                script {
                    def imageDeploySucceeded = false
                    def imageTag = env.GIT_COMMIT_HASH

                    echo "Deploying image with tag: ${imageTag}"
                    echo "Full image: ${DOCKER_REGISTRY}/mom-api:${imageTag}"

                    try {
                        // Verify the image exists before deploying
                        sh """
                        kubectl describe deployment/mom-api-deployment -n ${params.namespace} || echo "Deployment not found"
                        """

                        sh """
                        kubectl set image deployment/mom-api-deployment mom-api=${DOCKER_REGISTRY}/mom-api:${imageTag} -n ${params.namespace}
                        kubectl rollout status deployment/mom-api-deployment -n ${params.namespace} --timeout=300s
                        """
                        imageDeploySucceeded = true
                    } catch (Exception e) {
                        echo "Deployment failed: ${e}"
                    }

                    if (!imageDeploySucceeded) {
                        echo 'Rolling back to previous revision...'
                        sh "kubectl rollout undo deployment/mom-api-deployment -n ${params.namespace}"
                        sh "kubectl rollout status deployment/mom-api-deployment -n ${params.namespace}"
                    }
                }
            }
        }

        stage('Pipeline finished') {
            steps {
                script {
                    echo "Pipeline finished successfully"
                    sh """
                    echo "Checking deployment status:"
                    kubectl get pods -n ${params.namespace} -l app=mom-api
                    kubectl describe deployment/mom-api-deployment -n ${params.namespace}
                    """
                }
            }
        }
    }

    post {
        always {
            echo "Pipeline cleanup"
            script {
                def imageTag = env.GIT_COMMIT_HASH
                if (imageTag) {
                    sh """
                    docker rmi ${DOCKER_REGISTRY}/mom-api:${imageTag} || true
                    """
                }
            }
        }
    }
}<|MERGE_RESOLUTION|>--- conflicted
+++ resolved
@@ -74,16 +74,12 @@
 
                     echo "Building Docker image with tag: ${imageTag}"
                     echo "Docker registry: ${dockerRegistry}"
-<<<<<<< HEAD
+
                     echo "Current workspace: ${env.WORKSPACE}"
                     echo "Current directory contents:"
                     sh "ls -la"
                     
                     // Use current workspace instead of hardcoded path
-=======
-
-                    // Add --no-cache flag to ensure fresh build if needed
->>>>>>> b3514c39
                     sh """
                         sudo docker build \
                             --build-arg GIT_COMMIT_HASH=${imageTag} \
