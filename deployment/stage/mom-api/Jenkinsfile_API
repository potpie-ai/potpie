--- conflicted
+++ resolved
@@ -17,11 +17,6 @@
         stage('Checkout') {
             steps {
                 script {
-<<<<<<< HEAD
-                    // Determine environment based on branch
-                    def branch = env.GIT_BRANCH
-=======
->>>>>>> 6851b07d
 
                     checkout scm
                     // Capture the short Git commit hash to use as the image tag
@@ -50,16 +45,7 @@
                     def dockerRegistry = env.DOCKER_REGISTRY
                     echo "Printing the saved docker registry from env:"
                     echo "${dockerRegistry}"
-<<<<<<< HEAD
-                    sh "sudo docker build \
-                            --build-arg GIT_COMMIT_HASH=${imageTag} \
-                            --no-cache \
-                            -f deployment/stage/mom-api/api.Dockerfile \
-                            -t ${DOCKER_REGISTRY}/mom-api-ss:${imageTag} \
-                            ${env.WORKSPACE}"
-=======
-                    sh "sudo docker build -f deployment/stage/mom-api/api.Dockerfile -t ${DOCKER_REGISTRY}/mom-api:${imageTag} ${env.WORKSPACE}"
->>>>>>> 6851b07d
+                    sh "sudo docker build -f deployment/stage/mom-api/api.Dockerfile -t ${DOCKER_REGISTRY}/mom-api-ss:${imageTag} ${env.WORKSPACE}"
                 }
             }
         }
