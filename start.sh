--- conflicted
+++ resolved
@@ -39,10 +39,6 @@
   exit 1
 fi
 
-<<<<<<< HEAD
-# Apply database migrations within the uv-managed environment
-uv run alembic upgrade heads
-=======
 # Install gVisor (optional, for command isolation)
 echo "Installing gVisor (optional, for command isolation)..."
 if python scripts/install_gvisor.py 2>/dev/null; then
@@ -77,9 +73,8 @@
   fi
 fi
 
-# Apply database migrations
-alembic upgrade heads
->>>>>>> 6851b07d
+# Apply database migrations within the uv-managed environment
+uv run alembic upgrade heads
 
 echo "Starting momentum application..."
 uv run gunicorn --worker-class uvicorn.workers.UvicornWorker --workers 1 --timeout 1800 --bind 0.0.0.0:8001 --log-level debug app.main:app &
