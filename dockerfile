--- conflicted
+++ resolved
@@ -2,11 +2,7 @@
 FROM python:3.11-slim
 
 # Install system dependencies
-<<<<<<< HEAD
-RUN apt-get update && apt-get install -y git procps supervisor && rm -rf /var/lib/apt/lists/*
-=======
-RUN apt-get update && apt-get install -y git procps wget curl gnupg2 ca-certificates
->>>>>>> 6851b07d
+RUN apt-get update && apt-get install -y git procps wget curl gnupg2 ca-certificates supervisor && rm -rf /var/lib/apt/lists/*
 
 # Set the working directory in the container
 WORKDIR /app
