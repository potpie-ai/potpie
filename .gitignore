.DS_Store
.vscode
*__pycache__
.venv
firebase_service_account.json
firebase_service_account.json:Zone.Identifier
cli/dist
cli/.venv
venv/
.env
*.json
.momentum
db
cli/momentum_cli/.momentum
.hypothesis
# Ignore all .env.* files
.env.*
# Except for .env.template
!.env.template
*.log
.cursorrules
projects/
# Ignore PyCharm config
.idea

# See https://help.github.com/articles/ignoring-files/ for more about ignoring files.

# dependencies
/node_modules
/.pnp
.pnp.js
.yarn/install-state.gz

/.code-workspace

# testing
/coverage

# next.js
/.next/
/out/

# production
/build

# misc
.DS_Store
*.pem

# debug
npm-debug.log*
yarn-debug.log*
yarn-error.log*

# local env files
.env*.local
.env

# vercel
.vercel

# typescript
*.tsbuildinfo
next-env.d.ts

certificates
package-lock.json

.next
.vscode/
.claude/
.cursor/
.taskmaster/
thoughts/
<<<<<<< HEAD
worktrees/

.ruff_cache/
.pytest_cache/
=======
.codex/
worktrees/
.repos/
>>>>>>> 6851b07d
<|MERGE_RESOLUTION|>--- conflicted
+++ resolved
@@ -72,13 +72,9 @@
 .cursor/
 .taskmaster/
 thoughts/
-<<<<<<< HEAD
-worktrees/
-
-.ruff_cache/
-.pytest_cache/
-=======
 .codex/
 worktrees/
 .repos/
->>>>>>> 6851b07d
+
+.ruff_cache/
+.pytest_cache/