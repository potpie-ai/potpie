--- conflicted
+++ resolved
@@ -75,12 +75,9 @@
 .codex/
 worktrees/
 .repos/
-<<<<<<< HEAD
 .repos_local/
 .data/
 .debug/
-=======
 
 .ruff_cache/
-.pytest_cache/
->>>>>>> 1d33d50c
+.pytest_cache/