--- conflicted
+++ resolved
@@ -71,10 +71,6 @@
 .claude/
 .cursor/
 .taskmaster/
-<<<<<<< HEAD
-thoughts/
-=======
 thoughts/
 .codex/
-worktrees/
->>>>>>> f200b371
+worktrees/