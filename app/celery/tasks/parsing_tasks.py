--- conflicted
+++ resolved
@@ -22,43 +22,11 @@
     project_id: str,
     cleanup_graph: bool = True,
 ) -> None:
-<<<<<<< HEAD
     """
     Process parsing task for a repository.
     
     Note: repo_details now contains resolved RepoDetails dict (not ParsingRequest).
     """
-    logger.info(f"Task received: Starting parsing process for project {project_id}")
-    try:
-        parsing_service = ParsingService(self.db, user_id)
-
-        async def run_parsing():
-            import time
-
-            start_time = time.time()
-
-            # Convert dict to RepoDetails object
-            await parsing_service.parse_directory(
-                RepoDetails(**repo_details),
-                user_id,
-                user_email,
-                project_id,
-                cleanup_graph,
-            )
-
-            end_time = time.time()
-            elapsed_time = end_time - start_time
-            logger.info(
-                f"Parsing process took {elapsed_time:.2f} seconds for project {project_id}"
-            )
-
-        # Use BaseTask's long-lived event loop for consistency
-        self.run_async(run_parsing())
-        logger.info(f"Parsing process completed for project {project_id}")
-    except Exception as e:
-        logger.error(f"Error during parsing for project {project_id}: {str(e)}")
-        raise
-=======
     # Set up logging context with domain IDs
     with log_context(project_id=project_id, user_id=user_id):
         logger.info("Task received: Starting parsing process")
@@ -70,8 +38,9 @@
 
                 start_time = time.time()
 
+                # Convert dict to RepoDetails object
                 await parsing_service.parse_directory(
-                    ParsingRequest(**repo_details),
+                    RepoDetails(**repo_details),
                     user_id,
                     user_email,
                     project_id,
@@ -89,7 +58,6 @@
         except Exception:
             logger.exception("Error during parsing")
             raise
->>>>>>> c6981c70
 
 
 logger.info("Parsing tasks module loaded")