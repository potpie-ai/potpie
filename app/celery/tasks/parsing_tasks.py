--- conflicted
+++ resolved
@@ -4,10 +4,7 @@
 from typing import Any, Dict
 
 from app.celery.celery_app import celery_app
-<<<<<<< HEAD
-=======
 from app.celery.tasks.base_task import BaseTask
->>>>>>> 1e78d8d5
 from app.modules.parsing.graph_construction.parsing_schema import ParsingRequest
 from app.modules.parsing.graph_construction.parsing_service import ParsingService
 from app.modules.parsing.graph_construction.code_graph_service import CodeGraphService
@@ -21,21 +18,7 @@
 logger = logging.getLogger(__name__)
 
 
-<<<<<<< HEAD
-@celery_app.task
-def process_parsing(repo_details: Dict[str, Any], user_id: str, user_email: str, project_id: str, cleanup_graph: bool = False):
-    """
-    Celery task to process parsing of a repository
-    """
-    logger.info(f"Starting parsing task for project {project_id}")
-    logger.info(f"Received repo_details: {repo_details}")
-    logger.info(f"User ID: {user_id}, User Email: {user_email}")
-    
-    # Clean the input dictionary by removing None and empty values
-    cleaned_repo_details = {k: v for k, v in repo_details.items() if v is not None and v != ""}
-    logger.info(f"Cleaned repo_details: {cleaned_repo_details}")
-    
-=======
+
 @celery_app.task(
     bind=True,
     base=BaseTask,
@@ -50,7 +33,10 @@
     cleanup_graph: bool = True,
 ) -> None:
     logger.info(f"Task received: Starting parsing process for project {project_id}")
->>>>>>> 1e78d8d5
+        
+    # Clean the input dictionary by removing None and empty values
+    cleaned_repo_details = {k: v for k, v in repo_details.items() if v is not None and v != ""}
+    logger.info(f"Cleaned repo_details: {cleaned_repo_details}")
     try:
         # Create ParsingRequest object from cleaned data
         parsing_request = ParsingRequest(**cleaned_repo_details)
