--- conflicted
+++ resolved
@@ -53,34 +53,6 @@
     lock = redis_client.lock(lock_id, timeout=3600)  # Lock expires after 1 hour
     
     try:
-<<<<<<< HEAD
-        parsing_service = ParsingService(self.db, user_id)
-
-        async def run_parsing():
-            import time
-
-            start_time = time.time()
-
-            await parsing_service.parse_directory(
-                ParsingRequest(**repo_details),
-                user_id,
-                user_email,
-                project_id,
-                cleanup_graph,
-            )
-
-            end_time = time.time()
-            elapsed_time = end_time - start_time
-            logger.info(
-                f"Parsing process took {elapsed_time:.2f} seconds for project {project_id}"
-            )
-
-        asyncio.run(run_parsing())
-        logger.info(f"Parsing process completed for project {project_id}")
-    except Exception as e:
-        logger.error(f"Error during parsing for project {project_id}: {str(e)}")
-        raise
-=======
         have_lock = lock.acquire(blocking=False)
         if have_lock:
             try:
@@ -117,5 +89,4 @@
     except LockError:
         logger.error(f"Failed to acquire lock for project {project_id}")
 
-logger.info("Parsing tasks module loaded")
->>>>>>> 46dcf9bb
+logger.info("Parsing tasks module loaded")