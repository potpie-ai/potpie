import os
<<<<<<< HEAD
import asyncio

# Set TOKENIZERS_PARALLELISM before any tokenizer imports to prevent fork warnings
# This must be set before sentence-transformers or any HuggingFace tokenizers are used
os.environ.setdefault("TOKENIZERS_PARALLELISM", "false")
=======
from urllib.parse import urlparse, urlunparse
>>>>>>> 1d33d50c

from celery import Celery
from celery.signals import worker_process_shutdown, worker_process_init
from dotenv import load_dotenv

from app.core.models import *  # noqa #This will import and initialize all models
from app.modules.utils.logger import configure_logging, setup_logger

# Load environment variables from a .env file if present
load_dotenv()

# Configure logging
configure_logging()
logger = setup_logger(__name__)

# Redis configuration
redishost = os.getenv("REDISHOST", "localhost")
redisport = int(os.getenv("REDISPORT", 6379))
redisuser = os.getenv("REDISUSER", "")
redispassword = os.getenv("REDISPASSWORD", "")
queue_name = os.getenv("CELERY_QUEUE_NAME", "staging")

# Construct the Redis URL
if redisuser and redispassword:
    redis_url = f"redis://{redisuser}:{redispassword}@{redishost}:{redisport}/0"
else:
    redis_url = f"redis://{redishost}:{redisport}/0"


def sanitize_redis_url(url: str) -> str:
    """
    Sanitize Redis URL by masking credentials for safe logging.
    Returns URL with masked credentials (e.g., redis://***:***@host:port/0)
    """
    try:
        parsed = urlparse(url)
        if parsed.username or parsed.password:
            # Mask username and password
            masked_netloc = f"***:***@{parsed.hostname}"
            if parsed.port:
                masked_netloc += f":{parsed.port}"
            sanitized = urlunparse(
                (
                    parsed.scheme,
                    masked_netloc,
                    parsed.path,
                    parsed.params,
                    parsed.query,
                    parsed.fragment,
                )
            )
            return sanitized
        return url
    except Exception:
        # If parsing fails, return a safe fallback
        return "redis://***:***@***:***/0"


# Initialize the Celery app
celery_app = Celery("KnowledgeGraph", broker=redis_url, backend=redis_url)

# Add logging for Redis connection
logger.info("Connecting to Redis", redis_url=sanitize_redis_url(redis_url))
try:
    celery_app.backend.client.ping()
    logger.info("Successfully connected to Redis")
except Exception:
    logger.exception(
        "Failed to connect to Redis", redis_url=sanitize_redis_url(redis_url)
    )


def configure_celery(queue_prefix: str):
    celery_app.conf.update(
        task_serializer="json",
        accept_content=["json"],
        result_serializer="json",
        timezone="UTC",
        enable_utc=True,
        # Disable Celery's default logging hijacking so our intercept handler works
        worker_hijack_root_logger=False,
        task_routes={
            "app.celery.tasks.parsing_tasks.process_parsing": {
                "queue": f"{queue_prefix}_process_repository"
            },
            "app.celery.tasks.agent_tasks.execute_agent_background": {
                "queue": f"{queue_prefix}_agent_tasks"
            },
            "app.celery.tasks.agent_tasks.execute_regenerate_background": {
                "queue": f"{queue_prefix}_agent_tasks"  # Same queue as other agent tasks
            },
            # Event bus task routes - both go to the same queue
            "app.modules.event_bus.tasks.event_tasks.process_webhook_event": {
                "queue": "external-event"
            },
            "app.modules.event_bus.tasks.event_tasks.process_custom_event": {
                "queue": "external-event"
            },
        },
        # Optimize task distribution
        worker_prefetch_multiplier=1,
        task_acks_late=True,
        task_track_started=True,
        task_time_limit=5400,  # 90 minutes in seconds
        # Add fair task distribution settings
        worker_max_tasks_per_child=200,  # Restart worker after 200 tasks to prevent memory leaks
        # Memory limit: Restart worker if using more than configured limit (in KB)
        # Note: SIGKILL (signal 9) from OS can kill workers before this limit is reached
        # File size limits in CodeChangesManager help prevent memory spikes
        worker_max_memory_per_child=int(
            os.getenv("CELERY_WORKER_MAX_MEMORY_KB", "2000000")
        ),  # Default: 2GB (2000000 KB)
        # Removed task_default_rate_limit - was limiting to 10 tasks/min per worker, severely restricting concurrency
        # If rate limiting is needed, apply it per-task using @task(rate_limit='...') decorator
        task_reject_on_worker_lost=False,  # Don't requeue tasks if worker dies (prevents infinite retry loops)
        broker_transport_options={
            "visibility_timeout": 5400
        },  # 45 minutes visibility timeout
    )


configure_celery(queue_name)


def setup_phoenix_tracing():
    """Initialize Phoenix tracing for LLM monitoring in Celery workers."""
    try:
        from app.modules.intelligence.tracing.phoenix_tracer import (
            initialize_phoenix_tracing,
        )

        initialize_phoenix_tracing()
    except Exception as e:
        logger.warning(
            "Phoenix tracing initialization failed in Celery worker (non-fatal)",
            error=str(e),
        )


setup_phoenix_tracing()


def configure_litellm_for_celery():
    """
    Configure LiteLLM to use synchronous logging in Celery workers.
    This prevents async logging handlers from creating unawaited coroutines
    that cause SIGTRAP errors in forked worker processes.

    Set LITELLM_DEBUG=true to enable verbose debug logging.
    """
    try:
        import litellm

        logger.info("Configuring LiteLLM for Celery workers...")

        # Enable debug logging if LITELLM_DEBUG environment variable is set
        litellm_debug = os.getenv("LITELLM_DEBUG", "false").lower() in (
            "true",
            "1",
            "yes",
        )
        if litellm_debug:
            litellm.set_verbose = True
            litellm._turn_on_debug()
            logger.info("LiteLLM debug logging ENABLED (LITELLM_DEBUG=true)")
        else:
            logger.debug(
                "LiteLLM debug logging disabled (set LITELLM_DEBUG=true to enable)"
            )

        # Disable verbose logging to reduce async handler usage
        # Use getattr/setattr to avoid type checking issues
        if hasattr(litellm, "verbose"):
            old_verbose = getattr(litellm, "verbose", None)
            setattr(litellm, "verbose", False)
            logger.debug(f"LiteLLM verbose logging: {old_verbose} -> False")

        # Disable async success handlers that create coroutines
        # This prevents "Task was destroyed but it is pending" errors
        for attr_name in ["success_callback", "async_success_callback"]:
            if hasattr(litellm, attr_name):
                old_value = getattr(litellm, attr_name, None)
                setattr(litellm, attr_name, [])
                logger.debug(
                    f"LiteLLM {attr_name}: {old_value} -> [] (disabled async handlers)"
                )

        # Try to disable litellm's internal async logging handlers more aggressively
        # Check for Logging class and set async_success_handler to a no-op function
        # Setting it to None causes TypeError when LiteLLM tries to call it
        try:
            from litellm.litellm_core_utils.litellm_logging import Logging

            # Create a no-op async function to replace async_success_handler
            # This prevents "TypeError: 'NoneType' object is not callable" errors
            async def noop_async_success_handler(*args, **kwargs):
                """No-op async handler that does nothing."""
                pass

            if hasattr(Logging, "async_success_handler"):
                # Set to no-op function instead of None to prevent call errors
                try:
                    setattr(
                        Logging, "async_success_handler", noop_async_success_handler
                    )
                    logger.debug(
                        "Set LiteLLM Logging.async_success_handler to no-op function"
                    )
                except (AttributeError, TypeError) as e:
                    logger.warning(f"Could not set Logging.async_success_handler: {e}")

            # Also try to patch instance-level handlers if Logging instances exist
            # This handles cases where logging_obj is an instance, not the class
            try:
                # Check if there's a default instance or singleton
                if hasattr(Logging, "_instance") or hasattr(Logging, "default"):
                    # Try to get the default instance
                    default_instance = getattr(Logging, "_instance", None) or getattr(
                        Logging, "default", None
                    )
                    if default_instance and hasattr(
                        default_instance, "async_success_handler"
                    ):
                        setattr(
                            default_instance,
                            "async_success_handler",
                            noop_async_success_handler,
                        )
                        logger.debug(
                            "Set LiteLLM Logging instance async_success_handler to no-op function"
                        )
            except (AttributeError, TypeError):
                pass  # Instance patching is optional

            # Monkey-patch the Logging class __init__ to set async_success_handler on new instances
            # This ensures all future instances have the no-op handler
            try:
                original_init = Logging.__init__

                def patched_init(self, *args, **kwargs):
                    original_init(self, *args, **kwargs)
                    # Set async_success_handler to no-op after initialization
                    if hasattr(self, "async_success_handler"):
                        setattr(
                            self, "async_success_handler", noop_async_success_handler
                        )

                Logging.__init__ = patched_init
                logger.debug(
                    "Monkey-patched LiteLLM Logging.__init__ to set no-op async_success_handler"
                )
            except (AttributeError, TypeError) as e:
                logger.debug(f"Could not monkey-patch Logging.__init__: {e}")

            # Also patch litellm.utils._client_async_logging_helper to handle None handlers gracefully
            # This is a safety net in case logging_obj instances are created elsewhere
            try:
                import litellm.utils as litellm_utils

                if hasattr(litellm_utils, "_client_async_logging_helper"):
                    original_helper = litellm_utils._client_async_logging_helper

                    async def patched_helper(*args, **kwargs):
                        """
                        Patched helper that safely handles async_success_handler calls.
                        Accepts all arguments that the original function accepts, including
                        is_completion_with_fallbacks and any other keyword arguments.

                        Since we've set all async_success_handler instances to no-op functions,
                        we can safely skip calling them to avoid creating unawaited coroutines.
                        """
                        # Extract logging_obj from args or kwargs
                        logging_obj = None
                        if args:
                            logging_obj = args[0]
                        elif "logging_obj" in kwargs:
                            logging_obj = kwargs.get("logging_obj")

                        # Check if we have a logging_obj with async_success_handler
                        if logging_obj and hasattr(
                            logging_obj, "async_success_handler"
                        ):
                            handler = getattr(
                                logging_obj, "async_success_handler", None
                            )
                            # If handler is our no-op function, None, or not callable, do nothing
                            # This prevents creating unawaited coroutines in Celery workers
                            if (
                                handler is noop_async_success_handler
                                or handler is None
                                or not callable(handler)
                            ):
                                return None

                            # If we somehow have a real handler (shouldn't happen after our patching),
                            # we could call it, but to be safe in Celery workers, we'll skip it
                            # and log a warning
                            logger.warning(
                                "Found non-no-op async_success_handler in Celery worker, skipping to avoid unawaited coroutines"
                            )
                            return None

                        # If no logging_obj or handler, do nothing
                        return None

                    litellm_utils._client_async_logging_helper = patched_helper
                    logger.debug(
                        "Monkey-patched litellm.utils._client_async_logging_helper to accept all arguments"
                    )
            except (AttributeError, ImportError, TypeError) as e:
                logger.debug(
                    f"Could not monkey-patch _client_async_logging_helper: {e}"
                )

        except (ImportError, AttributeError) as e:
            logger.debug(f"Could not access LiteLLM Logging class: {e}")

        # Ensure logging is synchronous by removing async handlers
        import logging

        litellm_logger = logging.getLogger("LiteLLM")
        initial_handler_count = len(litellm_logger.handlers)
        logger.debug(
            f"LiteLLM logger has {initial_handler_count} handlers before cleanup"
        )

        # Remove any async handlers that might cause issues
        handlers_to_remove = []
        for handler in litellm_logger.handlers:
            handler_name = type(handler).__name__
            # Check if handler has async emit method
            if hasattr(handler, "emit"):
                try:
                    if asyncio.iscoroutinefunction(handler.emit):
                        handlers_to_remove.append((handler, handler_name))
                        logger.debug(f"Found async handler to remove: {handler_name}")
                except (TypeError, AttributeError):
                    pass

        for handler, handler_name in handlers_to_remove:
            litellm_logger.removeHandler(handler)
            logger.debug(f"Removed async handler: {handler_name}")

        final_handler_count = len(litellm_logger.handlers)
        logger.info(
            f"LiteLLM configured for Celery workers: {initial_handler_count} -> {final_handler_count} handlers "
            f"(removed {len(handlers_to_remove)} async handlers)"
        )
    except ImportError:
        logger.debug("LiteLLM not available, skipping configuration")
    except Exception as e:
        logger.warning(f"Failed to configure LiteLLM for Celery: {e}", exc_info=True)


@worker_process_init.connect
def log_worker_memory_config(sender, **kwargs):
    """
    Log worker memory configuration on initialization.
    This helps debug memory-related issues like SIGKILL.
    """
    try:
        import psutil
        import os as os_module

        process = psutil.Process()
        memory_info = process.memory_info()
        max_memory_kb = int(os_module.getenv("CELERY_WORKER_MAX_MEMORY_KB", "2000000"))
        logger.info(
            f"Worker process {process.pid} initialized. "
            f"Baseline memory (RSS): {memory_info.rss / 1024 / 1024:.2f} MB "
            f"(includes Python runtime + imported modules). "
            f"Max memory limit: {max_memory_kb / 1024:.2f} MB. "
            f"File size limit: {10} MB (configured in CodeChangesManager)"
        )
    except ImportError:
        # psutil not available, skip detailed logging
        logger.info(
            "Worker process initialized. Install psutil for detailed memory logging."
        )
    except Exception as e:
        logger.debug(f"Could not log worker memory config: {e}")


@worker_process_shutdown.connect
def cleanup_async_tasks_on_shutdown(sender, **kwargs):
    """
    Clean up any pending async tasks before worker process shutdown.
    This prevents "Task was destroyed but it is pending" warnings.
    """
    logger.info("Worker process shutting down, cleaning up async tasks...")

    try:
        # Try to get any running event loop and clean up pending tasks
        try:
            loop = asyncio.get_running_loop()
            pending_tasks = [
                task for task in asyncio.all_tasks(loop) if not task.done()
            ]
            if pending_tasks:
                logger.warning(
                    f"Found {len(pending_tasks)} pending async tasks during worker shutdown"
                )
                # Cancel all pending tasks
                for task in pending_tasks:
                    task_name = getattr(task, "__name__", str(task))
                    logger.debug(f"Cancelling pending task: {task_name}")
                    task.cancel()
        except RuntimeError:
            # No running event loop, nothing to clean up
            pass

        # Re-check litellm configuration one more time
        try:
            import litellm
            import logging

            litellm_logger = logging.getLogger("LiteLLM")
            async_handlers = [
                h
                for h in litellm_logger.handlers
                if hasattr(h, "emit") and asyncio.iscoroutinefunction(h.emit)
            ]
            if async_handlers:
                logger.warning(
                    f"Found {len(async_handlers)} async handlers in LiteLLM logger during shutdown"
                )
        except Exception:
            pass

        logger.info("Async task cleanup completed")
    except Exception as e:
        logger.warning(f"Error during async task cleanup: {e}", exc_info=True)


# Configure LiteLLM for Celery workers before tasks are imported
configure_litellm_for_celery()

# Install SIGSEGV handler for git operations in multiprocessing contexts
try:
    from app.modules.code_provider.git_safe import install_sigsegv_handler

    install_sigsegv_handler()
except Exception as e:
    logger.warning(f"Could not install SIGSEGV handler: {e}")

# Import the lock decorator
from celery.contrib.abortable import AbortableTask  # noqa

# Import tasks to ensure they are registered
import app.celery.tasks.parsing_tasks  # noqa # Ensure the task module is imported
import app.celery.tasks.agent_tasks  # noqa # Ensure the agent task module is imported
import app.modules.event_bus.tasks.event_tasks  # noqa # Ensure event bus tasks are registered<|MERGE_RESOLUTION|>--- conflicted
+++ resolved
@@ -1,13 +1,10 @@
 import os
-<<<<<<< HEAD
 import asyncio
 
 # Set TOKENIZERS_PARALLELISM before any tokenizer imports to prevent fork warnings
 # This must be set before sentence-transformers or any HuggingFace tokenizers are used
 os.environ.setdefault("TOKENIZERS_PARALLELISM", "false")
-=======
 from urllib.parse import urlparse, urlunparse
->>>>>>> 1d33d50c
 
 from celery import Celery
 from celery.signals import worker_process_shutdown, worker_process_init
