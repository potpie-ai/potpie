import os
<<<<<<< HEAD
from typing import List, Optional
=======
from typing import Any
>>>>>>> 56adc4f7

from dotenv import load_dotenv

from .storage_strategies import (
    S3StorageStrategy,
    GCSStorageStrategy,
    AzureStorageStrategy,
)

load_dotenv()


class MediaServiceConfigError(Exception):
    pass


class ConfigProvider:
    def __init__(self):
        self.neo4j_config = {
            "uri": os.getenv("NEO4J_URI"),
            "username": os.getenv("NEO4J_USERNAME"),
            "password": os.getenv("NEO4J_PASSWORD"),
        }
        self.github_key = os.getenv("GITHUB_PRIVATE_KEY")
        self.is_development_mode = os.getenv("isDevelopmentMode", "disabled")
        self.is_multimodal_enabled = os.getenv("isMultimodalEnabled", "auto")
        self.gcp_project_id = os.getenv("GCS_PROJECT_ID")
        self.gcp_bucket_name = os.getenv("GCS_BUCKET_NAME")
        self.google_application_credentials = os.getenv(
            "GOOGLE_APPLICATION_CREDENTIALS"
        )
        self.object_storage_provider = os.getenv(
            "OBJECT_STORAGE_PROVIDER", "auto"
        ).lower()

        self.s3_bucket_name = os.getenv("S3_BUCKET_NAME")
        self.aws_region = os.getenv("AWS_REGION")
        self.aws_access_key = os.getenv("AWS_ACCESS_KEY_ID")
        self.aws_secret_key = os.getenv("AWS_SECRET_ACCESS_KEY")

        # Strategy registry
        self._storage_strategies = {
            "s3": S3StorageStrategy(),
            "gcs": GCSStorageStrategy(),
            "azure": AzureStorageStrategy(),
        }

    def get_neo4j_config(self):
        return self.neo4j_config

    def get_github_key(self):
        return self.github_key

    def get_demo_repo_list(self):
        return [
            {
                "id": "demo8",
                "name": "langchain",
                "full_name": "langchain-ai/langchain",
                "private": False,
                "url": "https://github.com/langchain-ai/langchain",
                "owner": "langchain-ai",
            },
            {
                "id": "demo6",
                "name": "cal.com",
                "full_name": "calcom/cal.com",
                "private": False,
                "url": "https://github.com/calcom/cal.com",
                "owner": "calcom",
            },
            {
                "id": "demo5",
                "name": "formbricks",
                "full_name": "formbricks/formbricks",
                "private": False,
                "url": "https://github.com/formbricks/formbricks",
                "owner": "formbricks",
            },
            {
                "id": "demo3",
                "name": "gateway",
                "full_name": "Portkey-AI/gateway",
                "private": False,
                "url": "https://github.com/Portkey-AI/gateway",
                "owner": "Portkey-AI",
            },
            {
                "id": "demo2",
                "name": "crewAI",
                "full_name": "crewAIInc/crewAI",
                "private": False,
                "url": "https://github.com/crewAIInc/crewAI",
                "owner": "crewAIInc",
            },
            {
                "id": "demo1",
                "name": "agentops",
                "full_name": "AgentOps-AI/agentops",
                "private": False,
                "url": "https://github.com/AgentOps-AI/agentops",
                "owner": "AgentOps-AI",
            },
            {
                "id": "demo0",
                "name": "agentstack",
                "full_name": "AgentOps-AI/AgentStack",
                "private": False,
                "url": "https://github.com/AgentOps-AI/AgentStack",
                "owner": "AgentOps-AI",
            },
        ]

    def get_redis_url(self):
        redishost = os.getenv("REDISHOST", "localhost")
        redisport = int(os.getenv("REDISPORT", 6379))
        redisuser = os.getenv("REDISUSER", "")
        redispassword = os.getenv("REDISPASSWORD", "")
        # Construct the Redis URL
        if redisuser and redispassword:
            redis_url = f"redis://{redisuser}:{redispassword}@{redishost}:{redisport}/0"
        else:
            redis_url = f"redis://{redishost}:{redisport}/0"
        return redis_url

    def get_is_development_mode(self):
        return self.is_development_mode == "enabled"

    def get_is_multimodal_enabled(self) -> bool:
        """
        Determine if multimodal functionality is enabled.

        Logic:
        - "disabled": Always disabled regardless of GCP vars
        - "enabled": Force enabled (requires GCP vars, will fail if missing)
        - "auto": Automatic detection based on GCP variable presence (default)
        """

        if self.is_multimodal_enabled.lower() == "disabled":
            return False
        if self.is_multimodal_enabled.lower() == "enabled":
            return True
        else:  # "auto" mode
            return self._detect_object_storage_dependencies()[0]

    def get_media_storage_backend(self) -> str:
        _, backend = self._detect_object_storage_dependencies()
        return backend

    def get_object_storage_descriptor(self) -> dict[str, Any]:
        backend = self.get_media_storage_backend()
        strategy = self._storage_strategies.get(backend)

        if not strategy:
            raise MediaServiceConfigError(f"Unsupported storage provider: {backend}")

        try:
            return strategy.get_descriptor(self)
        except ValueError as e:
            raise MediaServiceConfigError(str(e)) from e

    def _detect_object_storage_dependencies(self) -> tuple[bool, str]:
        # Check explicit provider selection first
        if (
            self.object_storage_provider != "auto"
            and self.object_storage_provider in self._storage_strategies
        ):
            strategy = self._storage_strategies[self.object_storage_provider]
            is_ready = strategy.is_ready(self)
            return is_ready, self.object_storage_provider

        # Auto-detection: return first ready provider
        for provider, strategy in self._storage_strategies.items():
            if strategy.is_ready(self):
                return True, provider

        return False, "none"

    @staticmethod
    def get_stream_ttl_secs() -> int:
        return int(os.getenv("REDIS_STREAM_TTL_SECS", "900"))  # 15 minutes

    @staticmethod
    def get_stream_maxlen() -> int:
        return int(os.getenv("REDIS_STREAM_MAX_LEN", "1000"))

    @staticmethod
    def get_stream_prefix() -> str:
        return os.getenv("REDIS_STREAM_PREFIX", "chat:stream")

    def get_code_provider_type(self) -> str:
        """Get configured code provider type (default: github)."""
        return os.getenv("CODE_PROVIDER", "github").lower()

    def get_code_provider_base_url(self) -> Optional[str]:
        """Get code provider base URL (for self-hosted instances)."""
        return os.getenv("CODE_PROVIDER_BASE_URL")

    def get_code_provider_token(self) -> Optional[str]:
        """Get primary code provider token (PAT)."""
        return os.getenv("CODE_PROVIDER_TOKEN")

    def get_code_provider_token_pool(self) -> List[str]:
        """Get code provider token pool for rate limit distribution."""
        token_pool_str = os.getenv("CODE_PROVIDER_TOKEN_POOL", "")
        return [t.strip() for t in token_pool_str.split(",") if t.strip()]

    def get_code_provider_username(self) -> Optional[str]:
        """Get code provider username (for Basic Auth)."""
        return os.getenv("CODE_PROVIDER_USERNAME")

    def get_code_provider_password(self) -> Optional[str]:
        """Get code provider password (for Basic Auth)."""
        return os.getenv("CODE_PROVIDER_PASSWORD")


config_provider = ConfigProvider()<|MERGE_RESOLUTION|>--- conflicted
+++ resolved
@@ -1,9 +1,5 @@
 import os
-<<<<<<< HEAD
-from typing import List, Optional
-=======
-from typing import Any
->>>>>>> 56adc4f7
+from typing import List, Optional, Any
 
 from dotenv import load_dotenv
 
