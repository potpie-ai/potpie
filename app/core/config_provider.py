--- conflicted
+++ resolved
@@ -31,8 +31,6 @@
         self.google_application_credentials = os.getenv(
             "GOOGLE_APPLICATION_CREDENTIALS"
         )
-<<<<<<< HEAD
-=======
         self.object_storage_provider = os.getenv(
             "OBJECT_STORAGE_PROVIDER", "auto"
         ).lower()
@@ -48,7 +46,6 @@
             "gcs": GCSStorageStrategy(),
             "azure": AzureStorageStrategy(),
         }
->>>>>>> f200b371
 
     def get_neo4j_config(self):
         return self.neo4j_config
@@ -163,18 +160,6 @@
         if not strategy:
             raise MediaServiceConfigError(f"Unsupported storage provider: {backend}")
 
-<<<<<<< HEAD
-    def _detect_gcp_dependencies(self) -> bool:
-        """Detect if all required GCP dependencies are available"""
-        return all(
-            [
-                self.gcp_project_id,
-                self.gcp_bucket_name,  # Can use default but check if set
-                self.google_application_credentials
-                and os.path.exists(self.google_application_credentials),
-            ]
-        )
-=======
         try:
             return strategy.get_descriptor(self)
         except ValueError as e:
@@ -196,7 +181,6 @@
                 return True, provider
 
         return False, "none"
->>>>>>> f200b371
 
     @staticmethod
     def get_stream_ttl_secs() -> int:
