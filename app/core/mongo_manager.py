import logging
import os
from typing import Optional
from mongoengine import connect, connection
import certifi
from pymongo import MongoClient
from pymongo.errors import ConnectionFailure, OperationFailure


class MongoManager:
    _instance = None
    _client: Optional[MongoClient] = None
    _db = None

    @classmethod
    def get_instance(cls):
        if cls._instance is None:
            cls._instance = cls()
        return cls._instance

    def __init__(self):
        if self._instance is not None:
            raise RuntimeError("Use get_instance() to get the MongoManager instance")
        self._connect()

    def get_mongo_connection(self):
        try:
            db_name = os.getenv("MONGODB_DB_NAME", "test")
            mongo_uri = os.getenv("MONGO_URI", "mongodb://localhost:27017")
            env = os.getenv("ENV", "development")  # Assume development if ENV is not set

            if not mongo_uri:
                raise ValueError("MONGO_URI environment variable is not set")
            
            if not db_name:
                raise ValueError("MONGODB_DB_NAME environment variable is not set")

            # Establish the connection based on the environment
            if env in ["production", "staging"]:
<<<<<<< HEAD
                connect(db_name, host=mongo_uri, tlsCAFile=certifi.where())
            else:
                connect(db_name, host=mongo_uri)

            # Return the established connection
            db_connection = connection.get_connection()
            db_connection.server_info()  # This will raise an exception if the connection is not valid
            return db_connection
=======
                    self.client = MongoClient(
                    mongo_uri,
                    maxPoolSize=50,
                    waitQueueTimeoutMS=2500,
                    tlsCAFile=certifi.where(),  
                )
            else:
                  self.client = MongoClient(
                    mongo_uri,
                    maxPoolSize=50,
                    waitQueueTimeoutMS=2500,
                  )
                

            # Return the established connection
            db_connection = self.client[db_name]
            db_connection.command("ping")  # Verify the connection
            return self.client

>>>>>>> 04f1ab36

        except (ConnectionFailure, ValueError) as e:
            logging.error(f"Failed to connect to MongoDB: {str(e)}")
            raise

    def _connect(self):
        if self._client is None:
            try:
                # Establish connection using the utility function
                self._client = self.get_mongo_connection()

                db_name = os.environ.get("MONGODB_DB_NAME")
                if not db_name:
                    raise ValueError("MONGODB_DB_NAME environment variable is not set")

                self._db = self._client[db_name]

                # Verify the connection and database
                self.verify_connection()

            except (ConnectionFailure, ValueError) as e:
                logging.error(f"Failed to connect to MongoDB: {str(e)}")
                raise

    def verify_connection(self):
        try:
            # Ping the server to check the connection
            self._client.admin.command("ping")

            # List all collections to verify database access
            self._db.list_collection_names()

            logging.info(
                "Successfully connected to MongoDB and verified database access"
            )
        except OperationFailure as e:
            logging.error(f"Failed to verify MongoDB connection: {str(e)}")
            raise

    def get_collection(self, collection_name: str):
        self._connect()  # Ensure connection is established
        return self._db[collection_name]

    def put(self, collection_name: str, document_id: str, data: dict):
        try:
            collection = self.get_collection(collection_name)
            result = collection.update_one(
                {"_id": document_id}, {"$set": data}, upsert=True
            )
            logging.info(
                f"Document {'updated' if result.modified_count else 'inserted'} in {collection_name}"
            )
            return result
        except Exception as e:
            logging.error(f"Failed to put document in {collection_name}: {str(e)}")
            raise

    def get(self, collection_name: str, document_id: str):
        try:
            collection = self.get_collection(collection_name)
            document = collection.find_one({"_id": document_id})
            if document:
                logging.info(f"Document retrieved from {collection_name}")
            else:
                logging.info(f"Document not found in {collection_name}")
            return document
        except Exception as e:
            logging.error(f"Failed to get document from {collection_name}: {str(e)}")
            raise

    def delete(self, collection_name: str, document_id: str):
        try:
            collection = self.get_collection(collection_name)
            result = collection.delete_one({"_id": document_id})
            if result.deleted_count:
                logging.info(f"Document deleted from {collection_name}")
            else:
                logging.info(f"Document not found in {collection_name}")
            return result
        except Exception as e:
            logging.error(f"Failed to delete document from {collection_name}: {str(e)}")
            raise

    def close(self):
        if self._client:
            self._client.close()
            self._client = None
            self._db = None
            logging.info("MongoDB connection closed")

    def reconnect(self):
        self.close()
        self._connect()
        logging.info("Reconnected to MongoDB")

    @classmethod
    def close_connection(cls):
        if cls._instance:
            cls._instance.close()
            cls._instance = None
            logging.info("MongoDB connection closed and instance reset")

    def __enter__(self):
        return self

    def __exit__(self, exc_type, exc_val, exc_tb):
        pass  # Don't close the connection here<|MERGE_RESOLUTION|>--- conflicted
+++ resolved
@@ -37,16 +37,6 @@
 
             # Establish the connection based on the environment
             if env in ["production", "staging"]:
-<<<<<<< HEAD
-                connect(db_name, host=mongo_uri, tlsCAFile=certifi.where())
-            else:
-                connect(db_name, host=mongo_uri)
-
-            # Return the established connection
-            db_connection = connection.get_connection()
-            db_connection.server_info()  # This will raise an exception if the connection is not valid
-            return db_connection
-=======
                     self.client = MongoClient(
                     mongo_uri,
                     maxPoolSize=50,
@@ -66,7 +56,6 @@
             db_connection.command("ping")  # Verify the connection
             return self.client
 
->>>>>>> 04f1ab36
 
         except (ConnectionFailure, ValueError) as e:
             logging.error(f"Failed to connect to MongoDB: {str(e)}")
