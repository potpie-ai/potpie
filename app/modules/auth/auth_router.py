--- conflicted
+++ resolved
@@ -52,30 +52,20 @@
     "live.com",
     "msn.com",
     # Yahoo
-<<<<<<< HEAD
-    'yahoo.com',
-    'yahoo.co.uk',
-    'yahoo.co.in',
-    'yahoo.fr',
-    'yahoo.de',
-    'yahoo.es',
-    'yahoo.it',
-    'yahoo.ca',
-    'yahoo.com.au',
-    'yahoo.com.br',
-    'yahoo.com.mx',
-    'yahoo.com.sg',
-    'ymail.com',
-    'rocketmail.com',
-=======
     "yahoo.com",
     "yahoo.co.uk",
     "yahoo.co.in",
     "yahoo.fr",
     "yahoo.de",
+    "yahoo.es",
+    "yahoo.it",
+    "yahoo.ca",
+    "yahoo.com.au",
+    "yahoo.com.br",
+    "yahoo.com.mx",
+    "yahoo.com.sg",
     "ymail.com",
     "rocketmail.com",
->>>>>>> 9fbabd00
     # Apple
     "icloud.com",
     "me.com",
@@ -112,26 +102,15 @@
 
 def extract_domain(email: str) -> str:
     """
-<<<<<<< HEAD
     Extracts the registrable domain from an email address using public suffix list.
     Handles multi-part TLDs correctly (e.g., .co.uk, .com.au).
     
-=======
-    Extracts the domain from an email address (case-insensitive).
-    Handles subdomains correctly - only checks root domain.
-
->>>>>>> 9fbabd00
     Args:
         email: User's email address
-
+        
     Returns:
-<<<<<<< HEAD
         The registrable domain in lowercase, or empty string if invalid
         
-=======
-        The domain in lowercase, or empty string if invalid
-
->>>>>>> 9fbabd00
     Example:
         extract_domain('user@GmAiL.CoM') -> 'gmail.com'
         extract_domain('user@eng.company.com') -> 'company.com'
@@ -145,7 +124,6 @@
         return ""
 
     domain = parts[1]
-<<<<<<< HEAD
     
     # Use publicsuffix2 library to get the registrable domain (second-level domain)
     # This properly handles multi-part TLDs like .co.uk, .com.au, etc.
@@ -166,18 +144,6 @@
     except Exception:
         # If get_sld fails for any reason, fall back to the domain
         return domain
-=======
-
-    # For subdomains, we only check the root domain
-    # e.g., eng.company.com -> company.com
-    # This allows work email subdomains
-    domain_parts = domain.split(".")
-    if len(domain_parts) >= 2:
-        # Take the last two parts (e.g., 'company.com')
-        return ".".join(domain_parts[-2:])
-
-    return domain
->>>>>>> 9fbabd00
 
 
 def is_generic_email(email: str) -> bool:
