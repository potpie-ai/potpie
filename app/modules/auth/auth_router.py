--- conflicted
+++ resolved
@@ -109,12 +109,7 @@
                 created_at=first_login,
                 last_login_at=first_login,
                 provider_info=provider_info,
-<<<<<<< HEAD
                 provider_username=(provider_username or "email_user") if provider == "email" else provider_username,
-=======
-                provider_username=provider_username
-                or "email_user",  # Default for email sign-in
->>>>>>> 77d74eaa
             )
             uid, message, error = user_service.create_user(user)
 
