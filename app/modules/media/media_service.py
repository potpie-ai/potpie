--- conflicted
+++ resolved
@@ -273,17 +273,11 @@
 
             # Validate file size (use same limit as images for now: 10MB)
             if len(file_data) > self.MAX_IMAGE_SIZE:
-<<<<<<< HEAD
                 raise create_media_error(
                     400,
                     MediaError.FILE_TOO_LARGE,
                     "File size exceeds maximum allowed",
-                    f"File: {len(file_data)} bytes, Limit: {self.MAX_IMAGE_SIZE} bytes"
-=======
-                raise HTTPException(
-                    status_code=400,
-                    detail=f"File size ({len(file_data)} bytes) exceeds maximum ({self.MAX_IMAGE_SIZE} bytes)",
->>>>>>> 6d5b89a4
+                    f"File: {len(file_data)} bytes, Limit: {self.MAX_IMAGE_SIZE} bytes",
                 )
 
             # Determine attachment type
@@ -298,16 +292,11 @@
                 )
             except TextExtractionError as e:
                 logger.error(f"Text extraction failed for {file_name}: {e}")
-<<<<<<< HEAD
                 raise create_media_error(
                     400,
                     MediaError.EXTRACTION_FAILED,
                     "Failed to extract text from document",
-                    str(e)
-=======
-                raise HTTPException(
-                    status_code=400, detail=f"Failed to extract text: {str(e)}"
->>>>>>> 6d5b89a4
+                    str(e),
                 )
 
             # Count tokens
