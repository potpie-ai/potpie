--- conflicted
+++ resolved
@@ -268,17 +268,11 @@
 
             # Validate file size (use same limit as images for now: 10MB)
             if len(file_data) > self.MAX_IMAGE_SIZE:
-<<<<<<< HEAD
-                raise HTTPException(
-                    status_code=400,
-                    detail=f"File size ({len(file_data)} bytes) exceeds maximum ({self.MAX_IMAGE_SIZE} bytes)"
-=======
                 raise create_media_error(
                     400,
                     MediaError.FILE_TOO_LARGE,
                     "File size exceeds maximum allowed",
                     f"File: {len(file_data)} bytes, Limit: {self.MAX_IMAGE_SIZE} bytes"
->>>>>>> d3af317a
                 )
 
             # Determine attachment type
@@ -291,16 +285,12 @@
                 )
             except TextExtractionError as e:
                 logger.error(f"Text extraction failed for {file_name}: {e}")
-<<<<<<< HEAD
-                raise HTTPException(status_code=400, detail=f"Failed to extract text: {str(e)}")
-=======
                 raise create_media_error(
                     400,
                     MediaError.EXTRACTION_FAILED,
                     "Failed to extract text from document",
                     str(e)
                 )
->>>>>>> d3af317a
 
             # Count tokens
             token_count = self.token_counter.count_tokens(extracted_text, model)
@@ -369,10 +359,7 @@
                 file_name=file_name,
                 mime_type=mime_type,
                 file_size=len(file_data),
-<<<<<<< HEAD
-=======
                 token_count=token_count,
->>>>>>> d3af317a
             )
 
         except HTTPException:
