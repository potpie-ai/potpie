--- conflicted
+++ resolved
@@ -54,17 +54,6 @@
         self.s3_client = None
 
         if self.is_multimodal_enabled:
-<<<<<<< HEAD
-            # Original GCS initialization logic
-            self._initialize_gcs_client()
-        else:
-            # Multimodal disabled - set None values
-            self.gcs_client = None
-            self.bucket = None
-            logger.info(
-                "Multimodal functionality disabled - GCS client not initialized"
-            )
-=======
             descriptor = config_provider.get_object_storage_descriptor()
             provider = descriptor["provider"]
             try:
@@ -74,7 +63,6 @@
                 raise MediaServiceError(
                     f"Unsupported storage provider configured: {provider}"
                 ) from exc
->>>>>>> f200b371
 
             self.bucket_name = descriptor["bucket_name"]
             self.object_storage_descriptor = descriptor
