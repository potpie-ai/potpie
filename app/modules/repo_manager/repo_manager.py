--- conflicted
+++ resolved
@@ -422,16 +422,12 @@
 
         self._write_metadata_entry(repo_name, branch, commit_id, data)
         repo_key = self._get_repo_key(repo_name, branch, commit_id, user_id)
-<<<<<<< HEAD
         logger.info(
             "Registered repo %s at %s (volume: %s bytes)",
             repo_key,
             local_path,
             f"{volume_bytes:,}" if volume_bytes else "unknown",
         )
-=======
-        logger.info(f"Registered repo {repo_key} at {local_path}")
->>>>>>> 1d33d50c
         return repo_key
 
     def get_repo_path(
@@ -547,15 +543,11 @@
                     shutil.rmtree(local_path)
                 else:
                     os.remove(local_path)
-<<<<<<< HEAD
                 logger.info(
                     "Deleted local repo copy at %s (volume: %s bytes)",
                     local_path,
                     f"{volume_bytes:,}" if volume_bytes else "unknown",
                 )
-=======
-                logger.info(f"Deleted local repo copy at {local_path}")
->>>>>>> 1d33d50c
             except OSError:
                 logger.exception(f"Failed to delete local repo copy at {local_path}")
 
