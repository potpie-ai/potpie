import json
import logging
from typing import Any, AsyncGenerator, Generator, List, Optional, Union

from fastapi import APIRouter, Depends, File, Form, HTTPException, Query, UploadFile
from fastapi.responses import StreamingResponse
from sqlalchemy.orm import Session

from app.core.database import get_db
from app.modules.auth.auth_service import AuthService
from app.modules.conversations.access.access_schema import (
    RemoveAccessRequest,
    ShareChatRequest,
    ShareChatResponse,
)
from app.modules.conversations.access.access_service import (
    ShareChatService,
    ShareChatServiceError,
)
from app.modules.conversations.conversation.conversation_controller import (
    ConversationController,
)
from app.modules.usage.usage_service import UsageService
from app.modules.media.media_service import MediaService


from .conversation.conversation_schema import (
    ConversationInfoResponse,
    CreateConversationRequest,
    CreateConversationResponse,
    RenameConversationRequest,
    ActiveSessionResponse,
    ActiveSessionErrorResponse,
    TaskStatusResponse,
    TaskStatusErrorResponse,
)
from .message.message_schema import MessageRequest, MessageResponse, RegenerateRequest
from .session.session_service import SessionService

router = APIRouter()
logger = logging.getLogger(__name__)


def _normalize_run_id(
    conversation_id: str,
    user_id: str,
    session_id: str = None,
    prev_human_message_id: str = None,
) -> str:
    """
    Generate user-scoped deterministic session IDs.
    Format: conversation:{user_id}:{prev_human_message_id}
    If no prev_human_message_id provided, defaults to 'new'
    """
    if session_id:
        return session_id

    # Use provided prev_human_message_id or default to 'new'
    message_id = prev_human_message_id if prev_human_message_id else "new"
    return f"conversation:{user_id}:{message_id}"


async def get_stream(data_stream: AsyncGenerator[Any, None]):
    async for chunk in data_stream:
        yield json.dumps(chunk.dict())


def redis_stream_generator(
    conversation_id: str, run_id: str, cursor: Optional[str] = None
) -> Generator[str, None, None]:
    """Stream events from Redis to client"""
    from app.modules.conversations.utils.redis_streaming import RedisStreamManager
    from app.modules.conversations.conversation.conversation_schema import (
        ChatMessageResponse,
    )

    def json_serializer(obj):
        """Custom JSON serializer to handle bytes objects"""
        if isinstance(obj, bytes):
            return obj.decode("utf-8", errors="replace")
        return str(obj)

    redis_manager = RedisStreamManager()

    try:
        for event in redis_manager.consume_stream(conversation_id, run_id, cursor):
            # Convert to ChatMessageResponse format for compatibility
            if event.get("type") == "chunk":
                tool_calls = event.get("tool_calls", [])
                content = event.get("content", "")
                response = ChatMessageResponse(
                    message=content,
                    citations=event.get("citations", []),
                    tool_calls=tool_calls,
                )
                json_response = json.dumps(response.dict(), default=json_serializer)
                yield json_response

            elif event.get("type") == "end":
                # End the stream when we receive an end event
                break

    except Exception as e:
        logger.error(f"Redis streaming error: {str(e)}")
        # Don't yield error events to match original behavior


class ConversationAPI:
    @staticmethod
    @router.post("/conversations/", response_model=CreateConversationResponse)
    async def create_conversation(
        conversation: CreateConversationRequest,
        hidden: bool = Query(
            False, description="Whether to hide this conversation from the web UI"
        ),
        db: Session = Depends(get_db),
        user=Depends(AuthService.check_auth),
    ):
        user_id = user["user_id"]
        checked = await UsageService.check_usage_limit(user_id)
        if not checked:
            raise HTTPException(
                status_code=402,
                detail="Subscription required to create a conversation.",
            )
        user_email = user["email"]
        controller = ConversationController(db, user_id, user_email)
        return await controller.create_conversation(conversation, hidden)

    @staticmethod
    @router.get(
        "/conversations/{conversation_id}/info/",
        response_model=ConversationInfoResponse,
    )
    async def get_conversation_info(
        conversation_id: str,
        db: Session = Depends(get_db),
        user=Depends(AuthService.check_auth),
    ):
        user_id = user["user_id"]
        user_email = user["email"]

        controller = ConversationController(db, user_id, user_email)

        try:
            result = await controller.get_conversation_info(conversation_id)
            return result
        except Exception as e:
            logger.error(
                f"Error in get_conversation_info for {conversation_id}: {str(e)}",
                exc_info=True,
            )
            raise

    @staticmethod
    @router.get(
        "/conversations/{conversation_id}/messages/",
        response_model=List[MessageResponse],
    )
    async def get_conversation_messages(
        conversation_id: str,
        start: int = Query(0, ge=0),
        limit: int = Query(10, ge=1),
        db: Session = Depends(get_db),
        user=Depends(AuthService.check_auth),
    ):
        user_id = user["user_id"]
        user_email = user["email"]

        controller = ConversationController(db, user_id, user_email)

        try:
            result = await controller.get_conversation_messages(
                conversation_id, start, limit
            )
            return result
        except Exception as e:
            logger.error(
                f"Error in get_conversation_messages for {conversation_id}: {str(e)}",
                exc_info=True,
            )
            raise

    @staticmethod
    @router.post("/conversations/{conversation_id}/message/")
    async def post_message(
        conversation_id: str,
        content: str = Form(...),
        node_ids: Optional[str] = Form(None),
        images: Optional[List[UploadFile]] = File(None),
        stream: bool = Query(True, description="Whether to stream the response"),
        session_id: Optional[str] = Query(
            None, description="Session ID for reconnection"
        ),
        prev_human_message_id: Optional[str] = Query(
            None, description="Previous human message ID for deterministic session ID"
        ),
        cursor: Optional[str] = Query(None, description="Stream cursor for replay"),
        db: Session = Depends(get_db),
        user=Depends(AuthService.check_auth),
    ):
        # Validate message content
        if content == "" or content is None or content.isspace():
            raise HTTPException(
                status_code=400, detail="Message content cannot be empty"
            )

        user_id = user["user_id"]
        user_email = user["email"]
        checked = await UsageService.check_usage_limit(user_id)
        if not checked:
            raise HTTPException(
                status_code=402,
                detail="Subscription required to create a conversation.",
            )

        # Process images if present
        attachment_ids = []
        if images:
            media_service = MediaService(db)
            for i, image in enumerate(images):
                # Check if image has content by checking filename and content_type
                if image.filename and image.content_type:
                    try:
                        # Read file data first and pass as bytes to avoid UploadFile issues
                        file_content = await image.read()
                        upload_result = await media_service.upload_image(
                            file=file_content,
                            file_name=image.filename,
                            mime_type=image.content_type,
                            message_id=None,  # Will be linked after message creation
                        )
                        attachment_ids.append(upload_result.id)
                    except Exception as e:
                        logger.error(
                            f"Failed to upload image {image.filename}: {str(e)}"
                        )
                        # Clean up any successfully uploaded attachments
                        for uploaded_id in attachment_ids:
                            try:
                                await media_service.delete_attachment(uploaded_id)
                            except:
                                pass
                        raise HTTPException(
                            status_code=400,
                            detail=f"Failed to upload image {image.filename}: {str(e)}",
                        )

        # Parse node_ids if provided
        parsed_node_ids = None
        if node_ids:
            try:
                parsed_node_ids = json.loads(node_ids)
            except json.JSONDecodeError:
                raise HTTPException(status_code=400, detail="Invalid node_ids format")

        # Create message request
        message = MessageRequest(
            content=content,
            node_ids=parsed_node_ids,
            attachment_ids=attachment_ids if attachment_ids else None,
        )

        controller = ConversationController(db, user_id, user_email)
<<<<<<< HEAD
        message_stream = controller.post_message(
            conversation_id, message, stream, agent_id=message.agent_id
        )
        if stream:
            return StreamingResponse(
                get_stream(message_stream), media_type="text/event-stream"
            )
        else:
            # TODO: fix this, add types. In below stream we have only one output.
=======

        if not stream:
            # Non-streaming behavior unchanged
            message_stream = controller.post_message(conversation_id, message, stream)
>>>>>>> 1e78d8d5
            async for chunk in message_stream:
                return chunk

        # Streaming with session management
        run_id = _normalize_run_id(
            conversation_id, user_id, session_id, prev_human_message_id
        )

        # For fresh requests without cursor, ensure we get a unique stream
        # by checking if the stream already exists and modifying run_id if needed
        if not cursor:
            from app.modules.conversations.utils.redis_streaming import (
                RedisStreamManager,
            )

            redis_manager = RedisStreamManager()
            original_run_id = run_id
            counter = 1

            # Find a unique run_id if the original already has an active stream
            while redis_manager.redis_client.exists(
                redis_manager.stream_key(conversation_id, run_id)
            ):
                run_id = f"{original_run_id}-{counter}"
                counter += 1

        # Start background agent execution (non-blocking)
        from app.celery.tasks.agent_tasks import execute_agent_background

        # Extract agent_id from conversation (will be handled in background task)
        agent_id = message.agent_id if hasattr(message, "agent_id") else None

        # Use parsed node_ids
        node_ids_list = parsed_node_ids or []

        # Start background task
        execute_agent_background.delay(
            conversation_id=conversation_id,
            run_id=run_id,
            user_id=user_id,
            query=content,
            agent_id=agent_id,
            node_ids=node_ids_list,
            attachment_ids=attachment_ids or [],
        )

        # Wait for background task to start (with health check)
        from app.modules.conversations.utils.redis_streaming import RedisStreamManager

        redis_manager = RedisStreamManager()
        task_started = redis_manager.wait_for_task_start(
            conversation_id, run_id, timeout=10
        )

        if not task_started:
            logger.warning(
                f"Background task failed to start for {conversation_id}:{run_id}"
            )
            # Could add fallback logic here if needed

        # Return Redis stream response
        return StreamingResponse(
            redis_stream_generator(conversation_id, run_id, cursor),
            media_type="text/event-stream",
        )

    @staticmethod
    @router.post("/conversations/{conversation_id}/regenerate/")
    async def regenerate_last_message(
        conversation_id: str,
        request: RegenerateRequest,
        stream: bool = Query(True, description="Whether to stream the response"),
        session_id: Optional[str] = Query(
            None, description="Session ID for reconnection"
        ),
        prev_human_message_id: Optional[str] = Query(
            None, description="Previous human message ID for deterministic session ID"
        ),
        cursor: Optional[str] = Query(None, description="Stream cursor for replay"),
        background: bool = Query(
            True, description="Use background execution (recommended)"
        ),
        db: Session = Depends(get_db),
        user=Depends(AuthService.check_auth),
    ):
        user_id = user["user_id"]
        checked = await UsageService.check_usage_limit(user_id)
        if not checked:
            raise HTTPException(
                status_code=402,
                detail="Subscription required to create a conversation.",
            )
        user_email = user["email"]

        if not stream or not background:
            # Fallback to existing direct execution for non-streaming or explicit direct mode
            controller = ConversationController(db, user_id, user_email)
            message_stream = controller.regenerate_last_message(
                conversation_id, request.node_ids, stream
            )
            if stream:
                return StreamingResponse(
                    get_stream(message_stream), media_type="text/event-stream"
                )
            else:
                async for chunk in message_stream:
                    return chunk

        # NEW: Background execution with session management
        controller = ConversationController(db, user_id, user_email)
<<<<<<< HEAD
        message_stream = controller.regenerate_last_message(
            conversation_id, request.node_ids, stream, agent_id=request.agent_id
=======

        # Generate deterministic run_id
        run_id = _normalize_run_id(
            conversation_id, user_id, session_id, prev_human_message_id
>>>>>>> 1e78d8d5
        )

        # For fresh requests without cursor, ensure we get a unique stream
        # by checking if the stream already exists and modifying run_id if needed
        if not cursor:
            from app.modules.conversations.utils.redis_streaming import (
                RedisStreamManager,
            )

            redis_manager = RedisStreamManager()
            original_run_id = run_id
            counter = 1

            # Find a unique run_id if the original already has an active stream
            while redis_manager.redis_client.exists(
                redis_manager.stream_key(conversation_id, run_id)
            ):
                run_id = f"{original_run_id}-{counter}"
                counter += 1

        # Extract attachment IDs from last human message
        try:
            # Get last human message to extract attachments
            last_human_message = await controller.get_last_human_message(
                conversation_id
            )
            attachment_ids = []
            if last_human_message and last_human_message.attachments:
                attachment_ids = [att.id for att in last_human_message.attachments]
        except Exception as e:
            logger.error(f"Failed to get last human message for regenerate: {str(e)}")
            attachment_ids = []

        # Start background regenerate task
        from app.celery.tasks.agent_tasks import execute_regenerate_background

        execute_regenerate_background.delay(
            conversation_id=conversation_id,
            run_id=run_id,
            user_id=user_id,
            node_ids=request.node_ids or [],
            attachment_ids=attachment_ids,
        )

        # Wait for background task to start (with health check)
        from app.modules.conversations.utils.redis_streaming import RedisStreamManager

        redis_manager = RedisStreamManager()
        task_started = redis_manager.wait_for_task_start(
            conversation_id, run_id, timeout=10
        )

        if not task_started:
            logger.warning(
                f"Background regenerate task failed to start for {conversation_id}:{run_id}"
            )
            # Could add fallback logic here if needed

        # Return Redis stream response
        return StreamingResponse(
            redis_stream_generator(conversation_id, run_id, cursor),
            media_type="text/event-stream",
        )

    @staticmethod
    @router.delete("/conversations/{conversation_id}/", response_model=dict)
    async def delete_conversation(
        conversation_id: str,
        db: Session = Depends(get_db),
        user=Depends(AuthService.check_auth),
    ):
        user_id = user["user_id"]
        user_email = user["email"]
        controller = ConversationController(db, user_id, user_email)
        return await controller.delete_conversation(conversation_id)

    @staticmethod
    @router.post("/conversations/{conversation_id}/stop/", response_model=dict)
    async def stop_generation(
        conversation_id: str,
        session_id: Optional[str] = Query(None, description="Session ID to stop"),
        db: Session = Depends(get_db),
        user=Depends(AuthService.check_auth),
    ):
        user_id = user["user_id"]
        user_email = user["email"]
        controller = ConversationController(db, user_id, user_email)
        return await controller.stop_generation(conversation_id, session_id)

    @staticmethod
    @router.patch("/conversations/{conversation_id}/rename/", response_model=dict)
    async def rename_conversation(
        conversation_id: str,
        request: RenameConversationRequest,
        db: Session = Depends(get_db),
        user=Depends(AuthService.check_auth),
    ):
        user_id = user["user_id"]
        user_email = user["email"]
        controller = ConversationController(db, user_id, user_email)
        return await controller.rename_conversation(conversation_id, request.title)

    @staticmethod
    @router.get("/conversations/{conversation_id}/active-session")
    async def get_active_session(
        conversation_id: str,
        db: Session = Depends(get_db),
        user=Depends(AuthService.check_auth),
    ) -> Union[ActiveSessionResponse, ActiveSessionErrorResponse]:
        """Get active session information for a conversation"""
        user_id = user["user_id"]
        user_email = user["email"]

        # Verify user has access to conversation
        controller = ConversationController(db, user_id, user_email)
        try:
            await controller.get_conversation_info(conversation_id)
        except Exception as e:
            logger.error(f"Access denied for conversation {conversation_id}: {str(e)}")
            raise HTTPException(status_code=403, detail="Access denied to conversation")

        # Get session information
        session_service = SessionService()
        result = session_service.get_active_session(conversation_id)

        # Return appropriate HTTP status based on result type
        if isinstance(result, ActiveSessionErrorResponse):
            raise HTTPException(status_code=404, detail=result.dict())

        return result

    @staticmethod
    @router.get("/conversations/{conversation_id}/task-status")
    async def get_task_status(
        conversation_id: str,
        db: Session = Depends(get_db),
        user=Depends(AuthService.check_auth),
    ) -> Union[TaskStatusResponse, TaskStatusErrorResponse]:
        """Get background task status for a conversation"""
        user_id = user["user_id"]
        user_email = user["email"]

        # Verify user has access to conversation
        controller = ConversationController(db, user_id, user_email)
        try:
            await controller.get_conversation_info(conversation_id)
        except Exception as e:
            logger.error(f"Access denied for conversation {conversation_id}: {str(e)}")
            raise HTTPException(status_code=403, detail="Access denied to conversation")

        # Get task status information
        session_service = SessionService()
        result = session_service.get_task_status(conversation_id)

        # Return appropriate HTTP status based on result type
        if isinstance(result, TaskStatusErrorResponse):
            raise HTTPException(status_code=404, detail=result.dict())

        return result

    @staticmethod
    @router.post("/conversations/{conversation_id}/resume/{session_id}")
    async def resume_session(
        conversation_id: str,
        session_id: str,
        cursor: Optional[str] = Query(
            "0-0", description="Stream cursor position to resume from"
        ),
        db: Session = Depends(get_db),
        user=Depends(AuthService.check_auth),
    ):
        """Resume streaming from an existing session"""
        user_id = user["user_id"]
        user_email = user["email"]

        # Verify user has access to conversation
        controller = ConversationController(db, user_id, user_email)
        try:
            await controller.get_conversation_info(conversation_id)
        except Exception as e:
            logger.error(f"Access denied for conversation {conversation_id}: {str(e)}")
            raise HTTPException(status_code=403, detail="Access denied to conversation")

        # Verify the session exists in Redis
        from app.modules.conversations.utils.redis_streaming import RedisStreamManager

        redis_manager = RedisStreamManager()

        # Check if the session stream exists
        stream_key = redis_manager.stream_key(conversation_id, session_id)
        if not redis_manager.redis_client.exists(stream_key):
            raise HTTPException(
                status_code=404, detail=f"Session {session_id} not found or expired"
            )

        # Check if there's a task status for this session
        task_status = redis_manager.get_task_status(conversation_id, session_id)
        logger.info(
            f"Resuming session {session_id} with status: {task_status}, cursor: {cursor}"
        )

        # Return Redis stream response starting from cursor
        return StreamingResponse(
            redis_stream_generator(conversation_id, session_id, cursor),
            media_type="text/event-stream",
        )


@router.post("/conversations/share", response_model=ShareChatResponse, status_code=201)
async def share_chat(
    request: ShareChatRequest,
    db: Session = Depends(get_db),
    user=Depends(AuthService.check_auth),
):
    user_id = user["user_id"]
    service = ShareChatService(db)
    try:
        shared_conversation = await service.share_chat(
            request.conversation_id,
            user_id,
            request.recipientEmails,
            request.visibility,
        )
        return ShareChatResponse(
            message="Chat shared successfully!", sharedID=shared_conversation
        )
    except ShareChatServiceError as e:
        raise HTTPException(status_code=400, detail=str(e))


@router.get("/conversations/{conversation_id}/shared-emails", response_model=List[str])
async def get_shared_emails(
    conversation_id: str,
    db: Session = Depends(get_db),
    user=Depends(AuthService.check_auth),
):
    user_id = user["user_id"]
    service = ShareChatService(db)
    shared_emails = await service.get_shared_emails(conversation_id, user_id)
    return shared_emails


@router.delete("/conversations/{conversation_id}/access")
async def remove_access(
    conversation_id: str,
    request: RemoveAccessRequest,
    user: str = Depends(AuthService.check_auth),
    db: Session = Depends(get_db),
) -> dict:
    """Remove access for specified emails from a conversation."""
    share_service = ShareChatService(db)
    current_user_id = user["user_id"]
    try:
        await share_service.remove_access(
            conversation_id=conversation_id,
            user_id=current_user_id,
            emails_to_remove=request.emails,
        )
        return {"message": "Access removed successfully"}
    except ShareChatServiceError as e:
        raise HTTPException(status_code=400, detail=str(e))<|MERGE_RESOLUTION|>--- conflicted
+++ resolved
@@ -262,22 +262,10 @@
         )
 
         controller = ConversationController(db, user_id, user_email)
-<<<<<<< HEAD
-        message_stream = controller.post_message(
-            conversation_id, message, stream, agent_id=message.agent_id
-        )
-        if stream:
-            return StreamingResponse(
-                get_stream(message_stream), media_type="text/event-stream"
-            )
-        else:
-            # TODO: fix this, add types. In below stream we have only one output.
-=======
 
         if not stream:
             # Non-streaming behavior unchanged
             message_stream = controller.post_message(conversation_id, message, stream)
->>>>>>> 1e78d8d5
             async for chunk in message_stream:
                 return chunk
 
@@ -388,15 +376,10 @@
 
         # NEW: Background execution with session management
         controller = ConversationController(db, user_id, user_email)
-<<<<<<< HEAD
-        message_stream = controller.regenerate_last_message(
-            conversation_id, request.node_ids, stream, agent_id=request.agent_id
-=======
 
         # Generate deterministic run_id
         run_id = _normalize_run_id(
             conversation_id, user_id, session_id, prev_human_message_id
->>>>>>> 1e78d8d5
         )
 
         # For fresh requests without cursor, ensure we get a unique stream
