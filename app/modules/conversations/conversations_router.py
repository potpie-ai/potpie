--- conflicted
+++ resolved
@@ -253,19 +253,6 @@
 
             controller = ConversationController(db, async_db, user_id, user_email)
 
-<<<<<<< HEAD
-        # Streaming with session management
-        run_id = normalize_run_id(
-            conversation_id, user_id, session_id, prev_human_message_id
-        )
-
-        # For fresh requests without cursor, ensure we get a unique stream
-        if not cursor:
-            run_id = ensure_unique_run_id(conversation_id, run_id)
-
-        # Extract agent_id from conversation (will be handled in background task)
-        agent_id = None
-=======
             if not stream:
                 # Non-streaming behavior unchanged
                 message_stream = controller.post_message(
@@ -275,65 +262,19 @@
                     return chunk
 
             # Streaming with session management
-            run_id = _normalize_run_id(
+            run_id = normalize_run_id(
                 conversation_id, user_id, session_id, prev_human_message_id
             )
 
             # For fresh requests without cursor, ensure we get a unique stream
-            # by checking if the stream already exists and modifying run_id if needed
             if not cursor:
-                from app.modules.conversations.utils.redis_streaming import (
-                    RedisStreamManager,
-                )
-
-                redis_manager = RedisStreamManager()
-                original_run_id = run_id
-                counter = 1
-
-                # Find a unique run_id if the original already has an active stream
-                while redis_manager.redis_client.exists(
-                    redis_manager.stream_key(conversation_id, run_id)
-                ):
-                    run_id = f"{original_run_id}-{counter}"
-                    counter += 1
-
-            # Start background agent execution (non-blocking)
-            from app.celery.tasks.agent_tasks import execute_agent_background
->>>>>>> 1d33d50c
+                run_id = ensure_unique_run_id(conversation_id, run_id)
 
             # Use parsed node_ids
             node_ids_list = parsed_node_ids or []
 
-<<<<<<< HEAD
-        # Start background task and return streaming response
-        return start_celery_task_and_stream(
-            conversation_id=conversation_id,
-            run_id=run_id,
-            user_id=user_id,
-            query=content,
-            agent_id=agent_id,
-            node_ids=node_ids_list,
-            attachment_ids=attachment_ids or [],
-            cursor=cursor,
-        )
-=======
-            # Set initial "queued" status before starting the task
-            redis_manager = RedisStreamManager()
-            redis_manager.set_task_status(conversation_id, run_id, "queued")
-
-            # Publish a queued event so the client knows the task is accepted
-            redis_manager.publish_event(
-                conversation_id,
-                run_id,
-                "queued",
-                {
-                    "status": "queued",
-                    "message": "Task queued for processing",
-                },
-            )
-
-            # Start background task
-            task_result = execute_agent_background.delay(
+            # Start background task and return streaming response
+            return start_celery_task_and_stream(
                 conversation_id=conversation_id,
                 run_id=run_id,
                 user_id=user_id,
@@ -341,32 +282,8 @@
                 agent_id=None,
                 node_ids=node_ids_list,
                 attachment_ids=attachment_ids or [],
-            )
-
-            # Store the Celery task ID for later revocation
-            redis_manager.set_task_id(conversation_id, run_id, task_result.id)
-            logger.info(
-                f"Started agent task {task_result.id} for {conversation_id}:{run_id}"
-            )
-
-            # Wait for background task to start (with health check)
-            # Increased timeout to 30 seconds to handle queued tasks
-            task_started = redis_manager.wait_for_task_start(
-                conversation_id, run_id, timeout=30
-            )
-
-            if not task_started:
-                logger.warning(
-                    f"Background task failed to start within 30s for {conversation_id}:{run_id} - may still be queued"
-                )
-                # Don't fail - the stream consumer will wait up to 120 seconds
-
-            # Return Redis stream response
-            return StreamingResponse(
-                redis_stream_generator(conversation_id, run_id, cursor),
-                media_type="text/event-stream",
-            )
->>>>>>> 1d33d50c
+                cursor=cursor,
+            )
 
     @staticmethod
     @router.post("/conversations/{conversation_id}/regenerate/")
