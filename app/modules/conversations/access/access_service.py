from typing import List
<<<<<<< HEAD
from uuid6 import uuid7 
from app.modules.conversations.conversation.conversation_model import Conversation, Visibility
=======
>>>>>>> 7d5c6518

from sqlalchemy.exc import IntegrityError
from sqlalchemy.orm import Session

from app.modules.conversations.conversation.conversation_model import Conversation


class ShareChatServiceError(Exception):
    """Base exception class for ShareChatService errors."""


class ShareChatService:
    def __init__(self, db: Session):
        self.db = db

<<<<<<< HEAD
    async def share_chat(self, conversation_id: str, recipient_emails: List[str] = None, visibility: Visibility = Visibility.PRIVATE) -> str:
        chat = self.db.query(Conversation).filter_by(id=conversation_id).first()
        if not chat:
            raise ShareChatServiceError("Chat not found.")
        
        if visibility == Visibility.PUBLIC:
            chat.visibility = Visibility.PUBLIC
            self.db.commit()
            return conversation_id
        
        if visibility == Visibility.PRIVATE:
            chat.visibility = Visibility.PRIVATE
            if recipient_emails:
                existing_emails = chat.shared_with_emails or []
                existing_emails_set = set(existing_emails)
                unique_new_emails_set = set(recipient_emails)

                if unique_new_emails_set.issubset(existing_emails_set):
                    raise ShareChatServiceError("All provided emails have already been shared.")

                to_share = unique_new_emails_set - existing_emails_set
                if to_share:
                    try:
                        updated_emails = existing_emails + list(to_share)
                        self.db.query(Conversation).filter_by(id=conversation_id).update(
                        {Conversation.shared_with_emails: updated_emails},
                        synchronize_session=False  
                        )
                        self.db.commit()        
                    except IntegrityError as e:
                        self.db.rollback()
                        raise ShareChatServiceError("Failed to update shared chat due to a database integrity error.") from e
                self.db.commit()
                return conversation_id
        return conversation_id
=======
    async def share_chat(
        self, conversation_id: str, recipient_emails: List[str]
    ) -> str:
        chat = self.db.query(Conversation).filter_by(id=conversation_id).first()
        if not chat:
            raise ShareChatServiceError("Chat not found.")

        existing_emails = chat.shared_with_emails or []
        existing_emails_set = set(existing_emails)
        unique_new_emails_set = set(recipient_emails)

        if unique_new_emails_set.issubset(existing_emails_set):
            raise ShareChatServiceError("All provided emails have already been shared.")

        to_share = unique_new_emails_set - existing_emails_set
        if to_share:
            try:
                updated_emails = existing_emails + list(to_share)
                self.db.query(Conversation).filter_by(id=conversation_id).update(
                    {Conversation.shared_with_emails: updated_emails},
                    synchronize_session=False,
                )
                self.db.commit()
            except IntegrityError as e:
                self.db.rollback()
                raise ShareChatServiceError(
                    "Failed to update shared chat due to a database integrity error."
                ) from e

            return conversation_id
>>>>>>> 7d5c6518
<|MERGE_RESOLUTION|>--- conflicted
+++ resolved
@@ -1,9 +1,7 @@
 from typing import List
-<<<<<<< HEAD
 from uuid6 import uuid7 
 from app.modules.conversations.conversation.conversation_model import Conversation, Visibility
-=======
->>>>>>> 7d5c6518
+
 
 from sqlalchemy.exc import IntegrityError
 from sqlalchemy.orm import Session
@@ -19,7 +17,6 @@
     def __init__(self, db: Session):
         self.db = db
 
-<<<<<<< HEAD
     async def share_chat(self, conversation_id: str, recipient_emails: List[str] = None, visibility: Visibility = Visibility.PRIVATE) -> str:
         chat = self.db.query(Conversation).filter_by(id=conversation_id).first()
         if not chat:
@@ -55,35 +52,3 @@
                 self.db.commit()
                 return conversation_id
         return conversation_id
-=======
-    async def share_chat(
-        self, conversation_id: str, recipient_emails: List[str]
-    ) -> str:
-        chat = self.db.query(Conversation).filter_by(id=conversation_id).first()
-        if not chat:
-            raise ShareChatServiceError("Chat not found.")
-
-        existing_emails = chat.shared_with_emails or []
-        existing_emails_set = set(existing_emails)
-        unique_new_emails_set = set(recipient_emails)
-
-        if unique_new_emails_set.issubset(existing_emails_set):
-            raise ShareChatServiceError("All provided emails have already been shared.")
-
-        to_share = unique_new_emails_set - existing_emails_set
-        if to_share:
-            try:
-                updated_emails = existing_emails + list(to_share)
-                self.db.query(Conversation).filter_by(id=conversation_id).update(
-                    {Conversation.shared_with_emails: updated_emails},
-                    synchronize_session=False,
-                )
-                self.db.commit()
-            except IntegrityError as e:
-                self.db.rollback()
-                raise ShareChatServiceError(
-                    "Failed to update shared chat due to a database integrity error."
-                ) from e
-
-            return conversation_id
->>>>>>> 7d5c6518
