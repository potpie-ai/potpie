--- conflicted
+++ resolved
@@ -1,12 +1,11 @@
 import logging
 from datetime import datetime, timezone
 from typing import AsyncGenerator, List
-<<<<<<< HEAD
+
 from fastapi import HTTPException
-=======
 
 from langchain.prompts import ChatPromptTemplate
->>>>>>> 665a4ad6
+
 from sqlalchemy.exc import IntegrityError, SQLAlchemyError
 from sqlalchemy.orm import Session
 from sqlalchemy.sql import func
