import logging
from datetime import datetime, timezone
from typing import AsyncGenerator, List

from sqlalchemy.exc import IntegrityError, SQLAlchemyError
from sqlalchemy.orm import Session
from uuid6 import uuid7

from app.modules.conversations.conversation.conversation_model import (
    Conversation,
    ConversationStatus,
)
from app.modules.conversations.conversation.conversation_schema import (
    ConversationInfoResponse,
    CreateConversationRequest,
)
from app.modules.conversations.message.message_model import (
    Message,
    MessageStatus,
    MessageType,
)
from app.modules.conversations.message.message_schema import (
    MessageRequest,
    MessageResponse,
)
from app.modules.intelligence.agents.langchain_agents.codebase_agents.code_graph_retrieval_agent import (
    CodeGraphRetrievalAgent,
)
from app.modules.intelligence.agents.langchain_agents.codebase_agents.code_retrieval_agent import (
    CodeRetrievalAgent,
)
from app.modules.intelligence.agents.langchain_agents.debugging_agent import (
    DebuggingAgent,
)
from app.modules.intelligence.agents.langchain_agents.qna_agent import QNAAgent
from app.modules.intelligence.memory.chat_history_service import ChatHistoryService
from app.modules.intelligence.provider.provider_service import ProviderService
from app.modules.projects.projects_service import ProjectService

logger = logging.getLogger(__name__)


class ConversationServiceError(Exception):
    """Base exception class for ConversationService errors."""


class ConversationNotFoundError(ConversationServiceError):
    """Raised when a conversation is not found."""


class MessageNotFoundError(ConversationServiceError):
    """Raised when a message is not found."""


class ConversationService:
    def __init__(
        self,
        db: Session,
        user_id: str,
        project_service: ProjectService,
        history_manager: ChatHistoryService,
        provider_service: ProviderService,
    ):
        self.db = db
        self.user_id = user_id
        self.project_service = project_service
        self.history_manager = history_manager
        self.provider_service = provider_service
        self.agents = self._initialize_agents()

    @classmethod
    def create(cls, db: Session, user_id: str):
        project_service = ProjectService(db)
        history_manager = ChatHistoryService(db)
        provider_service = ProviderService(db, user_id)
        return cls(db, user_id, project_service, history_manager, provider_service)

    def _initialize_agents(self):
        llm = self.provider_service.get_llm()
        return {
            "debugging_agent": DebuggingAgent(llm, self.db),
            "codebase_qna_agent": QNAAgent(llm, self.db),
            "code_retrieval_agent": CodeRetrievalAgent(llm, self.db),
            "code_graph_retrieval_agent": CodeGraphRetrievalAgent(llm, self.db),
        }

    async def create_conversation(
        self, conversation: CreateConversationRequest, user_id: str
    ) -> tuple[str, str]:
        try:
            if conversation.agent_ids[0] not in self.agents:
                raise ConversationServiceError(
                    f"Invalid agent_id: {conversation.agent_ids[0]}"
                )

            project_name = await self.project_service.get_project_name(
                conversation.project_ids
            )

            title = conversation.title.strip() if conversation.title else project_name

            conversation_id = self._create_conversation_record(
                conversation, title, user_id
            )

            await self._add_system_message(conversation_id, title, user_id)

            return conversation_id, "Conversation created successfully."
        except IntegrityError as e:
            logger.error(f"IntegrityError in create_conversation: {e}", exc_info=True)
            self.db.rollback()
            raise ConversationServiceError(
                "Failed to create conversation due to a database integrity error."
            ) from e
        except Exception as e:
            logger.error(f"Unexpected error in create_conversation: {e}", exc_info=True)
            self.db.rollback()
            raise ConversationServiceError(
                "An unexpected error occurred while creating the conversation."
            ) from e

    def _create_conversation_record(
        self, conversation: CreateConversationRequest, title: str, user_id: str
    ) -> str:
        conversation_id = str(uuid7())
        new_conversation = Conversation(
            id=conversation_id,
            user_id=user_id,
            title=title,
            status=ConversationStatus.ACTIVE,
            project_ids=conversation.project_ids,
            agent_ids=conversation.agent_ids,
            created_at=datetime.now(timezone.utc),
            updated_at=datetime.now(timezone.utc),
        )
        self.db.add(new_conversation)
        self.db.commit()
        logger.info(
            f"Created new conversation with ID: {conversation_id}, title: {title}, user_id: {user_id}, agent_id: {conversation.agent_ids[0]}"
        )
        return conversation_id

    async def _add_system_message(
        self, conversation_id: str, project_name: str, user_id: str
    ):
        content = f"Project {project_name} has been parsed successfully."
        try:
            self.history_manager.add_message_chunk(
                conversation_id, content, MessageType.SYSTEM_GENERATED, user_id
            )
            self.history_manager.flush_message_buffer(
                conversation_id, MessageType.SYSTEM_GENERATED, user_id
            )
            logger.info(
                f"Added system message to conversation {conversation_id} for user {user_id}"
            )
        except Exception as e:
            logger.error(
                f"Failed to add system message to conversation {conversation_id}: {e}",
                exc_info=True,
            )
            raise ConversationServiceError(
                "Failed to add system message to the conversation."
            ) from e

    async def store_message(
        self,
        conversation_id: str,
        message: MessageRequest,
        message_type: MessageType,
        user_id: str,
    ) -> AsyncGenerator[str, None]:
        try:
            self.history_manager.add_message_chunk(
                conversation_id, message.content, message_type, user_id
            )
            self.history_manager.flush_message_buffer(
                conversation_id, message_type, user_id
            )
            logger.info(f"Stored message in conversation {conversation_id}")
            if message_type == MessageType.HUMAN:
                conversation = (
                    self.db.query(Conversation).filter_by(id=conversation_id).first()
                )
                if not conversation:
                    raise ConversationNotFoundError(
                        f"Conversation with id {conversation_id} not found"
                    )

                repo_id = (
                    conversation.project_ids[0] if conversation.project_ids else None
                )
                if not repo_id:
                    raise ConversationServiceError(
                        "No project associated with this conversation"
                    )

                agent = self.agents.get(conversation.agent_ids[0])
                if not agent:
                    raise ConversationServiceError(
                        f"Invalid agent_id: {conversation.agent_ids[0]}"
                    )

                logger.info(f"Running agent for repo_id: {repo_id}")
                async for chunk in agent.run(
                    message.content, repo_id, user_id, conversation.id
                ):
                    yield chunk
        except Exception as e:
            logger.error(
                f"Error in store_message for conversation {conversation_id}: {e}",
                exc_info=True,
            )
            raise ConversationServiceError(
                "Failed to store message or generate AI response."
            ) from e

    async def regenerate_last_message(
        self, conversation_id: str, user_id: str
    ) -> AsyncGenerator[str, None]:
        try:
            last_human_message = await self._get_last_human_message(conversation_id)
            if not last_human_message:
                raise MessageNotFoundError("No human message found to regenerate from")

            await self._archive_subsequent_messages(
                conversation_id, last_human_message.created_at
            )

            async for chunk in self._generate_and_stream_ai_response(
                last_human_message.content, conversation_id, user_id
            ):
                yield chunk
        except MessageNotFoundError as e:
            logger.warning(
                f"No message to regenerate in conversation {conversation_id}: {e}"
            )
            raise
        except Exception as e:
            logger.error(
                f"Error in regenerate_last_message for conversation {conversation_id}: {e}",
                exc_info=True,
            )
            raise ConversationServiceError("Failed to regenerate last message.") from e

    async def _get_last_human_message(self, conversation_id: str):
        message = (
            self.db.query(Message)
            .filter_by(conversation_id=conversation_id, type=MessageType.HUMAN)
            .order_by(Message.created_at.desc())
            .first()
        )
        if not message:
            logger.warning(f"No human message found in conversation {conversation_id}")
        return message

    async def _archive_subsequent_messages(
        self, conversation_id: str, timestamp: datetime
    ):
        try:
            self.db.query(Message).filter(
                Message.conversation_id == conversation_id,
                Message.created_at > timestamp,
            ).update(
                {Message.status: MessageStatus.ARCHIVED}, synchronize_session="fetch"
            )
            self.db.commit()
            logger.info(
                f"Archived subsequent messages in conversation {conversation_id}"
            )
        except Exception as e:
            logger.error(
                f"Failed to archive messages in conversation {conversation_id}: {e}",
                exc_info=True,
            )
            self.db.rollback()
            raise ConversationServiceError(
                "Failed to archive subsequent messages."
            ) from e

    async def _generate_and_stream_ai_response(
        self, query: str, conversation_id: str, user_id: str
    ) -> AsyncGenerator[str, None]:
        conversation = self.db.query(Conversation).filter_by(id=conversation_id).first()
        if not conversation:
            raise ConversationNotFoundError(
                f"Conversation with id {conversation_id} not found"
            )
        agent = self.agents.get(conversation.agent_ids[0])
        if not agent:
            raise ConversationServiceError(
                f"Invalid agent_id: {conversation.agent_ids[0]}"
            )

        try:
<<<<<<< HEAD
            print(f"Running agent {conversation.project_ids[0]} with query: {query}")
=======
            logger.info(
                f"Running agent {conversation.project_ids[0]} with query: {query}"
            )
>>>>>>> 2c8c9899
            async for chunk in agent.run(
                query, conversation.project_ids[0], user_id, conversation.id
            ):
                if chunk:
                    yield chunk
            logger.info(
                f"Generated and streamed AI response for conversation {conversation.id} for user {user_id} using agent {conversation.agent_ids[0]}"
            )
        except Exception as e:
            logger.error(
                f"Failed to generate and stream AI response for conversation {conversation.id}: {e}",
                exc_info=True,
            )
            raise ConversationServiceError(
                "Failed to generate and stream AI response."
            ) from e

    async def delete_conversation(self, conversation_id: str, user_id: str) -> dict:
        try:
            with self.db.begin():
                deleted_messages = (
                    self.db.query(Message)
                    .filter(Message.conversation_id == conversation_id)
                    .delete()
                )

                deleted_conversation = (
                    self.db.query(Conversation)
                    .filter(Conversation.id == conversation_id)
                    .delete()
                )

                if deleted_conversation == 0:
                    raise ConversationNotFoundError(
                        f"Conversation with id {conversation_id} not found"
                    )

            logger.info(
                f"Deleted conversation {conversation_id} and {deleted_messages} related messages"
            )
            return {
                "status": "success",
                "message": f"Conversation {conversation_id} and its messages have been permanently deleted.",
                "deleted_messages_count": deleted_messages,
            }

        except ConversationNotFoundError as e:
            logger.warning(str(e))
            raise

        except SQLAlchemyError as e:
            logger.error(f"Database error in delete_conversation: {e}", exc_info=True)
            raise ConversationServiceError(
                f"Failed to delete conversation {conversation_id} due to a database error"
            ) from e

        except Exception as e:
            logger.error(f"Unexpected error in delete_conversation: {e}", exc_info=True)
            raise ConversationServiceError(
                f"Failed to delete conversation {conversation_id} due to an unexpected error"
            ) from e

    async def get_conversation_info(
        self, conversation_id: str, user_id: str
    ) -> ConversationInfoResponse:
        try:
            conversation = (
                self.db.query(Conversation).filter_by(id=conversation_id).first()
            )
            if not conversation:
                raise ConversationNotFoundError(
                    f"Conversation with id {conversation_id} not found"
                )
            total_messages = (
                self.db.query(Message)
                .filter_by(conversation_id=conversation_id, status=MessageStatus.ACTIVE)
                .count()
            )
            return ConversationInfoResponse(
                id=conversation.id,
                title=conversation.title,
                status=conversation.status,
                project_ids=conversation.project_ids,
                created_at=conversation.created_at,
                updated_at=conversation.updated_at,
                total_messages=total_messages,
                agent_ids=conversation.agent_ids,
            )
        except ConversationNotFoundError as e:
            logger.warning(str(e))
            raise
        except Exception as e:
            logger.error(f"Error in get_conversation_info: {e}", exc_info=True)
            raise ConversationServiceError(
                f"Failed to get conversation info for {conversation_id}"
            ) from e

    async def get_conversation_messages(
        self, conversation_id: str, start: int, limit: int, user_id: str
    ) -> List[MessageResponse]:
        try:
            conversation = (
                self.db.query(Conversation).filter_by(id=conversation_id).first()
            )
            if not conversation:
                raise ConversationNotFoundError(
                    f"Conversation with id {conversation_id} not found"
                )

            messages = (
                self.db.query(Message)
                .filter_by(conversation_id=conversation_id)
                .filter_by(status=MessageStatus.ACTIVE)
                .order_by(Message.created_at)
                .offset(start)
                .limit(limit)
                .all()
            )

            return [
                MessageResponse(
                    id=message.id,
                    conversation_id=message.conversation_id,
                    content=message.content,
                    sender_id=message.sender_id,
                    type=message.type,
                    status=message.status,
                    created_at=message.created_at,
                )
                for message in messages
            ]
        except ConversationNotFoundError as e:
            logger.warning(str(e))
            raise
        except Exception as e:
            logger.error(f"Error in get_conversation_messages: {e}", exc_info=True)
            raise ConversationServiceError(
                f"Failed to get messages for conversation {conversation_id}"
            ) from e

    async def stop_generation(self, conversation_id: str, user_id: str) -> dict:
        logger.info(f"Attempting to stop generation for conversation {conversation_id}")
        return {"status": "success", "message": "Generation stop request received"}

    async def rename_conversation(
        self, conversation_id: str, new_title: str, user_id: str
    ) -> dict:
        try:
            conversation = (
                self.db.query(Conversation)
                .filter_by(id=conversation_id, user_id=user_id)
                .first()
            )
            if not conversation:
                raise ConversationNotFoundError(
                    f"Conversation with id {conversation_id} not found"
                )

            conversation.title = new_title
            conversation.updated_at = datetime.now(timezone.utc)
            self.db.commit()

            logger.info(
                f"Renamed conversation {conversation_id} to '{new_title}' by user {user_id}"
            )
            return {
                "status": "success",
                "message": f"Conversation renamed to '{new_title}'",
            }

        except SQLAlchemyError as e:
            logger.error(f"Database error in rename_conversation: {e}", exc_info=True)
            self.db.rollback()
            raise ConversationServiceError(
                "Failed to rename conversation due to a database error"
            ) from e

        except Exception as e:
            logger.error(f"Unexpected error in rename_conversation: {e}", exc_info=True)
            self.db.rollback()
            raise ConversationServiceError(
                "Failed to rename conversation due to an unexpected error"
            ) from e<|MERGE_RESOLUTION|>--- conflicted
+++ resolved
@@ -293,13 +293,9 @@
             )
 
         try:
-<<<<<<< HEAD
-            print(f"Running agent {conversation.project_ids[0]} with query: {query}")
-=======
             logger.info(
                 f"Running agent {conversation.project_ids[0]} with query: {query}"
             )
->>>>>>> 2c8c9899
             async for chunk in agent.run(
                 query, conversation.project_ids[0], user_id, conversation.id
             ):
