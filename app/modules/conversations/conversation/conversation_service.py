import asyncio
import json
import logging
from datetime import datetime, timezone
from typing import AsyncGenerator, List, Optional, Dict, Union
from sqlalchemy import func
from sqlalchemy.exc import IntegrityError, SQLAlchemyError
from sqlalchemy.orm import Session
from uuid6 import uuid7

from app.modules.code_provider.code_provider_service import CodeProviderService
from app.modules.conversations.conversation.conversation_model import (
    Conversation,
    ConversationStatus,
    Visibility,
)
from app.modules.conversations.conversation.conversation_schema import (
    ChatMessageResponse,
    ConversationAccessType,
    ConversationInfoResponse,
    CreateConversationRequest,
)
from app.modules.conversations.message.message_model import (
    Message,
    MessageStatus,
    MessageType,
)
from app.modules.intelligence.agents.custom_agents.custom_agent_model import CustomAgent
from app.modules.conversations.message.message_schema import (
    MessageRequest,
    MessageResponse,
    NodeContext,
)
from app.modules.intelligence.agents.custom_agents.custom_agents_service import (
    CustomAgentService,
)
from app.modules.intelligence.agents.agents_service import AgentsService
from app.modules.intelligence.agents.chat_agent import ChatContext
from app.modules.intelligence.memory.chat_history_service import ChatHistoryService
from app.modules.intelligence.provider.provider_service import (
    ProviderService,
)
from app.modules.projects.projects_service import ProjectService
from app.modules.users.user_service import UserService
from app.modules.utils.posthog_helper import PostHogClient
from app.modules.intelligence.agents.chat_agents.adaptive_agent import (
    PromptService,
)
from app.modules.intelligence.tools.tool_service import ToolService
from app.modules.media.media_service import MediaService

logger = logging.getLogger(__name__)


class ConversationServiceError(Exception):
    pass


class ConversationNotFoundError(ConversationServiceError):
    pass


class MessageNotFoundError(ConversationServiceError):
    pass


class AccessTypeNotFoundError(ConversationServiceError):
    pass


class AccessTypeReadError(ConversationServiceError):
    pass


class ConversationService:
    def __init__(
        self,
        db: Session,
        user_id: str,
        user_email: str,
        project_service: ProjectService,
        history_manager: ChatHistoryService,
        provider_service: ProviderService,
        tools_service: ToolService,
        promt_service: PromptService,
        agent_service: AgentsService,
        custom_agent_service: CustomAgentService,
        media_service: MediaService,
    ):
        self.sql_db = db
        self.user_id = user_id
        self.user_email = user_email
        self.project_service = project_service
        self.history_manager = history_manager
        self.provider_service = provider_service
        self.tool_service = tools_service
        self.prompt_service = promt_service
        self.agent_service = agent_service
        self.custom_agent_service = custom_agent_service
        self.media_service = media_service

    @classmethod
    def create(cls, db: Session, user_id: str, user_email: str):
        project_service = ProjectService(db)
        history_manager = ChatHistoryService(db)
        provider_service = ProviderService(db, user_id)
        tool_service = ToolService(db, user_id)
        prompt_service = PromptService(db)
        agent_service = AgentsService(
            db, provider_service, prompt_service, tool_service
        )
        custom_agent_service = CustomAgentService(db, provider_service, tool_service)
        media_service = MediaService(db)
        return cls(
            db,
            user_id,
            user_email,
            project_service,
            history_manager,
            provider_service,
            tool_service,
            prompt_service,
            agent_service,
            custom_agent_service,
            media_service,
        )

    async def check_conversation_access(
        self, conversation_id: str, user_email: str, firebase_user_id: str = None
    ) -> str:

        if not user_email:
            return ConversationAccessType.WRITE

        # Use Firebase user ID directly if available, otherwise fall back to email lookup
        if firebase_user_id:
            user_id = firebase_user_id
        else:
            user_service = UserService(self.sql_db)
            user_id = user_service.get_user_id_by_email(user_email)

        # Retrieve the conversation
        conversation = (
            self.sql_db.query(Conversation).filter_by(id=conversation_id).first()
        )
        if not conversation:
            logger.warning(f"Conversation {conversation_id} not found in database")
            return (
                ConversationAccessType.NOT_FOUND
            )  # Return 'not found' if conversation doesn't exist

        if not conversation.visibility:
            conversation.visibility = Visibility.PRIVATE

        if user_id == conversation.user_id:  # Check if the user is the creator
            return ConversationAccessType.WRITE  # Creator always has write access

        if conversation.visibility == Visibility.PUBLIC:
            return ConversationAccessType.READ  # Public users get read access

        # Check if the conversation is shared
        if conversation.shared_with_emails:
            user_service = UserService(self.sql_db)
            shared_user_ids = user_service.get_user_ids_by_emails(
                conversation.shared_with_emails
            )
            if shared_user_ids is None:
                logger.warning(
                    "Failed to get user IDs for shared emails, returning NOT_FOUND"
                )
                return ConversationAccessType.NOT_FOUND
            # Check if the current user ID is in the shared user IDs
            if user_id in shared_user_ids:
                return ConversationAccessType.READ  # Shared users can only read
            else:
                return ConversationAccessType.NOT_FOUND
        else:
            return ConversationAccessType.NOT_FOUND

        return ConversationAccessType.NOT_FOUND

    async def create_conversation(
        self,
        conversation: CreateConversationRequest,
        user_id: str,
        hidden: bool = False,
    ) -> tuple[str, str]:
        try:
            if not await self.agent_service.validate_agent_id(
                user_id, conversation.agent_ids[0]
            ):
                raise ConversationServiceError(
                    f"Invalid agent_id: {conversation.agent_ids[0]}"
                )

            project_name = await self.project_service.get_project_name(
                conversation.project_ids
            )

            title = (
                conversation.title.strip().replace("Untitled", project_name)
                if conversation.title
                else project_name
            )

            conversation_id = self._create_conversation_record(
                conversation, title, user_id, hidden
            )

            asyncio.create_task(
                CodeProviderService(self.sql_db).get_project_structure_async(
                    conversation.project_ids[0]
                )
            )

            await self._add_system_message(conversation_id, project_name, user_id)

            return conversation_id, "Conversation created successfully."
        except IntegrityError as e:
            logger.error(f"IntegrityError in create_conversation: {e}", exc_info=True)
            self.sql_db.rollback()
            raise ConversationServiceError(
                "Failed to create conversation due to a database integrity error."
            ) from e
        except Exception as e:
            logger.error(f"Unexpected error in create_conversation: {e}", exc_info=True)
            self.sql_db.rollback()
            raise ConversationServiceError(
                "An unexpected error occurred while creating the conversation."
            ) from e

    def _create_conversation_record(
        self,
        conversation: CreateConversationRequest,
        title: str,
        user_id: str,
        hidden: bool = False,
    ) -> str:
        conversation_id = str(uuid7())
        new_conversation = Conversation(
            id=conversation_id,
            user_id=user_id,
            title=title,
            status=ConversationStatus.ARCHIVED if hidden else ConversationStatus.ACTIVE,
            project_ids=conversation.project_ids,
            agent_ids=conversation.agent_ids,
            created_at=datetime.now(timezone.utc),
            updated_at=datetime.now(timezone.utc),
        )
        self.sql_db.add(new_conversation)
        self.sql_db.commit()
        logger.info(
            f"Project id : {conversation.project_ids[0]} Created new conversation with ID: {conversation_id}, title: {title}, user_id: {user_id}, agent_id: {conversation.agent_ids[0]}, hidden: {hidden}"
        )
        return conversation_id

    async def _add_system_message(
        self, conversation_id: str, project_name: str, user_id: str
    ):
        content = f"You can now ask questions about the {project_name} repository."
        try:
            self.history_manager.add_message_chunk(
                conversation_id, content, MessageType.SYSTEM_GENERATED, user_id
            )
            self.history_manager.flush_message_buffer(
                conversation_id, MessageType.SYSTEM_GENERATED, user_id
            )
            logger.info(
                f"Added system message to conversation {conversation_id} for user {user_id}"
            )
        except Exception as e:
            logger.error(
                f"Failed to add system message to conversation {conversation_id}: {e}",
                exc_info=True,
            )
            raise ConversationServiceError(
                "Failed to add system message to the conversation."
            ) from e

    async def store_message(
        self,
        conversation_id: str,
        message: MessageRequest,
        message_type: MessageType,
        user_id: str,
        stream: bool = True,
        agent_id: str | None = None,
    ) -> AsyncGenerator[ChatMessageResponse, None]:
        try:
            logger.info(
                f"DEBUG: store_message called with message.attachment_ids: {message.attachment_ids}"
            )
            access_level = await self.check_conversation_access(
                conversation_id, self.user_email, user_id
            )
            if access_level == ConversationAccessType.READ:
                raise AccessTypeReadError("Access denied.")
            self.history_manager.add_message_chunk(
                conversation_id, message.content, message_type, user_id
            )
            message_id = self.history_manager.flush_message_buffer(
                conversation_id, message_type, user_id
            )
            logger.info(f"Stored message in conversation {conversation_id}")

            # Handle attachments if present
            if message_type == MessageType.HUMAN and message.attachment_ids:
                try:
                    await self.media_service.update_message_attachments(
                        message_id, message.attachment_ids
                    )
                    logger.info(
                        f"Linked {len(message.attachment_ids)} attachments to message {message_id}"
                    )
                except Exception as e:
                    logger.error(
                        f"Failed to link attachments to message {message_id}: {str(e)}"
                    )
                    # Continue processing even if attachment linking fails

            if message_type == MessageType.HUMAN:
                conversation = await self._get_conversation_with_message_count(
                    conversation_id
                )
                if not conversation:
                    raise ConversationNotFoundError(
                        f"Conversation with id {conversation_id} not found"
                    )

                # Check if this is the first human message
                if conversation.human_message_count == 1:
                    new_title = await self._generate_title(
                        conversation, message.content
                    )
                    await self._update_conversation_title(conversation_id, new_title)

                project_id = (
                    conversation.project_ids[0] if conversation.project_ids else None
                )
                if not project_id:
                    raise ConversationServiceError(
                        "No project associated with this conversation"
                    )

                if stream:
                    async for chunk in self._generate_and_stream_ai_response(
                        message.content,
                        conversation_id,
                        user_id,
                        message.node_ids,
<<<<<<< HEAD
                        agent_id,
=======
                        message.attachment_ids,
>>>>>>> 1e78d8d5
                    ):
                        yield chunk
                else:
                    full_message = ""
                    all_citations = []
                    async for chunk in self._generate_and_stream_ai_response(
                        message.content,
                        conversation_id,
                        user_id,
                        message.node_ids,
<<<<<<< HEAD
                        agent_id,
=======
                        message.attachment_ids,
>>>>>>> 1e78d8d5
                    ):
                        full_message += chunk.message
                        all_citations = all_citations + chunk.citations

                    yield ChatMessageResponse(
                        message=full_message, citations=all_citations, tool_calls=[]
                    )

        except AccessTypeReadError:
            raise
        except Exception as e:
            logger.error(
                f"Error in store_message for conversation {conversation_id}: {e}",
                exc_info=True,
            )
            raise ConversationServiceError(
                "Failed to store message or generate AI response."
            ) from e

    async def _get_conversation_with_message_count(
        self, conversation_id: str
    ) -> Conversation:
        result = (
            self.sql_db.query(
                Conversation,
                func.count(Message.id)
                .filter(Message.type == MessageType.HUMAN)
                .label("human_message_count"),
            )
            .outerjoin(Message, Conversation.id == Message.conversation_id)
            .filter(Conversation.id == conversation_id)
            .group_by(Conversation.id)
            .first()
        )

        if result:
            conversation, human_message_count = result
            setattr(conversation, "human_message_count", human_message_count)
            return conversation
        return None

    async def _generate_title(
        self, conversation: Conversation, message_content: str
    ) -> str:
        agent_type = conversation.agent_ids[0]

        prompt = (
            "Given an agent type '{agent_type}' and an initial message '{message}', "
            "generate a concise and relevant title for a conversation. "
            "The title should be no longer than 50 characters. Only return title string, do not wrap in quotes."
        ).format(agent_type=agent_type, message=message_content)

        messages = [
            {
                "role": "system",
                "content": "You are a conversation title generator that creates concise and relevant titles.",
            },
            {"role": "user", "content": prompt},
        ]
        generated_title: str = await self.provider_service.call_llm(
            messages=messages, config_type="chat"
        )  # type: ignore

        if len(generated_title) > 50:
            generated_title = generated_title[:50].strip() + "..."
        return generated_title

    async def _update_conversation_title(self, conversation_id: str, new_title: str):
        self.sql_db.query(Conversation).filter_by(id=conversation_id).update(
            {"title": new_title, "updated_at": datetime.now(timezone.utc)}
        )
        self.sql_db.commit()

    async def regenerate_last_message(
        self,
        conversation_id: str,
        user_id: str,
        node_ids: List[NodeContext] = [],
        stream: bool = True,
        agent_id: str | None = None,
    ) -> AsyncGenerator[ChatMessageResponse, None]:
        try:
            access_level = await self.check_conversation_access(
                conversation_id, self.user_email, user_id
            )
            if access_level != ConversationAccessType.WRITE:
                raise AccessTypeReadError(
                    "Access denied. Only conversation creators can regenerate messages."
                )
            last_human_message = await self._get_last_human_message(conversation_id)
            if not last_human_message:
                raise MessageNotFoundError("No human message found to regenerate from")

            # Get attachment IDs from the last human message
            attachment_ids = None
            if last_human_message.has_attachments:
                try:
                    attachments = await self.media_service.get_message_attachments(
                        last_human_message.id, include_download_urls=False
                    )
                    # Extract only image attachment IDs for multimodal processing
                    from app.modules.media.media_model import AttachmentType

                    attachment_ids = [
                        att.id
                        for att in attachments
                        if att.attachment_type == AttachmentType.IMAGE
                    ]
                    if attachment_ids:
                        logger.info(
                            f"Found {len(attachment_ids)} image attachments for regeneration: {attachment_ids}"
                        )
                    else:
                        logger.info("No image attachments found in last human message")
                except Exception as e:
                    logger.warning(
                        f"Failed to retrieve attachments for message {last_human_message.id}: {e}"
                    )
                    attachment_ids = None

            await self._archive_subsequent_messages(
                conversation_id, last_human_message.created_at
            )
            PostHogClient().send_event(
                user_id,
                "regenerate_conversation_event",
                {"conversation_id": conversation_id},
            )

            if stream:
                async for chunk in self._generate_and_stream_ai_response(
                    last_human_message.content,
                    conversation_id,
                    user_id,
                    node_ids,
<<<<<<< HEAD
                    agent_id,
=======
                    attachment_ids,
>>>>>>> 1e78d8d5
                ):
                    yield chunk
            else:
                full_message = ""
                all_citations = []

                async for chunk in self._generate_and_stream_ai_response(
                    last_human_message.content,
                    conversation_id,
                    user_id,
                    node_ids,
<<<<<<< HEAD
                    agent_id,
=======
                    attachment_ids,
>>>>>>> 1e78d8d5
                ):
                    full_message += chunk.message
                    all_citations = all_citations + chunk.citations

                yield ChatMessageResponse(
                    message=full_message, citations=all_citations, tool_calls=[]
                )

        except AccessTypeReadError:
            raise
        except MessageNotFoundError as e:
            logger.warning(
                f"No message to regenerate in conversation {conversation_id}: {e}"
            )
            raise
        except Exception as e:
            logger.error(
                f"Error in regenerate_last_message for conversation {conversation_id}: {e}",
                exc_info=True,
            )
            raise ConversationServiceError("Failed to regenerate last message.") from e

    async def regenerate_last_message_background(
        self,
        conversation_id: str,
        node_ids: Optional[List[str]] = None,
        attachment_ids: List[str] = [],
    ) -> AsyncGenerator[ChatMessageResponse, None]:
        """Background version of regenerate_last_message for Celery task execution"""
        try:
            # Access control validation
            access_level = await self.check_conversation_access(
                conversation_id, self.user_email, self.user_id
            )
            if access_level != ConversationAccessType.WRITE:
                raise AccessTypeReadError(
                    "Access denied. Only conversation creators can regenerate messages."
                )

            # Get last human message (already validated by background task caller)
            last_human_message = await self._get_last_human_message(conversation_id)
            if not last_human_message:
                raise MessageNotFoundError("No human message found to regenerate from")

            # Archive subsequent messages
            await self._archive_subsequent_messages(
                conversation_id, last_human_message.created_at
            )

            # PostHog analytics
            PostHogClient().send_event(
                self.user_id,
                "regenerate_conversation_event",
                {"conversation_id": conversation_id},
            )

            # Convert string node_ids to NodeContext objects for compatibility
            node_contexts = []
            if node_ids:
                node_contexts = [NodeContext(node_id=node_id) for node_id in node_ids]

            # Execute AI response generation with existing logic
            async for chunk in self._generate_and_stream_ai_response(
                last_human_message.content,
                conversation_id,
                self.user_id,
                node_contexts,
                attachment_ids,
            ):
                yield chunk

        except (AccessTypeReadError, MessageNotFoundError) as e:
            logger.error(
                f"Background regeneration error for {conversation_id}: {str(e)}"
            )
            raise
        except Exception as e:
            logger.error(
                f"Background regeneration failed for {conversation_id}: {str(e)}",
                exc_info=True,
            )
            raise ConversationServiceError(f"Failed to regenerate message: {str(e)}")

    async def _get_last_human_message(self, conversation_id: str):
        message = (
            self.sql_db.query(Message)
            .filter_by(conversation_id=conversation_id, type=MessageType.HUMAN)
            .order_by(Message.created_at.desc())
            .first()
        )
        if not message:
            logger.warning(f"No human message found in conversation {conversation_id}")
        return message

    async def _archive_subsequent_messages(
        self, conversation_id: str, timestamp: datetime
    ):
        try:
            self.sql_db.query(Message).filter(
                Message.conversation_id == conversation_id,
                Message.created_at > timestamp,
            ).update(
                {Message.status: MessageStatus.ARCHIVED}, synchronize_session="fetch"
            )
            self.sql_db.commit()
            logger.info(
                f"Archived subsequent messages in conversation {conversation_id}"
            )
        except Exception as e:
            logger.error(
                f"Failed to archive messages in conversation {conversation_id}: {e}",
                exc_info=True,
            )
            self.sql_db.rollback()
            raise ConversationServiceError(
                "Failed to archive subsequent messages."
            ) from e

    def parse_str_to_message(self, chunk: str) -> ChatMessageResponse:
        try:
            data = json.loads(chunk)
        except json.JSONDecodeError as e:
            logger.error(f"Failed to parse chunk as JSON: {e}")
            raise ConversationServiceError("Failed to parse AI response") from e

        # Extract the 'message' and 'citations'
        message: str = data.get("message", "")
        citations: List[str] = data.get("citations", [])
        tool_calls: List[dict] = data.get("tool_calls", [])

        return ChatMessageResponse(
            message=message, citations=citations, tool_calls=tool_calls
        )

    async def _generate_and_stream_ai_response(
        self,
        query: str,
        conversation_id: str,
        user_id: str,
        node_ids: List[NodeContext],
<<<<<<< HEAD
        selected_agent: str | None = None,
=======
        attachment_ids: Optional[List[str]] = None,
>>>>>>> 1e78d8d5
    ) -> AsyncGenerator[ChatMessageResponse, None]:
        conversation = (
            self.sql_db.query(Conversation).filter_by(id=conversation_id).first()
        )
        if not conversation:
            raise ConversationNotFoundError(
                f"Conversation with id {conversation_id} not found"
            )

        agent_id = conversation.agent_ids[0]
        project_id = conversation.project_ids[0] if conversation.project_ids else None

        try:
            history = self.history_manager.get_session_history(user_id, conversation_id)
            validated_history = [
                (f"{msg.type}: {msg.content}" if msg.content else str(msg))
                for msg in history
            ]

        except Exception:
            raise ConversationServiceError("Failed to get chat history")

        try:
            type = await self.agent_service.validate_agent_id(user_id, str(agent_id))
            if type is None:
                raise ConversationServiceError(f"Invalid agent_id {agent_id}")

            project_name = await self.project_service.get_project_name(
                project_ids=[project_id]
            )

            # Prepare multimodal context - use current message attachments if available
            image_attachments = None
            if attachment_ids:
                image_attachments = await self._prepare_attachments_as_images(
                    attachment_ids
                )

            # Also get context images from recent conversation history
            context_images = await self._prepare_conversation_context_images(
                conversation_id
            )

            logger.info(
                f"conversation_id: {conversation_id} Running agent {agent_id} with query: {query}"
            )

            if image_attachments or context_images:
                logger.info(
                    f"Multimodal context: {len(image_attachments) if image_attachments else 0} current images, {len(context_images) if context_images else 0} context images"
                )

            if type == "CUSTOM_AGENT":

                res = (
                    await self.agent_service.custom_agent_service.execute_agent_runtime(
                        user_id,
                        ChatContext(
                            project_id=str(project_id),
                            project_name=project_name,
                            curr_agent_id=str(agent_id),
                            history=validated_history[-12:],
                            node_ids=[node.node_id for node in node_ids],
                            query=query,
                        ),
                    )
                )
                async for chunk in res:
                    self.history_manager.add_message_chunk(
                        conversation_id,
                        chunk.response,
                        MessageType.AI_GENERATED,
                        citations=chunk.citations,
                    )
                    yield ChatMessageResponse(
                        message=chunk.response,
                        citations=chunk.citations,
                        tool_calls=[
                            tool_call.model_dump_json()
                            for tool_call in chunk.tool_calls
                        ],
                    )
                self.history_manager.flush_message_buffer(
                    conversation_id, MessageType.AI_GENERATED
                )
            else:
<<<<<<< HEAD
                res = self.agent_service.execute_stream(
                    ChatContext(
                        project_id=str(project_id),
                        project_name=project_name,
                        curr_agent_id=str(agent_id),
                        history=validated_history[-8:],
                        node_ids=[node.node_id for node in node_ids],
                        query=query,
                    ),
                    selected_agent=selected_agent,
=======
                # Create enhanced ChatContext with multimodal support
                nodes = [] if node_ids is None else [node.node_id for node in node_ids]
                chat_context = ChatContext(
                    project_id=str(project_id),
                    project_name=project_name,
                    curr_agent_id=str(agent_id),
                    history=validated_history[-8:],
                    node_ids=nodes,
                    query=query,
                    image_attachments=image_attachments,
                    context_images=context_images,
>>>>>>> 1e78d8d5
                )

                res = self.agent_service.execute_stream(chat_context)

                async for chunk in res:
                    self.history_manager.add_message_chunk(
                        conversation_id,
                        chunk.response,
                        MessageType.AI_GENERATED,
                        citations=chunk.citations,
                    )
                    yield ChatMessageResponse(
                        message=chunk.response,
                        citations=chunk.citations,
                        tool_calls=[
                            tool_call.model_dump_json()
                            for tool_call in chunk.tool_calls
                        ],
                    )
                self.history_manager.flush_message_buffer(
                    conversation_id, MessageType.AI_GENERATED
                )

            logger.info(
                f"Generated and streamed AI response for conversation {conversation.id} for user {user_id} using agent {agent_id}"
            )
        except Exception as e:
            logger.error(
                f"Failed to generate and stream AI response for conversation {conversation.id}: {e}",
                exc_info=True,
            )
            raise ConversationServiceError(
                "Failed to generate and stream AI response."
            ) from e

    async def _generate_and_stream_ai_response_background(
        self,
        query: str,
        conversation_id: str,
        user_id: str,
        node_ids: List[NodeContext],
        attachment_ids: Optional[List[str]] = None,
        run_id: str = None,
    ) -> AsyncGenerator[ChatMessageResponse, None]:
        """Background version for Celery tasks - reuses existing streaming logic"""

        async for chunk in self._generate_and_stream_ai_response(
            query, conversation_id, user_id, node_ids, attachment_ids
        ):
            yield chunk

    async def _prepare_attachments_as_images(
        self, attachment_ids: List[str]
    ) -> Optional[Dict[str, Dict[str, Union[str, int]]]]:
        """Convert attachment IDs directly to base64 images for multimodal processing"""
        try:
            if not attachment_ids:
                return None

            images = {}
            for attachment_id in attachment_ids:
                try:
                    # Get attachment info
                    attachment = await self.media_service.get_attachment(attachment_id)
                    logger.info(
                        f"DEBUG: Retrieved attachment {attachment_id}: type={attachment.attachment_type.value if attachment else 'None'}, mime_type={attachment.mime_type if attachment else 'None'}"
                    )
                    if (
                        attachment
                        and attachment.attachment_type.value.upper() == "IMAGE"
                    ):  # Check if it's an image
                        base64_data = await self.media_service.get_image_as_base64(
                            attachment_id
                        )
                        images[attachment_id] = {
                            "base64": base64_data,
                            "mime_type": attachment.mime_type,
                            "file_name": attachment.file_name,
                            "file_size": attachment.file_size,
                        }
                        logger.info(
                            f"Prepared image {attachment_id} ({attachment.file_name}) for multimodal processing"
                        )
                    else:
                        logger.info(
                            f"DEBUG: Skipping attachment {attachment_id} - not an image or attachment not found"
                        )
                except Exception as e:
                    logger.error(
                        f"Failed to prepare attachment {attachment_id} as image: {str(e)}"
                    )
                    continue

            logger.info(
                f"Prepared {len(images)} images from {len(attachment_ids)} attachments for multimodal processing"
            )
            return images if images else None

        except Exception as e:
            logger.error(f"Error preparing attachments as images: {str(e)}")
            return None

    async def _prepare_current_message_images(
        self, conversation_id: str
    ) -> Optional[Dict[str, Dict[str, Union[str, int]]]]:
        """Get images from the most recent human message in the conversation"""
        try:
            # Get the most recent human message with attachments
            latest_human_message = (
                self.sql_db.query(Message)
                .filter_by(
                    conversation_id=conversation_id,
                    type=MessageType.HUMAN,
                    status=MessageStatus.ACTIVE,
                )
                .filter(Message.has_attachments == True)
                .order_by(Message.created_at.desc())
                .first()
            )

            if not latest_human_message:
                return None

            # Get images from this message
            images = await self.media_service.get_message_images_as_base64(
                latest_human_message.id
            )
            return images if images else None

        except Exception as e:
            logger.error(f"Error preparing current message images: {str(e)}")
            return None

    async def _prepare_conversation_context_images(
        self, conversation_id: str, limit: int = 3
    ) -> Optional[Dict[str, Dict[str, Union[str, int]]]]:
        """Get recent images from conversation history for additional context"""
        try:
            # Get recent images from conversation (excluding the most recent message to avoid duplicates)
            context_images = await self.media_service.get_conversation_recent_images(
                conversation_id, limit=limit
            )
            return context_images if context_images else None

        except Exception as e:
            logger.error(f"Error preparing conversation context images: {str(e)}")
            return None

    async def delete_conversation(self, conversation_id: str, user_id: str) -> dict:
        try:
            access_level = await self.check_conversation_access(
                conversation_id, self.user_email, user_id
            )
            if access_level == ConversationAccessType.READ:
                raise AccessTypeReadError("Access denied.")
            # Use a nested transaction if one is already in progress
            with self.sql_db.begin_nested():
                # Delete related messages first
                deleted_messages = (
                    self.sql_db.query(Message)
                    .filter(Message.conversation_id == conversation_id)
                    .delete(synchronize_session="fetch")
                )

                deleted_conversation = (
                    self.sql_db.query(Conversation)
                    .filter(Conversation.id == conversation_id)
                    .delete(synchronize_session="fetch")
                )

                if deleted_conversation == 0:
                    raise ConversationNotFoundError(
                        f"Conversation with id {conversation_id} not found"
                    )

            # If we get here, commit the transaction
            self.sql_db.commit()

            PostHogClient().send_event(
                user_id,
                "delete_conversation_event",
                {"conversation_id": conversation_id},
            )

            logger.info(
                f"Deleted conversation {conversation_id} and {deleted_messages} related messages"
            )
            return {
                "status": "success",
                "message": f"Conversation {conversation_id} and its messages have been permanently deleted.",
                "deleted_messages_count": deleted_messages,
            }

        except ConversationNotFoundError as e:
            logger.warning(str(e))
            self.sql_db.rollback()
            raise
        except AccessTypeReadError:
            raise

        except SQLAlchemyError as e:
            logger.error(f"Database error in delete_conversation: {e}", exc_info=True)
            self.sql_db.rollback()
            raise ConversationServiceError(
                f"Failed to delete conversation {conversation_id} due to a database error"
            ) from e

        except Exception as e:
            logger.error(f"Unexpected error in delete_conversation: {e}", exc_info=True)
            self.sql_db.rollback()
            raise ConversationServiceError(
                f"Failed to delete conversation {conversation_id} due to an unexpected error"
            ) from e

    async def get_conversation_info(
        self, conversation_id: str, user_id: str
    ) -> ConversationInfoResponse:

        try:
            conversation = (
                self.sql_db.query(Conversation).filter_by(id=conversation_id).first()
            )
            if not conversation:
                logger.warning(f"Conversation {conversation_id} not found in database")
                raise ConversationNotFoundError(
                    f"Conversation with id {conversation_id} not found"
                )

            is_creator = conversation.user_id == user_id

            access_type = await self.check_conversation_access(
                conversation_id, self.user_email, user_id
            )

            if access_type == ConversationAccessType.NOT_FOUND:
                logger.error(
                    f"Access denied - access type is NOT_FOUND for user {user_id} on conversation {conversation_id}"
                )
                raise AccessTypeNotFoundError("Access type not found")

            total_messages = (
                self.sql_db.query(Message)
                .filter_by(conversation_id=conversation_id, status=MessageStatus.ACTIVE)
                .count()
            )

            agent_id = conversation.agent_ids[0] if conversation.agent_ids else None
            agent_ids = conversation.agent_ids
            if agent_id:
                system_agents = self.agent_service._system_agents(
                    self.provider_service, self.prompt_service, self.tool_service
                )

                if agent_id in system_agents.keys():
                    agent_ids = conversation.agent_ids
                else:
                    custom_agent = (
                        self.sql_db.query(CustomAgent).filter_by(id=agent_id).first()
                    )
                    if custom_agent:
                        agent_ids = [custom_agent.role]

            result = ConversationInfoResponse(
                id=conversation.id,
                title=conversation.title,
                status=conversation.status,
                project_ids=conversation.project_ids,
                created_at=conversation.created_at,
                updated_at=conversation.updated_at,
                total_messages=total_messages,
                agent_ids=agent_ids,
                access_type=access_type,
                is_creator=is_creator,
                creator_id=conversation.user_id,
                visibility=conversation.visibility,
            )
            return result
        except ConversationNotFoundError as e:
            logger.warning(f"ConversationNotFoundError: {str(e)}")
            raise
        except AccessTypeNotFoundError as e:
            logger.error(f"AccessTypeNotFoundError: {str(e)}")
            raise
        except Exception as e:
            logger.error(f"Error in get_conversation_info: {e}", exc_info=True)
            raise ConversationServiceError(
                f"Failed to get conversation info for {conversation_id}"
            ) from e

    async def get_conversation_messages(
        self, conversation_id: str, start: int, limit: int, user_id: str
    ) -> List[MessageResponse]:

        try:
            access_level = await self.check_conversation_access(
                conversation_id, self.user_email, user_id
            )

            if access_level == ConversationAccessType.NOT_FOUND:
                logger.error(
                    f"Access denied - access level is NOT_FOUND for user {user_id} on conversation {conversation_id}"
                )
                raise AccessTypeNotFoundError("Access denied.")

            conversation = (
                self.sql_db.query(Conversation).filter_by(id=conversation_id).first()
            )
            if not conversation:
                logger.warning(f"Conversation {conversation_id} not found in database")
                raise ConversationNotFoundError(
                    f"Conversation with id {conversation_id} not found"
                )

            messages = (
                self.sql_db.query(Message)
                .filter_by(conversation_id=conversation_id)
                .filter_by(status=MessageStatus.ACTIVE)
                .filter(Message.type != MessageType.SYSTEM_GENERATED)
                .order_by(Message.created_at)
                .offset(start)
                .limit(limit)
                .all()
            )

            message_responses = []
            for message in messages:
                # Get attachments for this message
                attachments = None
                if message.has_attachments:
                    try:
                        attachments = await self.media_service.get_message_attachments(
                            message.id
                        )
                    except Exception as e:
                        logger.error(
                            f"Failed to get attachments for message {message.id}: {str(e)}"
                        )
                        attachments = []

                message_responses.append(
                    MessageResponse(
                        id=message.id,
                        conversation_id=message.conversation_id,
                        content=message.content,
                        sender_id=message.sender_id,
                        type=message.type,
                        status=message.status,
                        created_at=message.created_at,
                        citations=(
                            message.citations.split(",") if message.citations else None
                        ),
                        has_attachments=message.has_attachments,
                        attachments=attachments,
                    )
                )
            return message_responses
        except ConversationNotFoundError as e:
            logger.warning(f"ConversationNotFoundError: {str(e)}")
            raise
        except AccessTypeNotFoundError as e:
            logger.error(f"AccessTypeNotFoundError: {str(e)}")
            raise
        except Exception as e:
            logger.error(
                f"DEBUG: Error in get_conversation_messages: {e}", exc_info=True
            )
            raise ConversationServiceError(
                f"Failed to get messages for conversation {conversation_id}"
            ) from e

    async def stop_generation(
        self, conversation_id: str, user_id: str, run_id: str = None
    ) -> dict:
        logger.info(
            f"Attempting to stop generation for conversation {conversation_id}, run_id: {run_id}"
        )

        if not run_id:
            return {
                "status": "error",
                "message": "run_id required for stopping background generation",
            }

        # Set cancellation flag in Redis for background task to check
        from app.modules.conversations.utils.redis_streaming import RedisStreamManager

        redis_manager = RedisStreamManager()
        redis_manager.set_cancellation(conversation_id, run_id)

        return {
            "status": "success",
            "message": "Cancellation signal sent to background task",
        }

    async def rename_conversation(
        self, conversation_id: str, new_title: str, user_id: str
    ) -> dict:
        try:
            access_level = await self.check_conversation_access(
                conversation_id, self.user_email, user_id
            )
            if access_level == ConversationAccessType.READ:
                raise AccessTypeReadError("Access denied.")
            conversation = (
                self.sql_db.query(Conversation)
                .filter_by(id=conversation_id, user_id=user_id)
                .first()
            )
            if not conversation:
                raise ConversationNotFoundError(
                    f"Conversation with id {conversation_id} not found"
                )

            conversation.title = new_title
            conversation.updated_at = datetime.now(timezone.utc)
            self.sql_db.commit()

            logger.info(
                f"Renamed conversation {conversation_id} to '{new_title}' by user {user_id}"
            )
            return {
                "status": "success",
                "message": f"Conversation renamed to '{new_title}'",
            }

        except SQLAlchemyError as e:
            logger.error(f"Database error in rename_conversation: {e}", exc_info=True)
            self.sql_db.rollback()
            raise ConversationServiceError(
                "Failed to rename conversation due to a database error"
            ) from e
        except AccessTypeReadError:
            raise
        except Exception as e:
            logger.error(f"Unexpected error in rename_conversation: {e}", exc_info=True)
            self.sql_db.rollback()
            raise ConversationServiceError(
                "Failed to rename conversation due to an unexpected error"
            ) from e<|MERGE_RESOLUTION|>--- conflicted
+++ resolved
@@ -348,11 +348,7 @@
                         conversation_id,
                         user_id,
                         message.node_ids,
-<<<<<<< HEAD
-                        agent_id,
-=======
                         message.attachment_ids,
->>>>>>> 1e78d8d5
                     ):
                         yield chunk
                 else:
@@ -363,11 +359,7 @@
                         conversation_id,
                         user_id,
                         message.node_ids,
-<<<<<<< HEAD
-                        agent_id,
-=======
                         message.attachment_ids,
->>>>>>> 1e78d8d5
                     ):
                         full_message += chunk.message
                         all_citations = all_citations + chunk.citations
@@ -503,11 +495,7 @@
                     conversation_id,
                     user_id,
                     node_ids,
-<<<<<<< HEAD
-                    agent_id,
-=======
                     attachment_ids,
->>>>>>> 1e78d8d5
                 ):
                     yield chunk
             else:
@@ -519,11 +507,7 @@
                     conversation_id,
                     user_id,
                     node_ids,
-<<<<<<< HEAD
-                    agent_id,
-=======
                     attachment_ids,
->>>>>>> 1e78d8d5
                 ):
                     full_message += chunk.message
                     all_citations = all_citations + chunk.citations
@@ -664,11 +648,7 @@
         conversation_id: str,
         user_id: str,
         node_ids: List[NodeContext],
-<<<<<<< HEAD
-        selected_agent: str | None = None,
-=======
         attachment_ids: Optional[List[str]] = None,
->>>>>>> 1e78d8d5
     ) -> AsyncGenerator[ChatMessageResponse, None]:
         conversation = (
             self.sql_db.query(Conversation).filter_by(id=conversation_id).first()
@@ -755,18 +735,6 @@
                     conversation_id, MessageType.AI_GENERATED
                 )
             else:
-<<<<<<< HEAD
-                res = self.agent_service.execute_stream(
-                    ChatContext(
-                        project_id=str(project_id),
-                        project_name=project_name,
-                        curr_agent_id=str(agent_id),
-                        history=validated_history[-8:],
-                        node_ids=[node.node_id for node in node_ids],
-                        query=query,
-                    ),
-                    selected_agent=selected_agent,
-=======
                 # Create enhanced ChatContext with multimodal support
                 nodes = [] if node_ids is None else [node.node_id for node in node_ids]
                 chat_context = ChatContext(
@@ -778,7 +746,6 @@
                     query=query,
                     image_attachments=image_attachments,
                     context_images=context_images,
->>>>>>> 1e78d8d5
                 )
 
                 res = self.agent_service.execute_stream(chat_context)
