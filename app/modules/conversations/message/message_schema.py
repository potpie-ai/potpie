--- conflicted
+++ resolved
@@ -15,11 +15,7 @@
 class MessageRequest(BaseModel):
     content: str
     node_ids: Optional[List[NodeContext]] = None
-<<<<<<< HEAD
-    is_task: bool = False
-=======
     attachment_ids: Optional[List[str]] = None  # IDs of uploaded attachments
->>>>>>> d735fc6c
 
 
 class DirectMessageRequest(BaseModel):
