--- conflicted
+++ resolved
@@ -15,11 +15,7 @@
 class MessageRequest(BaseModel):
     content: str
     node_ids: Optional[List[NodeContext]] = None
-<<<<<<< HEAD
-    agent_id: Optional[str] = None
-=======
     attachment_ids: Optional[List[str]] = None  # IDs of uploaded attachments
->>>>>>> 1e78d8d5
 
 
 class DirectMessageRequest(BaseModel):
