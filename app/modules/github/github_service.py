import logging
import os
from typing import Any, Dict, Tuple

import chardet
import requests
from fastapi import HTTPException
from github import Github
from github.Auth import AppAuth
from sqlalchemy.orm import Session

from app.core.config_provider import config_provider
from app.modules.projects.projects_service import ProjectService
from app.modules.users.user_service import UserService

logger = logging.getLogger(__name__)


class GithubService:
    def __init__(self, db: Session):
        self.db = db
        self.project_manager = ProjectService(db)

    def get_github_repo_details(self, repo_name: str) -> Tuple[Github, Dict, str]:
        private_key = (
            "-----BEGIN RSA PRIVATE KEY-----\n"
            + config_provider.get_github_key()
            + "\n-----END RSA PRIVATE KEY-----\n"
        )
        app_id = os.environ["GITHUB_APP_ID"]
        auth = AppAuth(app_id=app_id, private_key=private_key)
        jwt = auth.create_jwt()
        owner = repo_name.split("/")[0]

        url = f"https://api.github.com/repos/{owner}/{repo_name.split('/')[1]}/installation"
        headers = {
            "Accept": "application/vnd.github+json",
            "Authorization": f"Bearer {jwt}",
            "X-GitHub-Api-Version": "2022-11-28",
        }
        response = requests.get(url, headers=headers)
        if response.status_code != 200:
            raise HTTPException(status_code=400, detail="Failed to get installation ID")

        app_auth = auth.get_installation_auth(response.json()["id"])
        github = Github(auth=app_auth)

        return github, response.json(), owner

    def get_public_github_repo(self, repo_name: str) -> Tuple[Dict[str, Any], str]:
        owner, repo = repo_name.split("/")
        url = f"https://api.github.com/repos/{owner}/{repo}"
        headers = {
            "Accept": "application/vnd.github+json",
            "X-GitHub-Api-Version": "2022-11-28",
        }
        response = requests.get(url, headers=headers)
        if response.status_code != 200:
            raise HTTPException(
                status_code=response.status_code,
                detail="Failed to fetch public repository",
            )

        return response.json(), owner

    def get_file_content(
        self, repo_name: str, file_path: str, start_line: int, end_line: int
    ) -> str:
        logger.info(f"Attempting to access file: {file_path} in repo: {repo_name}")

        # Clean up the file path
        path_parts = file_path.split("/")
        if len(path_parts) > 1 and "-" in path_parts[0]:
            # Remove the first part if it contains a dash (likely a commit hash or branch name)
            path_parts = path_parts[1:]
        clean_file_path = "/".join(path_parts)

        logger.info(f"Cleaned file path: {clean_file_path}")

        try:
            # Try public access first
            github = self.get_public_github_instance()
            repo = github.get_repo(repo_name)
            try:
                file_contents = repo.get_contents(clean_file_path)
            except Exception as file_error:
                logger.info(f"Failed to access file in public repo: {str(file_error)}")
                raise  # Re-raise to be caught by the outer try-except
        except Exception as public_error:
            logger.info(f"Failed to access public repo: {str(public_error)}")
            # If public access fails, try authenticated access
            try:
                github, repo = self.get_repo(repo_name)
                try:
                    file_contents = repo.get_contents(clean_file_path)
                except Exception as file_error:
                    logger.error(
                        f"Failed to access file in private repo: {str(file_error)}"
                    )
                    raise HTTPException(
                        status_code=404,
                        detail=f"File not found or inaccessible: {clean_file_path}",
                    )
            except Exception as private_error:
                logger.error(f"Failed to access private repo: {str(private_error)}")
                raise HTTPException(
                    status_code=404,
                    detail=f"Repository not found or inaccessible: {repo_name}",
                )

        if isinstance(file_contents, list):
            raise HTTPException(
                status_code=400, detail="Provided path is a directory, not a file"
            )

        try:
            content_bytes = file_contents.decoded_content
            encoding = self._detect_encoding(content_bytes)
            decoded_content = content_bytes.decode(encoding)
            lines = decoded_content.splitlines()

            # Directly use start_line and end_line without adjustments
            selected_lines = lines[start_line:end_line]
            return "\n".join(selected_lines)
        except Exception as e:
            logger.error(
                f"Error processing file content for {repo_name}/{clean_file_path}: {e}",
                exc_info=True,
            )
            raise HTTPException(
                status_code=500,
                detail=f"Error processing file content: {str(e)}",
            )

    def _get_repo(self, repo_name: str) -> Tuple[Github, Any]:
        github, _, _ = self.get_github_repo_details(repo_name)
        return github, github.get_repo(repo_name)

    @staticmethod
    def _detect_encoding(content_bytes: bytes) -> str:
        detection = chardet.detect(content_bytes)
        encoding = detection["encoding"]
        confidence = detection["confidence"]

        if not encoding or confidence < 0.5:
            raise HTTPException(
                status_code=400,
                detail="Unable to determine file encoding or low confidence",
            )

        return encoding

    def get_repos_for_user(self, user_id: str):
        try:
            user_service = UserService(self.db)
            user = user_service.get_user_by_uid(user_id)

            if user is None:
                raise HTTPException(status_code=404, detail="User not found")

            github_username = user.provider_username

            if not github_username:
                raise HTTPException(
                    status_code=400, detail="GitHub username not found for this user"
                )

            # Use GitHub App authentication
            github, _, _ = self.get_github_repo_details(github_username)

            repos = []
            for repo in github.get_user(github_username).get_repos():
                repos.append(
                    {
                        "id": repo.id,
                        "name": repo.name,
                        "full_name": repo.full_name,
                        "private": repo.private,
                        "url": repo.html_url,
                        "owner": repo.owner.login,
                    }
                )

            return {"repositories": repos}

        except Exception as e:
            logger.error(f"Failed to fetch repositories: {str(e)}", exc_info=True)
            raise HTTPException(
                status_code=500, detail=f"Failed to fetch repositories: {str(e)}"
            )

    def get_branch_list(self, repo_name: str):
        try:
            github, repo = self.get_repo(repo_name)
            branches = repo.get_branches()
            branch_list = [branch.name for branch in branches]
            return {"branches": branch_list}
        except HTTPException as he:
            raise he
        except Exception as e:
            logger.error(
                f"Error fetching branches for repo {repo_name}: {str(e)}", exc_info=True
            )
            raise HTTPException(
                status_code=404,
                detail=f"Repository not found or error fetching branches: {str(e)}",
            )

    @staticmethod
    def get_public_github_instance():
        return Github()

<<<<<<< HEAD
        return response.json(), owner

    @staticmethod
    def get_file_content(
        repo_name: str, file_path: str, start_line: int, end_line: int
    ):
        try:
            github = None
            repo = None

            try:
                # Try to fetch from public repo first
                github = Github()
                repo = github.get_repo(repo_name)
            except Exception:
                # If public repo fetch fails, try with private repo mechanism
                github_client, response, auth, owner = (
                    GithubService.get_github_repo_details(repo_name)
                )
                if response.status_code != 200:
                    raise HTTPException(
                        status_code=400, detail="Failed to get installation ID"
                    )

                app_auth = auth.get_installation_auth(response.json()["id"])
                github = Github(auth=app_auth)
                repo = github.get_repo(repo_name)

            file_contents = repo.get_contents(file_path)

            if isinstance(file_contents, list):
                raise HTTPException(
                    status_code=400, detail="Provided path is a directory, not a file"
                )

            decoded_content = file_contents.decoded_content.decode("utf-8")
            lines = decoded_content.split("\n")

            # Ensure start_line and end_line are within bounds
            start_line = max(1, min(start_line, len(lines)))
            end_line = max(start_line, min(end_line, len(lines)))
            selected_lines = lines[start_line - 1 : end_line]

            return "\n".join(selected_lines)
        except Exception as e:
            logger.error(
                f"Error fetching file content for {repo_name}/{file_path}: {str(e)}",
                exc_info=True,
            )
            raise HTTPException(
                status_code=404,
                detail=f"File not found or error fetching content: {str(e)}",
            )
=======
    def get_repo(self, repo_name: str) -> Tuple[Github, Any]:
        try:
            # Try public access first
            github = self.get_public_github_instance()
            repo = github.get_repo(repo_name)
            return github, repo
        except Exception as public_error:
            logger.info(f"Failed to access public repo: {str(public_error)}")
            # If public access fails, try authenticated access
            try:
                github, _, _ = self.get_github_repo_details(repo_name)
                repo = github.get_repo(repo_name)
                return github, repo
            except Exception as private_error:
                logger.error(f"Failed to access private repo: {str(private_error)}")
                raise HTTPException(
                    status_code=404,
                    detail="Repository not found or inaccessible on GitHub",
                )
>>>>>>> 2c8c9899
<|MERGE_RESOLUTION|>--- conflicted
+++ resolved
@@ -210,61 +210,6 @@
     def get_public_github_instance():
         return Github()
 
-<<<<<<< HEAD
-        return response.json(), owner
-
-    @staticmethod
-    def get_file_content(
-        repo_name: str, file_path: str, start_line: int, end_line: int
-    ):
-        try:
-            github = None
-            repo = None
-
-            try:
-                # Try to fetch from public repo first
-                github = Github()
-                repo = github.get_repo(repo_name)
-            except Exception:
-                # If public repo fetch fails, try with private repo mechanism
-                github_client, response, auth, owner = (
-                    GithubService.get_github_repo_details(repo_name)
-                )
-                if response.status_code != 200:
-                    raise HTTPException(
-                        status_code=400, detail="Failed to get installation ID"
-                    )
-
-                app_auth = auth.get_installation_auth(response.json()["id"])
-                github = Github(auth=app_auth)
-                repo = github.get_repo(repo_name)
-
-            file_contents = repo.get_contents(file_path)
-
-            if isinstance(file_contents, list):
-                raise HTTPException(
-                    status_code=400, detail="Provided path is a directory, not a file"
-                )
-
-            decoded_content = file_contents.decoded_content.decode("utf-8")
-            lines = decoded_content.split("\n")
-
-            # Ensure start_line and end_line are within bounds
-            start_line = max(1, min(start_line, len(lines)))
-            end_line = max(start_line, min(end_line, len(lines)))
-            selected_lines = lines[start_line - 1 : end_line]
-
-            return "\n".join(selected_lines)
-        except Exception as e:
-            logger.error(
-                f"Error fetching file content for {repo_name}/{file_path}: {str(e)}",
-                exc_info=True,
-            )
-            raise HTTPException(
-                status_code=404,
-                detail=f"File not found or error fetching content: {str(e)}",
-            )
-=======
     def get_repo(self, repo_name: str) -> Tuple[Github, Any]:
         try:
             # Try public access first
@@ -283,5 +228,4 @@
                 raise HTTPException(
                     status_code=404,
                     detail="Repository not found or inaccessible on GitHub",
-                )
->>>>>>> 2c8c9899
+                )