import asyncio
import logging
import os
from datetime import datetime
from typing import List

from firebase_admin import auth
from sqlalchemy import desc
from sqlalchemy.exc import SQLAlchemyError
from sqlalchemy.orm import Session

from app.modules.conversations.conversation.conversation_model import (
    Conversation,
    ConversationStatus,
)
from app.modules.users.user_model import User
from app.modules.users.user_schema import CreateUser, UserProfileResponse

logger = logging.getLogger(__name__)


class UserServiceError(Exception):
    """Base exception class for UserService errors."""


class UserService:
    def __init__(self, db: Session):
        self.db = db

    def update_last_login(self, uid: str, oauth_token: str):
        logging.info(f"Updating last login time for user with UID: {uid}")
        message: str = ""
        error: bool = False
        try:
            user = self.db.query(User).filter(User.uid == uid).first()
            if user:
                user.last_login_at = datetime.utcnow()
                provider_info = user.provider_info.copy()
                provider_info["access_token"] = oauth_token
                user.provider_info = provider_info
                self.db.commit()
                self.db.refresh(user)
                error = False
                message = f"Updated last login time for user with ID: {user.uid}"
            else:
                error = True
                message = "User not found"
        except Exception as e:
            logging.error(f"Error updating last login time: {e}")
            message = "Error updating last login time"
            error = True

        return message, error

    def create_user(self, user_details: CreateUser):
        logging.info(
            f"Creating user with email: {user_details.email} | display_name:"
            f" {user_details.display_name}"
        )
        new_user = User(
            uid=user_details.uid,
            email=user_details.email,
            display_name=user_details.display_name,
            email_verified=user_details.email_verified,
            created_at=user_details.created_at,
            last_login_at=user_details.last_login_at,
            provider_info=user_details.provider_info,
            provider_username=user_details.provider_username,
        )
        message: str = ""
        error: bool = False
        try:
            self.db.add(new_user)
            self.db.commit()
            self.db.refresh(new_user)
            error = False
            message = f"User created with ID: {new_user.uid}"
            uid = new_user.uid

        except Exception as e:
            logging.error(f"Error creating user: {e}")
            message = "error creating user"
            error = True
            uid = ""

        return uid, message, error

    def setup_dummy_user(self):
        defaultUserId = os.getenv("defaultUsername")
        user_service = UserService(self.db)
        user = user_service.get_user_by_uid(defaultUserId)
        if user:
            print("Dummy user already exists")
            return
        else:
            user = CreateUser(
                uid=defaultUserId,
                email="defaultuser@potpie.ai",
                display_name="Dummy User",
                email_verified=True,
                created_at=datetime.utcnow(),
                last_login_at=datetime.utcnow(),
                provider_info={"access_token": "dummy_token"},
                provider_username="self",
            )
            uid, message, error = user_service.create_user(user)

        uid, _, _ = user_service.create_user(user)
        logging.info(f"Created dummy user with uid: {uid}")

    def get_user_by_uid(self, uid: str):
        try:
            user = self.db.query(User).filter(User.uid == uid).first()
            return user
        except Exception as e:
            logging.error(f"Error fetching user: {e}")
            return None

    def get_conversations_with_projects_for_user(
        self, user_id: str, start: int, limit: int, sort: str = "updated_at", order: str = "desc"
    ) -> List[Conversation]:
        try:
<<<<<<< HEAD
            # Build the query
            query = self.db.query(Conversation).filter(Conversation.user_id == user_id)

            # Validate sort field
            if sort not in ["updated_at", "created_at"]:
                sort = "updated_at"  # Default to updated_at if invalid

            # Apply sorting
            sort_column = getattr(Conversation, sort)

            # Validate order
            if order.lower() not in ["asc", "desc"]:
                order = "desc"  # Default to desc if invalid

            if order.lower() == "asc":
                query = query.order_by(sort_column)
            else:  # Default to desc
                query = query.order_by(desc(sort_column))

            # Apply pagination
            conversations = query.offset(start).limit(limit).all()
=======
            conversations = (
                self.db.query(Conversation)
                .filter(
                    Conversation.user_id == user_id,
                    Conversation.status == ConversationStatus.ACTIVE,
                )
                .order_by(desc(Conversation.updated_at))
                .offset(start)
                .limit(limit)
                .all()
            )
>>>>>>> 59c79807

            logger.info(
                f"Retrieved {len(conversations)} conversations with projects for user {user_id}"
            )
            return conversations
        except SQLAlchemyError as e:
            logger.error(
                f"Database error in get_conversations_with_projects_for_user for user {user_id}: {e}",
                exc_info=True,
            )
            raise UserServiceError(
                f"Failed to retrieve conversations with projects for user {user_id}"
            ) from e
        except Exception as e:
            logger.error(
                f"Unexpected error in get_conversations_with_projects_for_user for user {user_id}: {e}",
                exc_info=True,
            )
            raise UserServiceError(
                f"An unexpected error occurred while retrieving conversations with projects for user {user_id}"
            ) from e

    def get_user_id_by_email(self, email: str) -> str:
        try:
            user = self.db.query(User).filter(User.email == email).first()
            if user:
                return user.uid
            else:
                return None
        except Exception as e:
            logger.error(f"Error fetching user ID by email {email}: {e}")
            return None

    async def get_user_by_email(self, email: str) -> User:
        """
        Get a user by their email address.
        Returns the full User object or None if not found.
        """
        try:
            # Use an optimized query that only fetches the user once
            user = self.db.query(User).filter(User.email == email).first()
            return user
        except SQLAlchemyError as e:
            logger.error(f"Database error fetching user by email {email}: {e}")
            return None
        except Exception as e:
            logger.error(f"Unexpected error fetching user by email {email}: {e}")
            return None

    def get_user_ids_by_emails(self, emails: List[str]) -> List[str]:
        try:
            users = self.db.query(User).filter(User.email.in_(emails)).all()
            if users:
                user_ids = [user.uid for user in users]
                return user_ids
            else:
                return None
        except Exception as e:
            logger.error(f"Error fetching user ID by emails {emails}: {e}")
            return None

    async def get_user_profile_pic(self, uid: str) -> UserProfileResponse:
        try:
            user_record = await asyncio.to_thread(auth.get_user, uid)
            profile_pic_url = user_record.photo_url
            return {"user_id": user_record.uid, "profile_pic_url": profile_pic_url}
        except Exception as e:
            logging.error(f"Error retrieving user profile picture: {e}")
            return None<|MERGE_RESOLUTION|>--- conflicted
+++ resolved
@@ -120,7 +120,6 @@
         self, user_id: str, start: int, limit: int, sort: str = "updated_at", order: str = "desc"
     ) -> List[Conversation]:
         try:
-<<<<<<< HEAD
             # Build the query
             query = self.db.query(Conversation).filter(Conversation.user_id == user_id)
 
@@ -142,19 +141,7 @@
 
             # Apply pagination
             conversations = query.offset(start).limit(limit).all()
-=======
-            conversations = (
-                self.db.query(Conversation)
-                .filter(
-                    Conversation.user_id == user_id,
-                    Conversation.status == ConversationStatus.ACTIVE,
-                )
-                .order_by(desc(Conversation.updated_at))
-                .offset(start)
-                .limit(limit)
-                .all()
-            )
->>>>>>> 59c79807
+
 
             logger.info(
                 f"Retrieved {len(conversations)} conversations with projects for user {user_id}"
