--- conflicted
+++ resolved
@@ -1,19 +1,12 @@
-<<<<<<< HEAD
-import logging
 import os
 from typing import Optional
 
+from fastapi import HTTPException
 from github.GithubException import BadCredentialsException
-=======
-import os
-from typing import Optional
-
+
+from app.modules.code_provider.github.github_provider import GitHubProvider
 from app.modules.code_provider.provider_factory import CodeProviderFactory
 from app.modules.utils.logger import setup_logger
->>>>>>> c6981c70
-
-from app.modules.code_provider.github.github_provider import GitHubProvider
-from app.modules.code_provider.provider_factory import CodeProviderFactory
 
 logger = setup_logger(__name__)
 
@@ -187,8 +180,8 @@
 
             if provider_type == "github" and is_401_error:
                 logger.warning(
-                    f"Configured authentication failed (401) for {repo_name}, "
-                    f"falling back to unauthenticated access for public repo"
+                    "Configured authentication failed (401). Falling back to unauthenticated access for public repo",
+                    repo_name=repo_name,
                 )
                 # Try unauthenticated as final fallback for public repos
                 unauth_provider = GitHubProvider()
@@ -200,164 +193,9 @@
                 # Not a 401 error, or not GitHub - propagate the error
                 raise
 
-<<<<<<< HEAD
         if isinstance(provider, GitHubProvider):
             provider._ensure_authenticated()
             return (provider.client, provider.client.get_repo(repo_name))
-=======
-        # Create a mock repository object that matches the expected interface
-        class MockRepo:
-            def __init__(self, repo_info, provider):
-                self.full_name = repo_info["full_name"]
-                self.owner = type("Owner", (), {"login": repo_info["owner"]})()
-                self.default_branch = repo_info["default_branch"]
-                self.private = repo_info["private"]
-                self.description = repo_info["description"]
-                self.language = repo_info["language"]
-                self.html_url = repo_info["url"]
-                self.size = repo_info.get("size", 0)
-                self.stargazers_count = repo_info.get("stars", 0)
-                self.forks_count = repo_info.get("forks", 0)
-                self.watchers_count = repo_info.get("watchers", 0)
-                self.open_issues_count = repo_info.get("open_issues", 0)
-                self.created_at = repo_info.get("created_at")
-                self.updated_at = repo_info.get("updated_at")
-
-                # Handle None values for datetime fields
-                if self.created_at is None:
-                    from datetime import datetime
-
-                    self.created_at = datetime.now()
-                if self.updated_at is None:
-                    from datetime import datetime
-
-                    self.updated_at = datetime.now()
-                self._provider = provider
-
-            def get_languages(self):
-                # Get languages from the actual GitHub API via the provider's client
-                try:
-                    if hasattr(self._provider, "client") and self._provider.client:
-                        # Get the actual repo object from GitHub API
-                        github_repo = self._provider.client.get_repo(self.full_name)
-                        # PyGithub's get_languages() returns a dict like {"Python": 12345, "JavaScript": 6789}
-                        return github_repo.get_languages()
-                    else:
-                        # Fallback: return empty dict if client not available
-                        return {}
-                except Exception as e:
-                    logger.warning(f"Failed to get languages from GitHub API: {e}")
-                    # Fallback to empty dict on error
-                    return {}
-
-            def get_commits(self):
-                # Return a mock commits object
-                class MockCommits:
-                    totalCount = 0
-
-                return MockCommits()
-
-            def get_contributors(self):
-                # Return a mock contributors object
-                class MockContributors:
-                    totalCount = 0
-
-                return MockContributors()
-
-            def get_topics(self):
-                # Return empty topics list
-                return []
-
-            def get_archive_link(self, format_type, ref):
-                # Return archive link using provider
-
-                from app.modules.utils.logger import setup_logger
-
-                logger = setup_logger(__name__)
-
-                logger.info(
-                    f"ProviderWrapper: Getting archive link for repo '{self.full_name}', format: '{format_type}', ref: '{ref}'"
-                )
-
-                try:
-                    # Use the provider's get_archive_link method if available
-                    if hasattr(self._provider, "get_archive_link"):
-                        archive_url = self._provider.get_archive_link(
-                            self.full_name, format_type, ref
-                        )
-                        logger.info(
-                            f"ProviderWrapper: Retrieved archive URL from provider: {archive_url}"
-                        )
-                        return archive_url
-                    else:
-                        # Fallback to manual URL construction
-                        base_url = self._provider.get_api_base_url()
-
-                        # Check if this is GitBucket (different URL format)
-                        if (
-                            hasattr(self._provider, "get_provider_name")
-                            and self._provider.get_provider_name() == "gitbucket"
-                        ):
-                            # GitBucket uses a different URL format: http://hostname/owner/repo/archive/ref.format
-                            # Remove /api/v3 from base URL if present
-                            if base_url.endswith("/api/v3"):
-                                base_url = base_url[:-7]  # Remove '/api/v3'
-
-                            # Convert normalized repo name back to GitBucket format (root/repo) for URL
-                            from app.modules.parsing.utils.repo_name_normalizer import (
-                                get_actual_repo_name_for_lookup,
-                            )
-
-                            actual_repo_name = get_actual_repo_name_for_lookup(
-                                self.full_name, "gitbucket"
-                            )
-
-                            if format_type == "tarball":
-                                archive_url = f"{base_url}/{actual_repo_name}/archive/{ref}.tar.gz"
-                            else:
-                                archive_url = (
-                                    f"{base_url}/{actual_repo_name}/archive/{ref}.zip"
-                                )
-                        else:
-                            # Standard GitHub API format
-                            if format_type == "tarball":
-                                archive_url = (
-                                    f"{base_url}/repos/{self.full_name}/tarball/{ref}"
-                                )
-                            else:
-                                archive_url = (
-                                    f"{base_url}/repos/{self.full_name}/zipball/{ref}"
-                                )
-
-                        logger.info(
-                            f"ProviderWrapper: Generated archive URL (fallback): {archive_url}"
-                        )
-                        return archive_url
-                except Exception as e:
-                    logger.error(
-                        f"ProviderWrapper: Error getting archive link for '{self.full_name}': {e}"
-                    )
-                    raise
-
-            @property
-            def provider(self):
-                # Add provider property to MockRepo for compatibility
-                return self._provider if hasattr(self, "_provider") else None
-
-            def get_branch(self, branch_name):
-                # Get branch info using provider
-                branch_info = self._provider.get_branch(self.full_name, branch_name)
-
-                class MockBranch:
-                    def __init__(self, branch_info):
-                        self.name = branch_info["name"]
-                        self.commit = type(
-                            "Commit", (), {"sha": branch_info["commit_sha"]}
-                        )()
-                        self.protected = branch_info["protected"]
-
-                return MockBranch(branch_info)
->>>>>>> c6981c70
 
         # Return the provider client and mock repo
         return provider.client, MockRepo(repo_info, provider)
@@ -427,7 +265,6 @@
         """Get project structure using the provider."""
         try:
             # Get the project details from the database using project_id
-            from fastapi import HTTPException
 
             from app.modules.projects.projects_service import ProjectService
 
