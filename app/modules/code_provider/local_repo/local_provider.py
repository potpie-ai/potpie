--- conflicted
+++ resolved
@@ -8,11 +8,8 @@
     AuthMethod,
     ICodeProvider,
 )
-<<<<<<< HEAD
 from app.modules.parsing.utils.file_utils import FileUtils
-=======
 from app.modules.utils.logger import setup_logger
->>>>>>> c725a6f5
 
 logger = setup_logger(__name__)
 
