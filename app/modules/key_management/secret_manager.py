import os
import asyncio
import functools
import logging
from typing import Literal, List, Dict, Optional

from fastapi import Depends, HTTPException
from google.cloud import secretmanager
from sqlalchemy.orm import Session
from cryptography.fernet import Fernet, InvalidToken

from app.core.database import get_db
from app.modules.auth.api_key_service import APIKeyService
from app.modules.auth.auth_service import AuthService
from app.modules.key_management.secrets_schema import (
    APIKeyResponse,
    BaseSecret,
    CreateSecretRequest,
    UpdateSecretRequest,
    IntegrationKey,
    CreateIntegrationKeyRequest,
    UpdateIntegrationKeyRequest,
)
from app.modules.users.user_preferences_model import UserPreferences
from app.modules.utils.APIRouter import APIRouter
from app.modules.utils.posthog_helper import PostHogClient

# Set up logging
logger = logging.getLogger(__name__)


class SecretStorageHandler:
    """Handles storage, retrieval, and deletion of secrets across different storage backends."""

    @staticmethod
    def get_client_and_project():
        """Return the Google Secret Manager client and project ID only if GCP_PROJECT is set."""
        project_id = os.environ.get("GCP_PROJECT")
        if not project_id:
            return None, None
        try:
            client = secretmanager.SecretManagerServiceClient()
            return client, project_id
        except Exception as e:
            raise HTTPException(
                status_code=500,
                detail=f"Failed to initialize Secret Manager client: {str(e)}",
            )

    @staticmethod
    def get_encryption_key():
        """Get Fernet encryption key for local storage."""
        secret_key = os.environ.get("SECRET_ENCRYPTION_KEY")
        if not secret_key:
            raise HTTPException(
                status_code=500,
                detail="SECRET_ENCRYPTION_KEY environment variable is not set",
            )
        try:
            return Fernet(secret_key.encode("utf-8"))
        except Exception as e:
            raise HTTPException(
                status_code=500,
                detail=f"Invalid SECRET_ENCRYPTION_KEY: {str(e)}",
            )

    @staticmethod
    def format_secret_id(service, customer_id, service_type="ai_provider"):
        """Generate a standardized secret ID."""
        if os.environ.get("isDevelopmentMode") == "enabled":
            return None

        prefix = ""
        if service_type == "integration":
            prefix = "integration-"

        return f"{prefix}{service}-api-key-{customer_id}"

    @staticmethod
    def encrypt_value(value):
        """Encrypt a value for local storage."""
        f = SecretStorageHandler.get_encryption_key()
        encrypted = f.encrypt(value.encode("utf-8"))
        return encrypted.decode("utf-8")

    @staticmethod
    def decrypt_value(encrypted_value):
        """Decrypt a value from local storage."""
        f = SecretStorageHandler.get_encryption_key()
        try:
            decrypted = f.decrypt(encrypted_value.encode("utf-8"))
            return decrypted.decode("utf-8")
        except InvalidToken:
            raise HTTPException(
                status_code=500, detail="Failed to decrypt value. Invalid token."
            )

    @staticmethod
    def store_secret(
        service,
        customer_id,
        api_key,
        service_type="ai_provider",
        db=None,
        preferences=None,
    ):
        """Store a secret in GCP or fallback to database."""
        try:
            logger.info(
                f"Storing secret for service: {service}, type: {service_type}, user: {customer_id}"
            )
            client, project_id = SecretStorageHandler.get_client_and_project()

            if client and project_id:
                # Store in Google Secret Manager
                secret_id = SecretStorageHandler.format_secret_id(
                    service, customer_id, service_type
                )
                parent = f"projects/{project_id}/secrets/{secret_id}"
                version = {"payload": {"data": api_key.encode("UTF-8")}}
                logger.info(f"Attempting to store secret in GCP: {parent}")

                try:
                    # Try to update existing secret
                    client.add_secret_version(
                        request={"parent": parent, "payload": version["payload"]}
                    )
                    logger.info(
                        f"Successfully updated existing secret in GCP for {service}"
                    )
                except Exception as e:
                    # The secret might not exist yet, try creating it
                    if (
                        "not found" in str(e).lower()
                        or "404" in str(e)
                        or "409" in str(e)
                    ):
                        try:
                            secret = {"replication": {"automatic": {}}}
                            response = client.create_secret(
                                request={
                                    "parent": f"projects/{project_id}",
                                    "secret_id": secret_id,
                                    "secret": secret,
                                }
                            )
                            client.add_secret_version(
                                request={
                                    "parent": response.name,
                                    "payload": version["payload"],
                                }
                            )
                            logger.info(
                                f"Successfully created new secret in GCP for {service}"
                            )
                        except Exception as create_error:
                            logger.error(
                                f"Failed to create secret in GCP for {service}: {str(create_error)}"
                            )
                            raise HTTPException(
                                status_code=500,
                                detail=f"Failed to create secret: {str(create_error)}",
                            )
                    else:
                        # Some other error, re-raise
                        raise e
            elif db and preferences is not None:
                # Fallback: store encrypted API key in UserPreferences
                encrypted_key = SecretStorageHandler.encrypt_value(api_key)
                if service_type == "integration":
                    key_name = f"integration_api_key_{service}"
                else:
                    key_name = f"api_key_{service}"

                logger.info(
                    f"Storing encrypted key in preferences with key: {key_name}"
                )
                preferences[key_name] = encrypted_key
                logger.info(
                    f"Successfully stored encrypted key in preferences for {service}"
                )
            else:
                logger.error("Neither GCP nor database storage is available")
                raise HTTPException(
                    status_code=500,
                    detail="Neither GCP nor database storage is available",
                )
        except Exception as e:
            logger.error(f"Error storing secret for {service}: {str(e)}")
            raise

    @staticmethod
    def get_secret(
        service, customer_id, service_type="ai_provider", db=None, preferences=None
    ):
        """Get a secret from GCP or fallback to database."""
        try:
            logger.info(
                f"Getting secret for service: {service}, type: {service_type}, user: {customer_id}"
            )
            client, project_id = SecretStorageHandler.get_client_and_project()

            if client and project_id:
                # Try to get from Google Secret Manager
                secret_id = SecretStorageHandler.format_secret_id(
                    service, customer_id, service_type
                )
                name = f"projects/{project_id}/secrets/{secret_id}/versions/latest"
                logger.info(f"Attempting to get secret from GCP: {name}")

                try:
                    response = client.access_secret_version(request={"name": name})
                    secret = response.payload.data.decode("UTF-8")
                    logger.info(f"Successfully retrieved secret from GCP for {service}")
                    return secret
                except Exception as e:
                    logger.warning(
                        f"Failed to get secret from GCP for {service}: {str(e)}"
                    )

            if db and preferences is not None:
                # Fallback: get from UserPreferences
                if service_type == "integration":
                    key_name = f"integration_api_key_{service}"
                else:
                    key_name = f"api_key_{service}"

                logger.info(f"Looking for key in preferences: {key_name}")
                if key_name in preferences:
                    encrypted_key = preferences[key_name]
                    secret = SecretStorageHandler.decrypt_value(encrypted_key)
                    logger.info(
                        f"Successfully retrieved secret from preferences for {service}"
                    )
                    return secret
                else:
                    logger.warning(f"No encrypted key found for {service}")
            else:
                logger.error("Neither GCP nor database storage is available")

            raise HTTPException(
                status_code=404, detail=f"Secret not found for {service}"
            )
        except Exception as e:
            logger.error(f"Error getting secret for {service}: {str(e)}")
            raise

    @staticmethod
    def delete_secret(service, customer_id, service_type="ai_provider", db=None):
        """Delete a secret from GCP or fallback to database."""
        deleted = False
        client, project_id = SecretStorageHandler.get_client_and_project()

        if client and project_id:
            secret_id = SecretStorageHandler.format_secret_id(
                service, customer_id, service_type
            )
            try:
                name = f"projects/{project_id}/secrets/{secret_id}"
                client.delete_secret(request={"name": name})
                deleted = True
            except Exception:
                # Secret might not exist, try fallback
                pass

        # Try database fallback if needed
        if not deleted and db:
            user_pref = (
                db.query(UserPreferences)
                .filter(UserPreferences.user_id == customer_id)
                .first()
            )

            if service_type == "integration":
                key_name = f"integration_api_key_{service}"
            else:
                key_name = f"api_key_{service}"

            if user_pref and key_name in user_pref.preferences:
                preferences = user_pref.preferences.copy()
                del preferences[key_name]
                user_pref.preferences = preferences
                db.commit()
                deleted = True

        if not deleted:
            raise HTTPException(
                status_code=404, detail=f"No secret found for {service}"
            )

        return True

    @staticmethod
    async def check_secret_exists(
        service, customer_id, service_type="ai_provider", db=None
    ):
        """Check if a secret exists without raising exceptions."""
        client, project_id = SecretStorageHandler.get_client_and_project()

        if client and project_id:
            secret_id = SecretStorageHandler.format_secret_id(
                service, customer_id, service_type
            )
            name = f"projects/{project_id}/secrets/{secret_id}/versions/latest"
            try:
                client.access_secret_version(request={"name": name})
                return True  # Secret exists in GCP
            except Exception:
                pass  # Secret not found in GCP, fallback to checking UserPreferences

        # Fallback: check UserPreferences
        if not db:
            return False

        user_pref = (
            db.query(UserPreferences)
            .filter(UserPreferences.user_id == customer_id)
            .first()
        )

        if not user_pref or not user_pref.preferences:
            return False

        # For integrations, check the appropriate key format
        if service_type == "integration":
            key_name = f"integration_api_key_{service}"
        else:
            key_name = f"api_key_{service}"

        if user_pref.preferences.get(key_name):
            return True  # Secret exists in UserPreferences

        return False  # Secret not found anywhere


class SecretProcessor:
    """Handles unified processing of different secret types with consistent error handling."""

    @staticmethod
    def handle_secret_operation(operation_func):
        """Decorator for consistent error handling in secret operations"""

        @functools.wraps(operation_func)
        def wrapper(*args, **kwargs):
            try:
                return operation_func(*args, **kwargs)
            except Exception as e:
                if isinstance(e, HTTPException):
                    raise  # Re-raise HTTP exceptions
                db = kwargs.get("db")
                if db:
                    db.rollback()
                operation_name = operation_func.__name__.replace("_", " ")
                raise HTTPException(
                    status_code=500, detail=f"Failed to {operation_name}: {str(e)}"
                )

        return wrapper

    @staticmethod
    def format_success_response(message: str, data: Optional[Dict] = None) -> Dict:
        """Format a standardized success response"""
        response = {"message": message}
        if data:
            response.update(data)
        return response

    @staticmethod
    def process_provider_config(
        config: Optional[BaseSecret],
        config_type: Literal["chat", "inference"],
        customer_id: str,
        preferences: dict,
        db: Session,
    ) -> Optional[str]:
        """Process AI provider configuration and return the provider if successful."""
        if not config:
            return None

        # Update preferences for the model
        preferences[f"{config_type}_model"] = config.model
        provider = config.model.split("/")[0]

        # Store the secret
        SecretStorageHandler.store_secret(
            provider, customer_id, config.api_key, "ai_provider", db, preferences
        )

        return provider

    @staticmethod
    def process_integration_config(
        integration_key: Optional[IntegrationKey],
        customer_id: str,
        preferences: dict,
        db: Session,
    ) -> Optional[str]:
        """Process integration key configuration and return the service if successful."""
        if not integration_key:
            return None

        service = integration_key.service

        # Store the secret
        SecretStorageHandler.store_secret(
            service,
            customer_id,
            integration_key.api_key,
            "integration",
            db,
            preferences,
        )

        return service

    @staticmethod
    async def process_bulk_operation(
        operation_func,
        services: List[str],
        customer_id: str,
        service_type: str = "ai_provider",
        db: Session = None,
    ):
        """Process multiple services in parallel with consistent result format."""

        async def process_one(service):
            try:
                # Check if operation_func is a coroutine function
                if asyncio.iscoroutinefunction(operation_func):
                    await operation_func(service, customer_id, service_type, db)
                else:
                    operation_func(service, customer_id, service_type, db)

                return {
                    "service": service,
                    "status": "success",
                    "message": f"Successfully processed {service}",
                }
            except Exception as e:
                if isinstance(e, HTTPException) and e.status_code == 404:
                    return {
                        "service": service,
                        "status": "not_found",
                        "message": f"No secret found for {service}",
                    }
                return {
                    "service": service,
                    "status": "error",
                    "message": f"Error processing {service}: {str(e)}",
                }

        tasks = [process_one(service) for service in services]
        results = await asyncio.gather(*tasks)

        return {
            "successful": [r for r in results if r["status"] == "success"],
            "failed": [r for r in results if r["status"] == "error"],
            "not_found": [r for r in results if r["status"] == "not_found"],
        }


router = APIRouter()

# Define service categories
SERVICE_CATEGORIES = {
    "ai_provider": [
        "openai",
        "anthropic",
        "deepseek",
        "meta-llama",
        "gemini",
        "openrouter",
        "simplismart",
    ],
    "integration": ["linear", "notion"],
}

# Define service types using the categories
AIProviderType = Literal[
    "openai",
    "anthropic",
    "deepseek",
    "meta-llama",
    "gemini",
    "openrouter",
    "simplismart",
]

IntegrationServiceType = Literal[
    "linear",
    "notion",
]

# Create a unified ServiceType that includes all services
ServiceType = Literal[
    "openai",
    "anthropic",
    "deepseek",
    "meta-llama",
    "gemini",
    "openrouter",
    "simplismart",
    "linear",
    "notion",
]


class SecretManager:
    """
    Manages API keys and other secrets for various services.
    This class is simplified to use the utility classes.
    """

    # Define category constants for better code clarity
    AI_PROVIDER = "ai_provider"
    INTEGRATION = "integration"

    # Use the centralized service categories
    AI_PROVIDERS = SERVICE_CATEGORIES["ai_provider"]
    INTEGRATION_SERVICES = SERVICE_CATEGORIES["integration"]

    @staticmethod
    def encrypt_api_key(api_key: str) -> str:
        """Legacy compatibility method - delegates to SecretStorageHandler"""
        return SecretStorageHandler.encrypt_value(api_key)

    @staticmethod
    def decrypt_api_key(encrypted_key: str) -> str:
        """Legacy compatibility method - delegates to SecretStorageHandler"""
        return SecretStorageHandler.decrypt_value(encrypted_key)

    @staticmethod
    def get_client_and_project():
        """Legacy compatibility method - delegates to SecretStorageHandler"""
        return SecretStorageHandler.get_client_and_project()

    @staticmethod
    def get_secret_id(
        service: ServiceType,
        customer_id: str,
        service_type: Literal["ai_provider", "integration"] = "ai_provider",
    ) -> str:
        """Legacy compatibility method - delegates to SecretStorageHandler"""
        return SecretStorageHandler.format_secret_id(service, customer_id, service_type)

    @staticmethod
    async def check_secret_exists_for_user(
        service: ServiceType,
        user_id: str,
        db: Session,
        service_type: Literal["ai_provider", "integration"] = "ai_provider",
    ) -> bool:
        """Legacy compatibility method - delegates to SecretStorageHandler"""
        return await SecretStorageHandler.check_secret_exists(
            service, user_id, service_type, db
        )

    @staticmethod
    def get_secret(
        service: ServiceType,
        customer_id: str,
        db: Session = None,
        service_type: Literal["ai_provider", "integration"] = "ai_provider",
    ):
        """Retrieve a secret - delegates to SecretStorageHandler"""
        return SecretStorageHandler.get_secret(service, customer_id, service_type, db)

    @router.post("/secrets")
    @SecretProcessor.handle_secret_operation
    def create_secret(
        request: CreateSecretRequest,
        user=Depends(AuthService.check_auth),
        db: Session = Depends(get_db),
    ):
        customer_id = user["user_id"]

        # Get or create user preferences
        user_pref = (
            db.query(UserPreferences)
            .filter(UserPreferences.user_id == customer_id)
            .first()
        )
        if not user_pref:
            user_pref = UserPreferences(user_id=customer_id, preferences={})
            db.add(user_pref)
            db.flush()

        # Create a copy of preferences to avoid modifying the dict directly
        preferences = user_pref.preferences.copy() if user_pref.preferences else {}
        updated_providers = []

        # Process configurations using our utility methods
        chat_provider = SecretProcessor.process_provider_config(
            request.chat_config, "chat", customer_id, preferences, db
        )
        if chat_provider:
            updated_providers.append(chat_provider)

        inference_provider = SecretProcessor.process_provider_config(
            request.inference_config, "inference", customer_id, preferences, db
        )
        if inference_provider:
            updated_providers.append(inference_provider)

        # Update the preferences after all operations are successful
        user_pref.preferences = preferences
        db.commit()
        db.refresh(user_pref)

        # Track with PostHog if providers were updated
        if updated_providers:
            PostHogClient().send_event(
                customer_id,
                "secret_creation_event",
                {"providers": updated_providers, "key_added": "true"},
            )

        return SecretProcessor.format_success_response("Secret created successfully")

    @router.get("/secrets/{provider}")
    @SecretProcessor.handle_secret_operation
    def get_secret_for_provider(
        provider: Literal[
            "openai",
            "anthropic",
            "deepseek",
            "meta-llama",
            "gemini",
            "openrouter",
            "simplismart",
            "all",
        ],
        user=Depends(AuthService.check_auth),
        db: Session = Depends(get_db),
    ):
        try:
            customer_id = user["user_id"]
            logger.info(
                f"Getting secrets for user: {customer_id}, provider: {provider}"
            )

            user_pref = (
                db.query(UserPreferences)
                .filter(UserPreferences.user_id == customer_id)
                .first()
            )
            if not user_pref:
                logger.info(f"No preferences found for user: {customer_id}")
                raise

            if provider == "all":
                # Get both chat and inference configurations
                chat_model = user_pref.preferences.get("chat_model")
                inference_model = user_pref.preferences.get("inference_model")
                logger.info(
                    f"User preferences - chat_model: {chat_model}, inference_model: {inference_model}"
                )

                result = {
                    "chat_config": None,
                    "inference_config": None,
                    "integration_keys": [],
                }

                # Process chat configuration if it exists
                if chat_model:
                    chat_provider = chat_model.split("/")[0]
                    try:
                        logger.info(
                            f"Getting chat secret for provider: {chat_provider}"
                        )
                        chat_secret = SecretManager.get_secret(
                            chat_provider, customer_id, db
                        )
                        result["chat_config"] = {
                            "provider": chat_provider,
                            "model": chat_model,
                            "api_key": chat_secret,
                        }
                        logger.info(
                            f"Successfully retrieved chat secret for {chat_provider}"
                        )
                    except HTTPException as e:
                        logger.warning(
                            f"Failed to get chat secret for {chat_provider}: {str(e)}"
                        )
                        pass

                # Process inference configuration if it exists
                if inference_model:
                    inference_provider = inference_model.split("/")[0]
                    try:
                        logger.info(
                            f"Getting inference secret for provider: {inference_provider}"
                        )
                        inference_secret = SecretManager.get_secret(
                            inference_provider, customer_id, db
                        )
                        result["inference_config"] = {
                            "provider": inference_provider,
                            "model": inference_model,
                            "api_key": inference_secret,
                        }
                        logger.info(
                            f"Successfully retrieved inference secret for {inference_provider}"
                        )
                    except HTTPException as e:
                        logger.warning(
                            f"Failed to get inference secret for {inference_provider}: {str(e)}"
                        )
                        pass

                # Process integration keys
                logger.info("Processing integration keys")
                for service in SecretManager.INTEGRATION_SERVICES:
                    try:
                        logger.info(f"Checking integration key for service: {service}")
                        secret = SecretManager.get_secret(
                            service, customer_id, db, SecretManager.INTEGRATION
                        )
                        result["integration_keys"].append(
                            {
                                "service": service,
                                "api_key": secret,
                            }
                        )
                        logger.info(
                            f"Successfully retrieved integration key for {service}"
                        )
                    except HTTPException as e:
                        logger.warning(
                            f"Failed to get integration key for {service}: {str(e)}"
                        )
                        pass

                if (
                    result["chat_config"] is None
                    and result["inference_config"] is None
                    and not result["integration_keys"]
                ):
                    logger.warning(f"No secrets found for user: {customer_id}")
                    raise HTTPException(
                        status_code=404, detail="No secrets found for this user"
                    )

                logger.info(
                    f"Successfully retrieved all secrets for user: {customer_id}"
                )
                return result

            # For single provider requests
            logger.info(f"Getting secret for single provider: {provider}")
            secret = SecretManager.get_secret(provider, customer_id, db)
            logger.info(f"Successfully retrieved secret for provider: {provider}")
            return secret

        except Exception as e:
            logger.error(f"Error getting secrets for user {user['user_id']}: {str(e)}")
            raise

    @router.put("/secrets/")
    @SecretProcessor.handle_secret_operation
    def update_secret(
        request: UpdateSecretRequest,
        user=Depends(AuthService.check_auth),
        db: Session = Depends(get_db),
    ):
        customer_id = user["user_id"]

        # Get or create user preferences
        user_pref = (
            db.query(UserPreferences)
            .filter(UserPreferences.user_id == customer_id)
            .first()
        )
        if not user_pref:
            user_pref = UserPreferences(user_id=customer_id, preferences={})
            db.add(user_pref)
            db.flush()

        # Create a copy of preferences to avoid modifying the dict directly
        preferences = user_pref.preferences.copy() if user_pref.preferences else {}
        updated_providers = []

        # Process configurations using our utility methods
        chat_provider = SecretProcessor.process_provider_config(
            request.chat_config, "chat", customer_id, preferences, db
        )
        if chat_provider:
            updated_providers.append(chat_provider)

        inference_provider = SecretProcessor.process_provider_config(
            request.inference_config, "inference", customer_id, preferences, db
        )
        if inference_provider:
            updated_providers.append(inference_provider)

        # Update the preferences after all operations are successful
        user_pref.preferences = preferences
        db.commit()
        db.refresh(user_pref)

        # Track with PostHog if providers were updated
        if updated_providers:
            PostHogClient().send_event(
                customer_id,
                "secret_update_event",
                {"providers": updated_providers, "key_updated": "true"},
            )

        return SecretProcessor.format_success_response("Secret updated successfully")

    @router.delete("/secrets/{provider}")
    async def delete_secret(
        provider: Literal[
            "openai",
            "anthropic",
            "deepseek",
            "meta-llama",
            "gemini",
            "openrouter",
            "simplismart",
            "all",
        ],
        user=Depends(AuthService.check_auth),
        db: Session = Depends(get_db),
    ):
        customer_id = user["user_id"]

        async def delete_provider_secret(service):
            """Helper to delete a single provider secret"""
            try:
                SecretStorageHandler.delete_secret(
                    service, customer_id, SecretManager.AI_PROVIDER, db
                )
                PostHogClient().send_event(
                    customer_id,
                    "secret_deletion_event",
                    {"provider": service, "key_removed": "true"},
                )
                return True
            except HTTPException as e:
                if e.status_code != 404:  # Only re-raise non-404 errors
                    raise
                return False

        if provider == "all":
            from app.modules.intelligence.provider.provider_service import (
                PLATFORM_PROVIDERS,
            )

            # Use our bulk operation processor
            result = await SecretProcessor.process_bulk_operation(
                delete_provider_secret,
                PLATFORM_PROVIDERS,
                customer_id,
                SecretManager.AI_PROVIDER,
                db,
            )

            # Clean up provider preferences
            user_pref = (
                db.query(UserPreferences)
                .filter(UserPreferences.user_id == customer_id)
                .first()
            )
            if user_pref:
                preferences = user_pref.preferences.copy()
                for key in [
                    "provider",
                    "low_reasoning_model",
                    "high_reasoning_model",
                    "chat_model",
                    "inference_model",
                ]:
                    if key in preferences:
                        del preferences[key]

                user_pref.preferences = preferences
                db.commit()

            return {
                "message": "All secrets deletion completed",
                "successful_deletions": result["successful"],
                "failed_deletions": result["failed"],
                "not_found": result["not_found"],
            }
        else:
            # Single provider deletion
            try:
                deleted = await delete_provider_secret(provider)
                if not deleted:
                    raise HTTPException(
                        status_code=404, detail=f"No secret found for {provider}"
                    )
                return SecretProcessor.format_success_response(
                    f"Successfully deleted {provider} secret"
                )
            except HTTPException:
                raise  # Re-raise any HTTP exceptions

    @router.post("/api-keys", response_model=APIKeyResponse)
    async def create_api_key(
        user=Depends(AuthService.check_auth),
        db: Session = Depends(get_db),
    ):
        try:
            logger.info(f"Creating API key for user: {user['user_id']}")
            api_key = await APIKeyService.create_api_key(user["user_id"], db)
            logger.info(f"API key created successfully for user: {user['user_id']}")
            PostHogClient().send_event(
                user["user_id"], "api_key_creation", {"success": True}
            )
            return APIKeyResponse(api_key=api_key)
        except Exception as e:
            logger.error(f"Error creating API key for user {user['user_id']}: {str(e)}")
            raise

    @router.delete("/api-keys")
    async def revoke_api_key(
        user=Depends(AuthService.check_auth),
        db: Session = Depends(get_db),
    ):
        success = await APIKeyService.revoke_api_key(user["user_id"], db)
        if not success:
            raise HTTPException(
                status_code=404, detail="No API key found for this user"
            )

        PostHogClient().send_event(
            user["user_id"], "api_key_revocation", {"success": True}
        )
        return {"message": "API key revoked successfully"}

    @router.get("/api-keys", response_model=APIKeyResponse)
    async def get_api_key(
        user=Depends(AuthService.check_auth),
        db: Session = Depends(get_db),
    ):
        try:
            logger.info(f"Getting API key for user: {user['user_id']}")
            api_key = await APIKeyService.get_api_key(user["user_id"], db)
            logger.info(f"API key retrieved successfully for user: {user['user_id']}")
            if api_key is None:
                logger.info(f"No API key found for user: {user['user_id']}")
<<<<<<< HEAD
                raise ValueError(f"No API key found for user: {user['user_id']}")
=======
                raise HTTPException(
                    status_code=404,
                    detail=f"No API key found for user: {user['user_id']}",
                )
>>>>>>> 1e78d8d5
            return APIKeyResponse(api_key=api_key)
        except HTTPException:
            raise
        except Exception as e:
            logger.error(f"Error getting API key for user {user['user_id']}: {str(e)}")
            raise HTTPException(
                status_code=500, detail="Internal server error while retrieving API key"
            )

    # Integration key endpoints

    @router.post("/integration-keys")
    async def create_integration_keys(
        request: CreateIntegrationKeyRequest,
        user=Depends(AuthService.check_auth),
        db: Session = Depends(get_db),
    ):
        customer_id = user["user_id"]

        # Get or create user preferences
        user_pref = (
            db.query(UserPreferences)
            .filter(UserPreferences.user_id == customer_id)
            .first()
        )
        if not user_pref:
            user_pref = UserPreferences(user_id=customer_id, preferences={})
            db.add(user_pref)
            db.flush()

        # Create a copy of preferences
        preferences = user_pref.preferences.copy() if user_pref.preferences else {}
        updated_services = []

        # Process each integration key
        for integration_key in request.integration_keys:
            service = integration_key.service
            api_key = integration_key.api_key

            # Store the secret
            try:
                # First try GCP if available
                client, project_id = SecretStorageHandler.get_client_and_project()

                if client and project_id:
                    secret_id = SecretStorageHandler.format_secret_id(
                        service, customer_id, "integration"
                    )
                    parent = f"projects/{project_id}/secrets/{secret_id}"
                    version = {"payload": {"data": api_key.encode("UTF-8")}}

                    try:
                        # Try to update existing secret
                        client.add_secret_version(
                            request={"parent": parent, "payload": version["payload"]}
                        )
                    except Exception as e:
                        # The secret might not exist yet, try creating it
                        if (
                            "not found" in str(e).lower()
                            or "404" in str(e)
                            or "409" in str(e)
                        ):
                            secret = {"replication": {"automatic": {}}}
                            response = client.create_secret(
                                request={
                                    "parent": f"projects/{project_id}",
                                    "secret_id": secret_id,
                                    "secret": secret,
                                }
                            )
                            client.add_secret_version(
                                request={
                                    "parent": response.name,
                                    "payload": version["payload"],
                                }
                            )
                        else:
                            # Some other error, fall back to database
                            raise e
                else:
                    # No GCP, store in database
                    encrypted_key = SecretStorageHandler.encrypt_value(api_key)
                    key_name = f"integration_api_key_{service}"
                    preferences[key_name] = encrypted_key

                updated_services.append(service)
            except Exception as e:
                logger.error(f"Error storing integration key for {service}: {str(e)}")
                continue

        # Update preferences
        user_pref.preferences = preferences
        db.commit()
        db.refresh(user_pref)

        # Track with PostHog if services were updated
        if updated_services:
            PostHogClient().send_event(
                customer_id,
                "integration_key_creation_event",
                {"services": updated_services, "keys_added": "true"},
            )

        return {"message": "Integration keys created successfully"}

    @router.get("/integration-keys/{service}")
    async def get_integration_key(
        service: IntegrationServiceType,
        user=Depends(AuthService.check_auth),
        db: Session = Depends(get_db),
    ):
        customer_id = user["user_id"]

        # Check if GCP project is set
        client, project_id = SecretStorageHandler.get_client_and_project()

        if client and project_id:
            # If GCP is available, only check there
            secret_id = SecretStorageHandler.format_secret_id(
                service, customer_id, "integration"
            )
            name = f"projects/{project_id}/secrets/{secret_id}/versions/latest"

            try:
                response = client.access_secret_version(request={"name": name})
                return response.payload.data.decode("UTF-8")
            except Exception as e:
                logger.warning(f"Failed to get secret from GCP for {service}: {str(e)}")
                raise HTTPException(
                    status_code=404, detail=f"Secret not found for {service} in GCP"
                )
        else:
            # If GCP is not available, check database
            user_pref = (
                db.query(UserPreferences)
                .filter(UserPreferences.user_id == customer_id)
                .first()
            )

            if user_pref and user_pref.preferences:
                key_name = f"integration_api_key_{service}"
                if key_name in user_pref.preferences:
                    encrypted_key = user_pref.preferences[key_name]
                    return SecretStorageHandler.decrypt_value(encrypted_key)

            # If not found in database
            raise HTTPException(
                status_code=404, detail=f"Secret not found for {service} in database"
            )

    @router.get("/integration-keys")
    async def get_all_integration_keys(
        user=Depends(AuthService.check_auth),
        db: Session = Depends(get_db),
    ):
        customer_id = user["user_id"]
        results = []

        # Check if GCP project is set
        client, project_id = SecretStorageHandler.get_client_and_project()

        if client and project_id:
            # If GCP is available, only check there
            for service in SecretManager.INTEGRATION_SERVICES:
                try:
                    secret_id = SecretStorageHandler.format_secret_id(
                        service, customer_id, "integration"
                    )
                    name = f"projects/{project_id}/secrets/{secret_id}/versions/latest"

                    response = client.access_secret_version(request={"name": name})
                    secret = response.payload.data.decode("UTF-8")
                    results.append({"service": service, "api_key": secret})
                except Exception:
                    # Secret not found in GCP, skip
                    pass
        else:
            # If GCP is not available, check database
            user_pref = (
                db.query(UserPreferences)
                .filter(UserPreferences.user_id == customer_id)
                .first()
            )

            if user_pref and user_pref.preferences:
                for service in SecretManager.INTEGRATION_SERVICES:
                    try:
                        key_name = f"integration_api_key_{service}"
                        if key_name in user_pref.preferences:
                            encrypted_key = user_pref.preferences[key_name]
                            secret = SecretStorageHandler.decrypt_value(encrypted_key)
                            results.append({"service": service, "api_key": secret})
                    except Exception:
                        # Skip any errors for individual services
                        continue

        if not results:
            raise HTTPException(
                status_code=404, detail="No integration keys found for this user"
            )

        return results

    @router.put("/integration-keys")
    async def update_integration_keys(
        request: UpdateIntegrationKeyRequest,
        user=Depends(AuthService.check_auth),
        db: Session = Depends(get_db),
    ):
        customer_id = user["user_id"]

        # Get user preferences
        user_pref = (
            db.query(UserPreferences)
            .filter(UserPreferences.user_id == customer_id)
            .first()
        )
        if not user_pref:
            user_pref = UserPreferences(user_id=customer_id, preferences={})
            db.add(user_pref)
            db.flush()

        # Create a copy of preferences
        preferences = user_pref.preferences.copy() if user_pref.preferences else {}
        updated_services = []

        # Process each integration key - same logic as create but for update
        for integration_key in request.integration_keys:
            service = integration_key.service
            api_key = integration_key.api_key

            # Store the secret
            try:
                # First try GCP if available
                client, project_id = SecretStorageHandler.get_client_and_project()

                if client and project_id:
                    secret_id = SecretStorageHandler.format_secret_id(
                        service, customer_id, "integration"
                    )
                    parent = f"projects/{project_id}/secrets/{secret_id}"
                    version = {"payload": {"data": api_key.encode("UTF-8")}}

                    try:
                        # Try to update existing secret
                        client.add_secret_version(
                            request={"parent": parent, "payload": version["payload"]}
                        )
                    except Exception as e:
                        # The secret might not exist yet, try creating it
                        if (
                            "not found" in str(e).lower()
                            or "404" in str(e)
                            or "409" in str(e)
                        ):
                            secret = {"replication": {"automatic": {}}}
                            response = client.create_secret(
                                request={
                                    "parent": f"projects/{project_id}",
                                    "secret_id": secret_id,
                                    "secret": secret,
                                }
                            )
                            client.add_secret_version(
                                request={
                                    "parent": response.name,
                                    "payload": version["payload"],
                                }
                            )
                        else:
                            # Some other error, fall back to database
                            raise e
                else:
                    # No GCP, store in database
                    encrypted_key = SecretStorageHandler.encrypt_value(api_key)
                    key_name = f"integration_api_key_{service}"
                    preferences[key_name] = encrypted_key

                updated_services.append(service)
            except Exception as e:
                logger.error(f"Error updating integration key for {service}: {str(e)}")
                continue

        # Update preferences
        user_pref.preferences = preferences
        db.commit()
        db.refresh(user_pref)

        # Track with PostHog if services were updated
        if updated_services:
            PostHogClient().send_event(
                customer_id,
                "integration_key_update_event",
                {"services": updated_services, "keys_updated": "true"},
            )

        return {"message": "Integration keys updated successfully"}

    @router.delete("/integration-keys/{service}")
    async def delete_integration_key(
        service: IntegrationServiceType,
        user=Depends(AuthService.check_auth),
        db: Session = Depends(get_db),
    ):
        customer_id = user["user_id"]

        # Check if GCP project is set
        client, project_id = SecretStorageHandler.get_client_and_project()

        if client and project_id:
            # If GCP is available, only try there
            secret_id = SecretStorageHandler.format_secret_id(
                service, customer_id, "integration"
            )
            try:
                name = f"projects/{project_id}/secrets/{secret_id}"
                client.delete_secret(request={"name": name})

                # Track the deletion with PostHog
                PostHogClient().send_event(
                    customer_id,
                    "integration_key_deletion_event",
                    {"service": service, "key_removed": "true", "storage": "gcp"},
                )

                return {"message": f"Successfully deleted {service} integration key"}
            except Exception as e:
                logger.info(f"Secret not found in GCP or error deleting: {str(e)}")
                raise HTTPException(
                    status_code=404, detail=f"No secret found for {service}"
                )
        else:
            # If GCP is not available, check database
            user_pref = (
                db.query(UserPreferences)
                .filter(UserPreferences.user_id == customer_id)
                .first()
            )

            key_name = f"integration_api_key_{service}"
            if (
                user_pref
                and user_pref.preferences
                and key_name in user_pref.preferences
            ):
                preferences = user_pref.preferences.copy()
                del preferences[key_name]
                user_pref.preferences = preferences
                db.commit()

                # Track the deletion with PostHog
                PostHogClient().send_event(
                    customer_id,
                    "integration_key_deletion_event",
                    {"service": service, "key_removed": "true", "storage": "db"},
                )

                return {"message": f"Successfully deleted {service} integration key"}
            else:
                raise HTTPException(
                    status_code=404, detail=f"No secret found for {service}"
                )

    @router.delete("/integration-keys")
    async def delete_all_integration_keys(
        user=Depends(AuthService.check_auth),
        db: Session = Depends(get_db),
    ):
        customer_id = user["user_id"]
        successful_deletions = []
        not_found = []

        # Check if GCP project is set
        client, project_id = SecretStorageHandler.get_client_and_project()

        if client and project_id:
            # If GCP is available, only try there
            for service in SecretManager.INTEGRATION_SERVICES:
                secret_id = SecretStorageHandler.format_secret_id(
                    service, customer_id, "integration"
                )
                try:
                    name = f"projects/{project_id}/secrets/{secret_id}"
                    client.delete_secret(request={"name": name})
                    successful_deletions.append(
                        {
                            "service": service,
                            "status": "success",
                            "message": f"Successfully deleted {service}",
                        }
                    )

                    # Track the deletion with PostHog
                    PostHogClient().send_event(
                        customer_id,
                        "integration_key_deletion_event",
                        {"service": service, "key_removed": "true"},
                    )
                except Exception:
                    not_found.append(
                        {
                            "service": service,
                            "status": "not_found",
                            "message": f"No secret found for {service}",
                        }
                    )
        else:
            # If GCP is not available, check database
            user_pref = (
                db.query(UserPreferences)
                .filter(UserPreferences.user_id == customer_id)
                .first()
            )

            if user_pref and user_pref.preferences:
                # Look through all services in the database
                db_updated = False
                preferences = user_pref.preferences.copy()

                for service in SecretManager.INTEGRATION_SERVICES:
                    key_name = f"integration_api_key_{service}"
                    if key_name in preferences:
                        del preferences[key_name]
                        db_updated = True
                        successful_deletions.append(
                            {
                                "service": service,
                                "status": "success",
                                "message": f"Successfully deleted {service}",
                            }
                        )

                        # Track the deletion with PostHog
                        PostHogClient().send_event(
                            customer_id,
                            "integration_key_deletion_event",
                            {"service": service, "key_removed": "true"},
                        )
                    else:
                        not_found.append(
                            {
                                "service": service,
                                "status": "not_found",
                                "message": f"No secret found for {service}",
                            }
                        )

                # Only commit once after all deletions
                if db_updated:
                    user_pref.preferences = preferences
                    db.commit()
            else:
                # No user preferences found, all services are not found
                for service in SecretManager.INTEGRATION_SERVICES:
                    not_found.append(
                        {
                            "service": service,
                            "status": "not_found",
                            "message": f"No secret found for {service}",
                        }
                    )

        if not successful_deletions:
            raise HTTPException(
                status_code=404, detail="No integration keys found for this user"
            )

        return {
            "message": "Integration keys deletion completed",
            "successful_deletions": successful_deletions,
            "not_found": not_found,
        }<|MERGE_RESOLUTION|>--- conflicted
+++ resolved
@@ -943,14 +943,10 @@
             logger.info(f"API key retrieved successfully for user: {user['user_id']}")
             if api_key is None:
                 logger.info(f"No API key found for user: {user['user_id']}")
-<<<<<<< HEAD
-                raise ValueError(f"No API key found for user: {user['user_id']}")
-=======
                 raise HTTPException(
                     status_code=404,
                     detail=f"No API key found for user: {user['user_id']}",
                 )
->>>>>>> 1e78d8d5
             return APIKeyResponse(api_key=api_key)
         except HTTPException:
             raise
