--- conflicted
+++ resolved
@@ -42,14 +42,10 @@
         """Check GCP availability once and cache the result."""
         if SecretStorageHandler._gcp_available is not None:
             # Already checked, return cached result
-<<<<<<< HEAD
-            return SecretStorageHandler._gcp_client, SecretStorageHandler._gcp_project_id
-=======
             return (
                 SecretStorageHandler._gcp_client,
                 SecretStorageHandler._gcp_project_id,
             )
->>>>>>> 1d33d50c
 
         # First time check
         project_id = os.environ.get("GCP_PROJECT")
@@ -67,13 +63,9 @@
             SecretStorageHandler._gcp_available = True
             SecretStorageHandler._gcp_client = client
             SecretStorageHandler._gcp_project_id = project_id
-<<<<<<< HEAD
-            logger.info(f"GCP Secret Manager initialized successfully for project: {project_id}")
-=======
             logger.info(
                 f"GCP Secret Manager initialized successfully for project: {project_id}"
             )
->>>>>>> 1d33d50c
             return client, project_id
         except Exception as e:
             # GCP not available, cache the failure
@@ -246,26 +238,18 @@
                 secret_id = SecretStorageHandler.format_secret_id(
                     service, customer_id, service_type
                 )
-<<<<<<< HEAD
-                if secret_id:  # Only attempt if secret_id is valid (not None in dev mode)
-=======
                 if (
                     secret_id
                 ):  # Only attempt if secret_id is valid (not None in dev mode)
->>>>>>> 1d33d50c
                     name = f"projects/{project_id}/secrets/{secret_id}/versions/latest"
                     logger.info(f"Attempting to get secret from GCP: {name}")
 
                     try:
                         response = client.access_secret_version(request={"name": name})
                         secret = response.payload.data.decode("UTF-8")
-<<<<<<< HEAD
-                        logger.info(f"Successfully retrieved secret from GCP for {service}")
-=======
                         logger.info(
                             f"Successfully retrieved secret from GCP for {service}"
                         )
->>>>>>> 1d33d50c
                         return secret
                     except Exception as e:
                         logger.warning(
