--- conflicted
+++ resolved
@@ -54,10 +54,6 @@
         user_email: str,
         project_id: int,
     ):
-<<<<<<< HEAD
-        # TODO: Cleanup Tech Debt around github calling
-=======
->>>>>>> 2c8c9899
         project_manager = ProjectService(self.db)
         extracted_dir = None
 
