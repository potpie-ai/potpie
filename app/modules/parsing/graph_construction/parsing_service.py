--- conflicted
+++ resolved
@@ -17,6 +17,7 @@
     ParsingServiceError,
 )
 from app.modules.parsing.knowledge_graph.inference_service import InferenceService
+from app.modules.parsing.graph_construction.parsing_schema import RepoDetails
 from app.modules.projects.projects_schema import ProjectStatusEnum
 from app.modules.projects.projects_service import ProjectService
 from app.modules.search.search_service import SearchService
@@ -55,83 +56,34 @@
         project_id: int,
         cleanup_graph: bool = True,
     ):
-<<<<<<< HEAD
-        project_manager = ProjectService(self.db)
-        extracted_dir = None
-        try:
-            # Early check: if project already exists and is READY for this commit, skip parsing
-            if cleanup_graph and repo_details.commit_id:
-                existing_project = await project_manager.get_project_from_db_by_id(
-                    project_id
-                )
-                if existing_project:
-                    is_latest = await self.parse_helper.check_commit_status(
-                        str(project_id), requested_commit_id=repo_details.commit_id
-                    )
-                    if is_latest:
-                        logger.info(
-                            "Skipping parse for project %s - already parsed at commit %s",
-                            project_id,
-                            existing_project.get("commit_id"),
-                        )
-                        await project_manager.update_project_status(
-                            project_id, ProjectStatusEnum.READY
-                        )
-                        return {
-                            "message": "Project already parsed for requested commit",
-                            "id": project_id,
-                        }
-
-            if cleanup_graph:
-                neo4j_config = config_provider.get_neo4j_config()
-
-                try:
-                    code_graph_service = CodeGraphService(
-                        neo4j_config["uri"],
-                        neo4j_config["username"],
-                        neo4j_config["password"],
-                        self.db,
-                    )
-
-                    code_graph_service.cleanup_graph(project_id)
-                except Exception as e:
-                    logger.error(f"Error in cleanup_graph: {e}")
-                    raise HTTPException(status_code=500, detail="Internal server error")
-
-            repo, owner, auth = await self.parse_helper.clone_or_copy_repository(
-                repo_details, user_id
-            )
-            if config_provider.get_is_development_mode():
-                (
-                    extracted_dir,
-                    project_id,
-                ) = await self.parse_helper.setup_project_directory(
-                    repo,
-                    repo_details.branch_name,
-                    auth,
-                    repo_details,
-                    user_id,
-                    project_id,
-                    commit_id=repo_details.commit_id,
-                )
-            else:
-                (
-                    extracted_dir,
-                    project_id,
-                ) = await self.parse_helper.setup_project_directory(
-                    repo,
-                    repo_details.branch_name,
-                    auth,
-                    repo,
-                    user_id,
-                    project_id,
-                    commit_id=repo_details.commit_id,
-=======
         # Set up logging context with domain IDs
         with log_context(project_id=str(project_id), user_id=user_id):
             project_manager = ProjectService(self.db)
             extracted_dir = None
             try:
+                # Early check: if project already exists and is READY for this commit, skip parsing
+                if cleanup_graph and repo_details.commit_id:
+                    existing_project = await project_manager.get_project_from_db_by_id(
+                        project_id
+                    )
+                    if existing_project:
+                        is_latest = await self.parse_helper.check_commit_status(
+                            str(project_id), requested_commit_id=repo_details.commit_id
+                        )
+                        if is_latest:
+                            logger.info(
+                                "Skipping parse for project %s - already parsed at commit %s",
+                                project_id,
+                                existing_project.get("commit_id"),
+                            )
+                            await project_manager.update_project_status(
+                                project_id, ProjectStatusEnum.READY
+                            )
+                            return {
+                                "message": "Project already parsed for requested commit",
+                                "id": project_id,
+                            }
+
                 if cleanup_graph:
                     neo4j_config = config_provider.get_neo4j_config()
 
@@ -143,7 +95,7 @@
                             self.db,
                         )
 
-                        code_graph_service.cleanup_graph(project_id)
+                        code_graph_service.cleanup_graph(str(project_id))
                     except Exception:
                         logger.exception(
                             "Error in cleanup_graph",
@@ -154,9 +106,15 @@
                             status_code=500, detail="Internal server error"
                         )
 
+                # Convert ParsingRequest to RepoDetails
+                repo_details_converted = RepoDetails(
+                    repo_name=repo_details.repo_name or "",
+                    branch_name=repo_details.branch_name or "",
+                    repo_path=repo_details.repo_path,
+                    commit_id=repo_details.commit_id,
+                )
                 repo, owner, auth = await self.parse_helper.clone_or_copy_repository(
-                    repo_details, user_id
->>>>>>> 1d33d50c
+                    repo_details_converted, user_id
                 )
                 if config_provider.get_is_development_mode():
                     (
@@ -242,11 +200,13 @@
                 )
 
             finally:
+                project_path = os.getenv("PROJECT_PATH")
                 if (
                     extracted_dir
                     and isinstance(extracted_dir, str)
                     and os.path.exists(extracted_dir)
-                    and extracted_dir.startswith(os.getenv("PROJECT_PATH"))
+                    and project_path
+                    and extracted_dir.startswith(project_path)
                 ):
                     shutil.rmtree(extracted_dir, ignore_errors=True)
 
@@ -315,6 +275,7 @@
             logger.bind(project_id=project_id, user_id=user_id).error(error_msg)
             raise HTTPException(status_code=404, detail="Project not found.")
 
+        service = None
         if language != "other":
             try:
                 neo4j_config = config_provider.get_neo4j_config()
@@ -331,7 +292,7 @@
                     project_id, ProjectStatusEnum.PARSED
                 )
                 # Generate docstrings using InferenceService
-                await self.inference_service.run_inference(project_id)
+                await self.inference_service.run_inference(str(project_id))
                 logger.info(f"DEBUGNEO4J: After inference project {project_id}")
                 self.inference_service.log_graph_stats(project_id)
                 await self.project_service.update_project_status(
@@ -343,7 +304,8 @@
                 logger.info(f"DEBUGNEO4J: After update project status {project_id}")
                 self.inference_service.log_graph_stats(project_id)
             finally:
-                service.close()
+                if service is not None:
+                    service.close()
                 logger.info(f"DEBUGNEO4J: After close service {project_id}")
                 self.inference_service.log_graph_stats(project_id)
         else:
