--- conflicted
+++ resolved
@@ -55,7 +55,6 @@
         project_id: int,
         cleanup_graph: bool = True,
     ):
-<<<<<<< HEAD
         """
         Parse a repository directory.
         
@@ -66,54 +65,6 @@
             project_id: Project ID
             cleanup_graph: Whether to cleanup existing graph data
         """
-        project_manager = ProjectService(self.db)
-        extracted_dir = None
-        try:
-            if cleanup_graph:
-                neo4j_config = config_provider.get_neo4j_config()
-
-                try:
-                    code_graph_service = CodeGraphService(
-                        neo4j_config["uri"],
-                        neo4j_config["username"],
-                        neo4j_config["password"],
-                        self.db,
-                    )
-
-                    code_graph_service.cleanup_graph(project_id)
-                except Exception as e:
-                    logger.error(f"Error in cleanup_graph: {e}")
-                    raise HTTPException(status_code=500, detail="Internal server error")
-
-            repo, owner, auth = await self.parse_helper.clone_or_copy_repository(
-                repo_details, user_id
-            )
-            if config_provider.get_is_development_mode():
-                (
-                    extracted_dir,
-                    project_id,
-                ) = await self.parse_helper.setup_project_directory(
-                    repo,
-                    repo_details.branch_name,
-                    auth,
-                    repo_details,
-                    user_id,
-                    project_id,
-                    commit_id=repo_details.commit_id,
-                )
-            else:
-                (
-                    extracted_dir,
-                    project_id,
-                ) = await self.parse_helper.setup_project_directory(
-                    repo,
-                    repo_details.branch_name,
-                    auth,
-                    repo,
-                    user_id,
-                    project_id,
-                    commit_id=repo_details.commit_id,
-=======
         # Set up logging context with domain IDs
         with log_context(project_id=str(project_id), user_id=user_id):
             project_manager = ProjectService(self.db)
@@ -143,7 +94,6 @@
 
                 repo, owner, auth = await self.parse_helper.clone_or_copy_repository(
                     repo_details, user_id
->>>>>>> c6981c70
                 )
                 if config_provider.get_is_development_mode():
                     (
