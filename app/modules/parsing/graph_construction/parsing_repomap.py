--- conflicted
+++ resolved
@@ -452,13 +452,8 @@
 
         for root, dirs, files in os.walk(repo_dir):
             # Ignore folders starting with '.'
-<<<<<<< HEAD
             if any(part.startswith('.') for part in root.split(os.sep)):
                 continue
-=======
-            dirs[:] = [d for d in dirs if not d.startswith(".")]
-
->>>>>>> a8445420
 
             for file in files:
                 file_count += 1
