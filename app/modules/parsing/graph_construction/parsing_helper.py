import json
import logging
import os
import shutil
import tarfile
from typing import Any, Tuple

import requests
from fastapi import HTTPException
from git import GitCommandError, Repo
from sqlalchemy.orm import Session

from app.modules.code_provider.code_provider_service import CodeProviderService
from app.modules.parsing.graph_construction.parsing_schema import RepoDetails
from app.modules.projects.projects_schema import ProjectStatusEnum
from app.modules.projects.projects_service import ProjectService
from app.core.config_provider import config_provider

logger = logging.getLogger(__name__)


class ParsingServiceError(Exception):
    """Base exception class for ParsingService errors."""


class ParsingFailedError(ParsingServiceError):
    """Raised when a parsing fails."""


class ParseHelper:
    def __init__(self, db_session: Session):
        self.project_manager = ProjectService(db_session)
        self.db = db_session
        self.github_service = CodeProviderService(db_session)

    @staticmethod
    def get_directory_size(path):
        total_size = 0
        for dirpath, dirnames, filenames in os.walk(path):
            for f in filenames:
                fp = os.path.join(dirpath, f)
                total_size += os.path.getsize(fp)
        return total_size

    async def clone_or_copy_repository(
        self, repo_details: RepoDetails, user_id: str
    ) -> Tuple[Any, str, Any]:
        owner = None
        auth = None
        repo = None

        logger.info(f"clone_or_copy_repository called with repo_details: repo_name={repo_details.repo_name}, repo_path={repo_details.repo_path}")

        # Check if repo_path is provided and is a valid local path
        if repo_details.repo_path and os.path.exists(repo_details.repo_path):
            logger.info(f"Using local repository at path: {repo_details.repo_path}")
            repo = Repo(repo_details.repo_path)
        elif repo_details.repo_name:
            # Remote repository - use GitHub service
            logger.info(f"Using remote repository: {repo_details.repo_name}")
            try:
                github, repo = self.github_service.get_repo(repo_details.repo_name)
                owner = repo.owner.login
                if hasattr(github, "get_app_auth"):
                    auth = github.get_app_auth()
            except HTTPException as he:
                raise he
            except Exception as e:
                logger.error(f"Failed to fetch repository: {str(e)}")
                raise HTTPException(
                    status_code=404,
                    detail="Repository not found or inaccessible on GitHub",
                )
        else:
            logger.error(f"Neither valid repo_path nor repo_name provided: repo_path={repo_details.repo_path}, repo_name={repo_details.repo_name}")
            raise HTTPException(
                status_code=400,
                detail="Either a valid local repository path or remote repository name must be provided",
            )

        return repo, owner, auth

    def is_text_file(self, file_path):
        def open_text_file(file_path):
            try:
                with open(file_path, "r", encoding="utf-8") as f:
                    f.read(1024)
                return True
            except UnicodeDecodeError:
                return False

        ext = file_path.split(".")[-1]
        exclude_extensions = [
            "png",
            "jpg",
            "jpeg",
            "gif",
            "bmp",
            "tiff",
            "webp",
            "ico",
            "svg",
            "mp4",
            "avi",
            "mov",
            "wmv",
            "flv",
            "ipynb",
        ]
        include_extensions = [
            "py",
            "js",
            "ts",
            "c",
            "cs",
            "cpp",
            "el",
            "ex",
            "exs",
            "elm",
            "go",
            "java",
            "ml",
            "mli",
            "php",
            "ql",
            "rb",
            "rs",
            "md",
            "txt",
            "json",
            "yaml",
            "yml",
            "toml",
            "ini",
            "cfg",
            "conf",
            "xml",
            "html",
            "css",
            "sh",
            "md",
            "mdx",
            "xsq",
            "proto",
        ]
        if ext in exclude_extensions:
            return False
        elif ext in include_extensions or open_text_file(file_path):
            return True
        else:
            return False

    async def download_and_extract_tarball(
        self, repo, branch, target_dir, auth, repo_details, user_id
    ):
        try:
            tarball_url = repo.get_archive_link("tarball", branch)
            headers = {"Authorization": f"Bearer {auth.token}"} if auth else {}
            response = requests.get(tarball_url, stream=True, headers=headers)
            response.raise_for_status()
        except requests.exceptions.RequestException as e:
            logger.error(f"Error fetching tarball: {e}")
            return e
        tarball_path = os.path.join(
            target_dir,
            f"{repo.full_name.replace('/', '-').replace('.', '-')}-{branch.replace('/', '-').replace('.', '-')}.tar.gz",
        )

        final_dir = os.path.join(
            target_dir,
            f"{repo.full_name.replace('/', '-').replace('.', '-')}-{branch.replace('/', '-').replace('.', '-')}-{user_id}",
        )

        try:
            with open(tarball_path, "wb") as f:
                for chunk in response.iter_content(chunk_size=8192):
                    f.write(chunk)
            with tarfile.open(tarball_path, "r:gz") as tar:
                temp_dir = os.path.join(final_dir, "temp_extract")
                tar.extractall(path=temp_dir)
                extracted_dir = os.path.join(temp_dir, os.listdir(temp_dir)[0])
                for root, dirs, files in os.walk(extracted_dir):
                    for file in files:
                        if file.startswith("."):
                            continue
                        file_path = os.path.join(root, file)
                        if self.is_text_file(file_path):
                            try:
                                relative_path = os.path.relpath(
                                    file_path, extracted_dir
                                )
                                dest_path = os.path.join(final_dir, relative_path)
                                os.makedirs(os.path.dirname(dest_path), exist_ok=True)
                                shutil.copy2(file_path, dest_path)
                            except (shutil.Error, OSError) as e:
                                logger.error(f"Error copying file {file_path}: {e}")
                # Remove the temporary directory
                try:
                    shutil.rmtree(temp_dir)
                except OSError as e:
                    logger.error(f"Error removing temporary directory: {e}")
                    pass

        except (IOError, tarfile.TarError, shutil.Error) as e:
            logger.error(f"Error handling tarball: {e}")
            return e
        finally:
            if os.path.exists(tarball_path):
                os.remove(tarball_path)

        return final_dir

    @staticmethod
    def detect_repo_language(repo_dir):
        lang_count = {
            "c_sharp": 0,
            "c": 0,
            "cpp": 0,
            "elisp": 0,
            "elixir": 0,
            "elm": 0,
            "go": 0,
            "java": 0,
            "javascript": 0,
            "ocaml": 0,
            "php": 0,
            "python": 0,
            "ql": 0,
            "ruby": 0,
            "rust": 0,
            "typescript": 0,
            "markdown": 0,
            "xml": 0,
            "other": 0,
        }
        total_chars = 0

        try:
            for root, _, files in os.walk(repo_dir):
                if any(part.startswith(".") for part in root.split(os.sep)):
                    continue

                for file in files:
                    file_path = os.path.join(root, file)
                    ext = os.path.splitext(file)[1].lower()
                    try:
                        with open(file_path, "r", encoding="utf-8") as f:
                            content = f.read()
                            total_chars += len(content)
                            if ext == ".cs":
                                lang_count["c_sharp"] += 1
                            elif ext == ".c":
                                lang_count["c"] += 1
                            elif ext in [".cpp", ".cxx", ".cc"]:
                                lang_count["cpp"] += 1
                            elif ext == ".el":
                                lang_count["elisp"] += 1
                            elif ext == ".ex" or ext == ".exs":
                                lang_count["elixir"] += 1
                            elif ext == ".elm":
                                lang_count["elm"] += 1
                            elif ext == ".go":
                                lang_count["go"] += 1
                            elif ext == ".java":
                                lang_count["java"] += 1
                            elif ext in [".js", ".jsx"]:
                                lang_count["javascript"] += 1
                            elif ext == ".ml" or ext == ".mli":
                                lang_count["ocaml"] += 1
                            elif ext == ".php":
                                lang_count["php"] += 1
                            elif ext == ".py":
                                lang_count["python"] += 1
                            elif ext == ".ql":
                                lang_count["ql"] += 1
                            elif ext == ".rb":
                                lang_count["ruby"] += 1
                            elif ext == ".rs":
                                lang_count["rust"] += 1
                            elif ext in [".ts", ".tsx"]:
                                lang_count["typescript"] += 1
                            elif ext in [".md", ".mdx"]:
                                lang_count["markdown"] += 1
                            elif ext in [".xml", ".xsq"]:
                                lang_count["xml"] += 1
                            else:
                                lang_count["other"] += 1
                    except (
                        UnicodeDecodeError,
                        FileNotFoundError,
                        PermissionError,
                    ) as e:
                        logger.warning(f"Error reading file {file_path}: {e}")
                        continue
        except (TypeError, FileNotFoundError, PermissionError) as e:
            logger.error(f"Error accessing directory '{repo_dir}': {e}")

        # Determine the predominant language based on counts
        predominant_language = max(lang_count, key=lang_count.get)
        return predominant_language if lang_count[predominant_language] > 0 else "other"

    async def setup_project_directory(
        self,
        repo,
        branch,
        auth,
        repo_details,
        user_id,
        project_id=None,  # Change type to str
        commit_id=None,
    ):
        full_name = (
            repo.working_tree_dir.split("/")[-1]
            if isinstance(repo_details, Repo)
            else (
                repo.full_name if hasattr(repo, "full_name") else repo_details.repo_name
            )
        )
        repo_path = getattr(repo_details, "repo_path", None)
        if full_name is None:
            full_name = repo_path.split("/")[-1]
        project = await self.project_manager.get_project_from_db(
            full_name, branch, user_id, repo_path, commit_id
        )
        if not project:
            project_id = await self.project_manager.register_project(
                full_name,
                branch,
                user_id,
                project_id,
                commit_id=commit_id,
            )
        # Check if repo_path is provided and is a valid local path
        if repo_path and os.path.exists(repo_path):
            # Local repository path provided - always allowed
            return repo_details.repo_path, project_id
        if isinstance(repo_details, Repo):
            extracted_dir = repo_details.working_tree_dir
            try:
                current_dir = os.getcwd()
                os.chdir(extracted_dir)  # Change to the cloned repo directory
                if commit_id:
                    repo_details.git.checkout(commit_id)
                    latest_commit_sha = commit_id
                else:
                    repo_details.git.checkout(branch)
                    branch_details = repo_details.head.commit
                    latest_commit_sha = branch_details.hexsha
            except GitCommandError as e:
                logger.error(
                    f"Error checking out {'commit' if commit_id else 'branch'}: {e}"
                )
                raise HTTPException(
                    status_code=400,
                    detail=f"Failed to checkout {'commit ' + commit_id if commit_id else 'branch ' + branch}",
                )
            finally:
                os.chdir(current_dir)  # Restore the original working directory
        else:
            if commit_id:
                # For GitHub API, we need to download tarball for specific commit
                extracted_dir = await self.download_and_extract_tarball(
                    repo,
                    commit_id,
                    os.getenv("PROJECT_PATH"),
                    auth,
                    repo_details,
                    user_id,
                )
                latest_commit_sha = commit_id
            else:
                extracted_dir = await self.download_and_extract_tarball(
                    repo, branch, os.getenv("PROJECT_PATH"), auth, repo_details, user_id
                )
                branch_details = repo_details.get_branch(branch)
                latest_commit_sha = branch_details.commit.sha

        repo_metadata = ParseHelper.extract_repository_metadata(repo_details)
        repo_metadata["error_message"] = None
        project_metadata = json.dumps(repo_metadata).encode("utf-8")
        ProjectService.update_project(
            self.db,
            project_id,
            properties=project_metadata,
            commit_id=latest_commit_sha,
            status=ProjectStatusEnum.CLONED.value,
        )

        return extracted_dir, project_id

    def extract_repository_metadata(repo):
        if isinstance(repo, Repo):
            metadata = ParseHelper.extract_local_repo_metadata(repo)
        else:
            metadata = ParseHelper.extract_remote_repo_metadata(repo)
        return metadata

    def extract_local_repo_metadata(repo):
        languages = ParseHelper.get_local_repo_languages(repo.working_tree_dir)
        total_bytes = sum(languages.values())

        metadata = {
            "basic_info": {
                "full_name": os.path.basename(repo.working_tree_dir),
                "description": None,
                "created_at": None,
                "updated_at": None,
                "default_branch": repo.head.ref.name,
            },
            "metrics": {
                "size": ParseHelper.get_directory_size(repo.working_tree_dir),
                "stars": None,
                "forks": None,
                "watchers": None,
                "open_issues": None,
            },
            "languages": {
                "breakdown": languages,
                "total_bytes": total_bytes,
            },
            "commit_info": {"total_commits": len(list(repo.iter_commits()))},
            "contributors": {
                "count": len(list(repo.iter_commits("--all"))),
            },
            "topics": [],
        }

        return metadata

    def get_local_repo_languages(path):
        total_bytes = 0
        python_bytes = 0

        for dirpath, _, filenames in os.walk(path):
            for filename in filenames:
                file_extension = os.path.splitext(filename)[1]
                file_path = os.path.join(dirpath, filename)
                file_size = os.path.getsize(file_path)
                total_bytes += file_size
                if file_extension == ".py":
                    python_bytes += file_size

        languages = {}
        if total_bytes > 0:
            languages["Python"] = python_bytes
            languages["Other"] = total_bytes - python_bytes

        return languages

    def extract_remote_repo_metadata(repo):
        languages = repo.get_languages()
        total_bytes = sum(languages.values())

        metadata = {
            "basic_info": {
                "full_name": repo.full_name,
                "description": repo.description,
                "created_at": repo.created_at.isoformat(),
                "updated_at": repo.updated_at.isoformat(),
                "default_branch": repo.default_branch,
            },
            "metrics": {
                "size": repo.size,
                "stars": repo.stargazers_count,
                "forks": repo.forks_count,
                "watchers": repo.watchers_count,
                "open_issues": repo.open_issues_count,
            },
            "languages": {
                "breakdown": languages,
                "total_bytes": total_bytes,
            },
            "commit_info": {"total_commits": repo.get_commits().totalCount},
            "contributors": {
                "count": repo.get_contributors().totalCount,
            },
            "topics": repo.get_topics(),
        }

        return metadata

    async def check_commit_status(self, project_id: str) -> bool:
        """
        Check if the current commit ID of the project matches the latest commit ID from the repository.

        Args:
            project_id (str): The ID of the project to check.
        Returns:
            bool: True if the commit IDs match, False otherwise.
        """

        project = await self.project_manager.get_project_from_db_by_id(project_id)
        if not project:
            logger.error(f"Project with ID {project_id} not found")
            return False

        current_commit_id = project.get("commit_id")
        repo_name = project.get("project_name")
        branch_name = project.get("branch_name")

        if not repo_name:
            logger.error(
                f"Repository name or branch name not found for project ID {project_id}"
            )
            return False

        if not branch_name:
            logger.error(
                f"Branch is empty so sticking to commit and not updating it for: {project_id}"
            )
            return True

        if len(repo_name.split("/")) < 2:
            # Local repo, always parse local repos
            return False

        try:
            github, repo = self.github_service.get_repo(repo_name)

<<<<<<< HEAD
=======
            # If current_commit_id is None, we should reparse
            if current_commit_id is None:
                logger.info(f"Project {project_id} has no commit_id, will reparse")
                return False

>>>>>>> 1e78d8d5
            # If current_commit_id is a specific commit (not a branch head),
            # then we can assume it's not "latest" and should be reparsed
            # This is because when using specific commits, we don't want to check branch head
            if len(current_commit_id) == 40:  # SHA1 commit hash is 40 chars
                try:
                    # Try to verify if this is a specific commit instead of branch head
                    repo.get_commit(current_commit_id)
                    # If we successfully get a commit, assume that it was a pinned commit,
                    # thus it's still up to date (we're parsing a specific commit, not latest)
                    return True
                except:
                    # If we can't find the commit, we should reparse
                    return False
            branch = repo.get_branch(branch_name)
            latest_commit_id = branch.commit.sha

            is_up_to_date = current_commit_id == latest_commit_id
            logger.info(
                f"""Project {project_id} commit status for branch {branch_name}: {'Up to date' if is_up_to_date else 'Outdated'}"
            Current commit ID: {current_commit_id}
            Latest commit ID: {latest_commit_id}"""
            )

            return is_up_to_date
        except Exception as e:
            logger.error(
                f"Error fetching latest commit for {repo_name}/{branch_name}: {e}"
            )
            return False<|MERGE_RESOLUTION|>--- conflicted
+++ resolved
@@ -518,14 +518,12 @@
         try:
             github, repo = self.github_service.get_repo(repo_name)
 
-<<<<<<< HEAD
-=======
+
             # If current_commit_id is None, we should reparse
             if current_commit_id is None:
                 logger.info(f"Project {project_id} has no commit_id, will reparse")
                 return False
 
->>>>>>> 1e78d8d5
             # If current_commit_id is a specific commit (not a branch head),
             # then we can assume it's not "latest" and should be reparsed
             # This is because when using specific commits, we don't want to check branch head
