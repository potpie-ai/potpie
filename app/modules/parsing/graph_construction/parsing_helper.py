--- conflicted
+++ resolved
@@ -4,12 +4,8 @@
 import shutil
 import tarfile
 import uuid
-<<<<<<< HEAD
-from typing import Any, Tuple
-=======
 from pathlib import Path
 from typing import Any, Optional, Tuple
->>>>>>> 6851b07d
 from urllib.parse import urlparse, urlunparse
 
 import chardet
@@ -144,7 +140,6 @@
         return ext in allowed_extensions
 
     def is_text_file(self, file_path):
-<<<<<<< HEAD
         """
         Determine if a file is a text file by checking extension and content.
         Uses chardet for automatic encoding detection to handle all codecs.
@@ -216,34 +211,6 @@
                     f"ParseHelper: Unexpected error checking if file is text {file_path}: {e}"
                 )
                 return False
-=======
-        def open_text_file(file_path):
-            """
-            Try multiple encodings to detect if file is text.
-
-            Order of encodings to try:
-            1. utf-8 (most common)
-            2. utf-8-sig (UTF-8 with BOM)
-            3. utf-16 (common in Windows C# files)
-            4. latin-1/iso-8859-1 (fallback, accepts all byte sequences)
-            """
-            encodings = ["utf-8", "utf-8-sig", "utf-16", "latin-1"]
-
-            for encoding in encodings:
-                try:
-                    with open(file_path, "r", encoding=encoding) as f:
-                        # Read first 8KB to detect encoding
-                        f.read(8192)
-                    return True
-                except (UnicodeDecodeError, UnicodeError):
-                    continue
-                except Exception:
-                    # Handle other errors (permissions, file not found, etc.)
-                    return False
-
-            # If all encodings fail, likely a binary file
-            return False
->>>>>>> 6851b07d
 
         ext = file_path.split(".")[-1].lower()
 
@@ -340,11 +307,8 @@
             "c",
             "cs",
             "cpp",
-<<<<<<< HEAD
             "cxx",
             "cc",
-=======
->>>>>>> 6851b07d
             "h",
             "hpp",
             "el",
@@ -377,7 +341,6 @@
             "sass",
             "less",
             "sh",
-<<<<<<< HEAD
             "bash",
             "zsh",
             "fish",
@@ -385,12 +348,6 @@
             "psm1",
             "bat",
             "cmd",
-=======
-            "ps1",
-            "psm1",
-            "md",
-            "mdx",
->>>>>>> 6851b07d
             "xsq",
             "proto",
             "sql",
@@ -414,13 +371,10 @@
     async def download_and_extract_tarball(
         self, repo, branch, target_dir, auth, repo_details, user_id
     ):
-<<<<<<< HEAD
         # Ensure target_dir is an absolute path to avoid path issues in celery workers
         target_dir = os.path.abspath(target_dir)
         logger.info(f"ParsingHelper: Using absolute target_dir: {target_dir}")
 
-=======
->>>>>>> 6851b07d
         # Get repo name for logging - handle both Repo objects and repo objects with full_name
         repo_name = (
             repo.working_tree_dir
@@ -444,28 +398,20 @@
                 logger.error(
                     f"ParsingHelper: Invalid tarball URL type: {type(tarball_url)}, value: {tarball_url}"
                 )
-<<<<<<< HEAD
-                raise ValueError(f"Expected string URL, got {type(tarball_url)}: {tarball_url}")
-=======
                 raise ValueError(
                     f"Expected string URL, got {type(tarball_url)}: {tarball_url}"
                 )
->>>>>>> 6851b07d
 
             # For GitBucket private repos, use PyGithub client's requester for authenticated requests
             # According to GitBucket API docs: https://github.com/gitbucket/gitbucket/wiki/API-WebHook
             # Authentication: "Authorization: token YOUR_TOKEN" in header
             provider_type = os.getenv("CODE_PROVIDER", "github").lower()
 
-<<<<<<< HEAD
-            if provider_type == "gitbucket" and hasattr(repo, "_provider") and repo._provider:
-=======
             if (
                 provider_type == "gitbucket"
                 and hasattr(repo, "_provider")
                 and repo._provider
             ):
->>>>>>> 6851b07d
                 # For GitBucket, use the provider's authentication
                 # According to GitBucket API docs: https://github.com/gitbucket/gitbucket/wiki/API-WebHook
                 # Authentication format: "Authorization: token YOUR_TOKEN" in header
@@ -473,28 +419,19 @@
                     github_client = repo._provider.client
                     if hasattr(github_client, "_Github__requester"):
                         requester = github_client._Github__requester
-<<<<<<< HEAD
                         
-=======
-
->>>>>>> 6851b07d
                         # Use the requester's session which has authentication already configured
                         if hasattr(requester, "_Requester__session"):
                             session = requester._Requester__session
-                            response = session.get(tarball_url, stream=True, timeout=30)
-<<<<<<< HEAD
-                            
-                            # If we get 401, the session auth might not be working, fall back to manual token
-                            if response.status_code == 401:
-                                raise requests.exceptions.HTTPError("401 Unauthorized from session")
-=======
+                            response = session.get(
+                                tarball_url, stream=True, timeout=30
+                            )
 
                             # If we get 401, the session auth might not be working, fall back to manual token
                             if response.status_code == 401:
                                 raise requests.exceptions.HTTPError(
                                     "401 Unauthorized from session"
                                 )
->>>>>>> 6851b07d
                         else:
                             raise AttributeError("Requester session not available")
                     else:
@@ -503,19 +440,11 @@
                     # Fallback to manual token extraction
                     token = None
                     headers = {}
-<<<<<<< HEAD
                     
                     # Priority 1: Try to get token from auth parameter
                     if auth and hasattr(auth, "token"):
                         token = auth.token
                     
-=======
-
-                    # Priority 1: Try to get token from auth parameter
-                    if auth and hasattr(auth, "token"):
-                        token = auth.token
-
->>>>>>> 6851b07d
                     # Priority 2: Try to extract from PyGithub client's requester
                     if not token and hasattr(repo, "_provider") and repo._provider:
                         try:
@@ -523,23 +452,10 @@
                             if hasattr(github_client, "_Github__requester"):
                                 requester = github_client._Github__requester
 
-<<<<<<< HEAD
                                 if hasattr(requester, "auth") and hasattr(requester.auth, "token"):
                                     token = requester.auth.token
                                 elif hasattr(requester, "_Requester__authorizationHeader"):
                                     auth_header = requester._Requester__authorizationHeader
-=======
-                                if hasattr(requester, "auth") and hasattr(
-                                    requester.auth, "token"
-                                ):
-                                    token = requester.auth.token
-                                elif hasattr(
-                                    requester, "_Requester__authorizationHeader"
-                                ):
-                                    auth_header = (
-                                        requester._Requester__authorizationHeader
-                                    )
->>>>>>> 6851b07d
                                     if auth_header:
                                         if auth_header.startswith("token "):
                                             token = auth_header[6:]
@@ -547,7 +463,6 @@
                                             token = auth_header[7:]
                         except Exception:
                             pass  # Token extraction failed, will try next method
-<<<<<<< HEAD
                     
                     # Priority 3: Fallback to environment variable
                     if not token:
@@ -566,43 +481,13 @@
                     logger.debug("ParsingHelper: Attempting archive download with token header")
 
                     response = requests.get(tarball_url, stream=True, headers=headers, timeout=30)
-=======
-
-                    # Priority 3: Fallback to environment variable
-                    if not token:
-                        token = os.getenv("CODE_PROVIDER_TOKEN")
-
-                    if not token:
-                        error_msg = "No authentication token available for GitBucket archive download"
-                        logger.error(f"ParsingHelper: {error_msg}")
-                        raise ValueError(error_msg)
-
-                    # GitBucket web endpoints (archive downloads) may require Basic Auth
-                    # Try token header format first (API standard per GitBucket docs)
-                    headers = {"Authorization": f"token {token}"}
-                    logger.debug(
-                        "ParsingHelper: Attempting archive download with token header"
-                    )
-
-                    response = requests.get(
-                        tarball_url, stream=True, headers=headers, timeout=30
-                    )
->>>>>>> 6851b07d
 
                     # If token header fails with 401, try Basic Auth with repo owner username
                     # GitBucket web endpoints sometimes require Basic Auth (supported since v4.3)
                     if response.status_code == 401:
-<<<<<<< HEAD
                         logger.debug("ParsingHelper: Token header auth failed, trying Basic Auth")
                         response.close()
                         
-=======
-                        logger.debug(
-                            "ParsingHelper: Token header auth failed, trying Basic Auth"
-                        )
-                        response.close()
-
->>>>>>> 6851b07d
                         # Try Basic Auth with repo owner username and token as password
                         if hasattr(repo, "owner") and hasattr(repo.owner, "login"):
                             username = repo.owner.login
@@ -610,25 +495,13 @@
                             response = requests.get(
                                 tarball_url, stream=True, auth=basic_auth, timeout=30
                             )
-<<<<<<< HEAD
                             logger.debug(f"ParsingHelper: Basic Auth response status: {response.status_code}")
-=======
-                            logger.debug(
-                                f"ParsingHelper: Basic Auth response status: {response.status_code}"
-                            )
->>>>>>> 6851b07d
             else:
                 # For GitHub and other providers, use standard token auth
                 headers = {}
                 if auth:
                     headers = {"Authorization": f"token {auth.token}"}
-<<<<<<< HEAD
                 response = requests.get(tarball_url, stream=True, headers=headers, timeout=30)
-=======
-                response = requests.get(
-                    tarball_url, stream=True, headers=headers, timeout=30
-                )
->>>>>>> 6851b07d
 
             response.raise_for_status()
 
@@ -636,15 +509,9 @@
             # If we get 401, archive download might not be supported for private repos
             # Fall back to git clone for GitBucket
             status_code = None
-<<<<<<< HEAD
             if hasattr(e, 'response') and e.response is not None:
                 status_code = e.response.status_code
             elif '401' in str(e):
-=======
-            if hasattr(e, "response") and e.response is not None:
-                status_code = e.response.status_code
-            elif "401" in str(e):
->>>>>>> 6851b07d
                 status_code = 401
 
             if status_code == 401:
@@ -654,13 +521,7 @@
                         "ParsingHelper: Archive download failed with 401 for GitBucket private repo, "
                         "falling back to git clone"
                     )
-<<<<<<< HEAD
                     return await self._clone_repository_with_auth(repo, branch, target_dir, user_id)
-=======
-                    return await self._clone_repository_with_auth(
-                        repo, branch, target_dir, user_id
-                    )
->>>>>>> 6851b07d
 
             logger.error(f"ParsingHelper: Failed to download repository archive: {e}")
             raise ParsingFailedError("Failed to download repository archive") from e
@@ -669,15 +530,9 @@
             raise ParsingFailedError("Failed to download repository archive") from e
         except Exception as e:
             logger.exception("ParsingHelper: Unexpected error in tarball download")
-<<<<<<< HEAD
             raise ParsingFailedError("Unexpected error during repository download") from e
         # Include user_id in tarball path to prevent collisions between concurrent downloads
         # Even with locking, this provides additional safety
-=======
-            raise ParsingFailedError(
-                "Unexpected error during repository download"
-            ) from e
->>>>>>> 6851b07d
         tarball_path = os.path.join(
             target_dir,
             f"{repo.full_name.replace('/', '-').replace('.', '-')}-{branch.replace('/', '-').replace('.', '-')}-{user_id}.tar.gz",
@@ -691,7 +546,6 @@
         logger.info(f"ParsingHelper: Tarball path: {tarball_path}")
         logger.info(f"ParsingHelper: Final directory: {final_dir}")
 
-<<<<<<< HEAD
         # CRITICAL: Remove existing directory if present (leftover from failed cleanup)
         if os.path.exists(final_dir):
             logger.warning(
@@ -709,14 +563,11 @@
                     f"Cannot clean existing directory {final_dir}: {cleanup_error}"
                 ) from cleanup_error
 
-=======
->>>>>>> 6851b07d
         try:
             logger.info(f"ParsingHelper: Writing tarball to {tarball_path}")
             with open(tarball_path, "wb") as f:
                 for chunk in response.iter_content(chunk_size=8192):
                     f.write(chunk)
-<<<<<<< HEAD
             
             # Check if file exists and get size (handle race conditions)
             if not os.path.exists(tarball_path):
@@ -724,8 +575,6 @@
                 logger.error(f"ParsingHelper: {error_msg}")
                 raise ParsingFailedError(error_msg)
             
-=======
->>>>>>> 6851b07d
             tarball_size = os.path.getsize(tarball_path)
             logger.info(
                 f"ParsingHelper: Successfully downloaded tarball, size: {tarball_size} bytes"
@@ -742,7 +591,6 @@
 
             logger.info(f"ParsingHelper: Extracting tarball to {final_dir}")
             try:
-<<<<<<< HEAD
                 logger.debug(f"ParsingHelper: Opening tarball file: {tarball_path}")
                 with tarfile.open(tarball_path, "r:gz") as tar:
                     # Validate that the tarball is not empty
@@ -763,24 +611,6 @@
                     # Check if extraction directory has contents
                     extracted_contents = os.listdir(temp_dir)
                     logger.debug(f"ParsingHelper: Temp directory contains {len(extracted_contents)} items: {extracted_contents[:5] if len(extracted_contents) > 5 else extracted_contents}")
-=======
-                with tarfile.open(tarball_path, "r:gz") as tar:
-                    # Validate that the tarball is not empty
-                    if not tar.getmembers():
-                        error_msg = "Tarball contains no files"
-                        logger.error(f"ParsingHelper: {error_msg}")
-                        raise ParsingFailedError(error_msg)
-
-                    temp_dir = os.path.join(final_dir, "temp_extract")
-                    os.makedirs(temp_dir, exist_ok=True)
-                    tar.extractall(path=temp_dir)
-                    logger.info(
-                        f"ParsingHelper: Extracted tarball contents to {temp_dir}"
-                    )
-
-                    # Check if extraction directory has contents
-                    extracted_contents = os.listdir(temp_dir)
->>>>>>> 6851b07d
                     if not extracted_contents:
                         error_msg = (
                             "Tarball extraction resulted in empty directory. "
@@ -790,7 +620,6 @@
                         raise ParsingFailedError(error_msg)
 
                     extracted_dir = os.path.join(temp_dir, extracted_contents[0])
-<<<<<<< HEAD
                     logger.info(f"ParsingHelper: Main extracted directory: {extracted_dir}")
 
                     text_files_count = 0
@@ -838,53 +667,13 @@
                                     text_files_count += 1
                                     if text_files_count % 100 == 0:
                                         logger.info(f"ParsingHelper: Copied {text_files_count} text files so far...")
-=======
-                    logger.info(
-                        f"ParsingHelper: Main extracted directory: {extracted_dir}"
-                    )
-
-                    text_files_count = 0
-                    for root, dirs, files in os.walk(extracted_dir):
-                        for file in files:
-                            if file.startswith("."):
-                                continue
-                            file_path = os.path.join(root, file)
-                            if self.is_text_file(file_path):
-                                try:
-                                    relative_path = os.path.relpath(
-                                        file_path, extracted_dir
-                                    )
-                                    dest_path = os.path.join(final_dir, relative_path)
-                                    os.makedirs(
-                                        os.path.dirname(dest_path), exist_ok=True
-                                    )
-                                    shutil.copy2(file_path, dest_path)
-                                    text_files_count += 1
->>>>>>> 6851b07d
                                 except (shutil.Error, OSError) as e:
                                     logger.error(
                                         f"ParsingHelper: Error copying file {file_path}: {e}"
                                     )
-<<<<<<< HEAD
                                     error_files_count += 1
                             else:
                                 skipped_files_count += 1
-=======
-
-                    logger.info(
-                        f"ParsingHelper: Copied {text_files_count} text files to final directory"
-                    )
-                    # Remove the temporary directory
-                    try:
-                        shutil.rmtree(temp_dir)
-                    except OSError as e:
-                        logger.error(f"Error removing temporary directory: {e}")
-                        pass
-            except tarfile.TarError as e:
-                error_msg = f"Failed to extract tarball: {e}. The archive may be corrupted or invalid."
-                logger.error(f"ParsingHelper: {error_msg}")
-                raise ParsingFailedError(error_msg) from e
->>>>>>> 6851b07d
 
                     logger.info(
                         f"ParsingHelper: File processing complete - Copied {text_files_count} text files, "
@@ -909,13 +698,10 @@
         except (IOError, OSError, tarfile.TarError, shutil.Error) as e:
             # OSError includes FileNotFoundError which can occur if tarball is deleted by another process
             logger.error(f"Error handling tarball: {e}")
-<<<<<<< HEAD
             if isinstance(e, FileNotFoundError):
                 error_msg = f"Tarball file not found: {tarball_path}. This may indicate a race condition with concurrent downloads or a failed download."
                 logger.error(f"ParsingHelper: {error_msg}")
                 raise ParsingFailedError(error_msg) from e
-=======
->>>>>>> 6851b07d
             raise ParsingFailedError("Failed to process repository archive") from e
         finally:
             if os.path.exists(tarball_path):
@@ -923,13 +709,9 @@
 
         return final_dir
 
-<<<<<<< HEAD
     async def _clone_repository_with_auth(
         self, repo, branch, target_dir, user_id
     ):
-=======
-    async def _clone_repository_with_auth(self, repo, branch, target_dir, user_id):
->>>>>>> 6851b07d
         """
         Clone repository using git with authentication.
         Fallback method when archive download fails for private repos.
@@ -945,23 +727,16 @@
             else getattr(repo, "full_name", "unknown")
         )
 
-<<<<<<< HEAD
         logger.info(f"ParsingHelper: Cloning repository '{repo_name}' branch '{branch}' using git")
 
         # Ensure target_dir is an absolute path to avoid path issues in celery workers
         target_dir = os.path.abspath(target_dir)
         logger.info(f"ParsingHelper: Using absolute target_dir: {target_dir}")
-=======
-        logger.info(
-            f"ParsingHelper: Cloning repository '{repo_name}' branch '{branch}' using git"
-        )
->>>>>>> 6851b07d
 
         final_dir = os.path.join(
             target_dir,
             f"{repo.full_name.replace('/', '-').replace('.', '-')}-{branch.replace('/', '-').replace('.', '-')}-{user_id}",
         )
-<<<<<<< HEAD
         logger.info(f"ParsingHelper: Final clone directory will be: {final_dir}")
 
         # CRITICAL: Remove existing directory if present (leftover from failed cleanup)
@@ -980,8 +755,6 @@
                 raise ParsingFailedError(
                     f"Cannot clean existing directory {final_dir}: {cleanup_error}"
                 ) from cleanup_error
-=======
->>>>>>> 6851b07d
 
         # Create temporary clone directory
         temp_clone_dir = os.path.join(target_dir, f"{uuid.uuid4()}_temp_clone")
@@ -1007,7 +780,6 @@
         parsed = urlparse(base_url)
         # Preserve the path component from base URL (e.g., /gitbucket)
         base_path = parsed.path.rstrip("/")  # Remove trailing slash if present
-<<<<<<< HEAD
         repo_path = f"{base_path}/{repo.full_name}.git" if base_path else f"/{repo.full_name}.git"
 
         clone_url_with_auth = urlunparse((
@@ -1028,32 +800,11 @@
             "",
             ""
         ))
-=======
-        repo_path = (
-            f"{base_path}/{repo.full_name}.git"
-            if base_path
-            else f"/{repo.full_name}.git"
-        )
-
-        clone_url_with_auth = urlunparse(
-            (
-                parsed.scheme,
-                f"{username}:{password}@{parsed.netloc}",
-                repo_path,
-                "",
-                "",
-                "",
-            )
-        )
-
-        # Log URL without credentials for security
         safe_url = urlunparse((parsed.scheme, parsed.netloc, repo_path, "", "", ""))
->>>>>>> 6851b07d
         logger.info(f"ParsingHelper: Cloning from {safe_url}")
 
         try:
             # Clone the repository to temporary directory with shallow clone for faster download
-<<<<<<< HEAD
             Repo.clone_from(clone_url_with_auth, temp_clone_dir, branch=branch, depth=1)
             logger.info(f"ParsingHelper: Successfully cloned repository to temporary directory: {temp_clone_dir}")
 
@@ -1091,39 +842,10 @@
                     if file.startswith('.'):
                         logger.debug(f"ParsingHelper: Skipping hidden file: {file}")
                         skipped_files_count += 1
-=======
-            repo_obj = Repo.clone_from(
-                clone_url_with_auth, temp_clone_dir, branch=branch, depth=1
-            )
-            logger.info(
-                f"ParsingHelper: Successfully cloned repository to temporary directory: {temp_clone_dir}"
-            )
-
-            # Filter and copy only text files to final directory
-            logger.info(
-                f"ParsingHelper: Filtering text files from clone to {final_dir}"
-            )
-            os.makedirs(final_dir, exist_ok=True)
-
-            text_files_count = 0
-            for root, dirs, files in os.walk(temp_clone_dir):
-                # Skip .git directory
-                if ".git" in root.split(os.sep):
-                    continue
-
-                # Skip hidden directories
-                if any(part.startswith(".") for part in root.split(os.sep)):
-                    continue
-
-                for file in files:
-                    # Skip hidden files
-                    if file.startswith("."):
->>>>>>> 6851b07d
                         continue
 
                     file_path = os.path.join(root, file)
 
-<<<<<<< HEAD
                     # For GitBucket private repos, only allow specific extensions
                     if is_gitbucket_private and not self.is_allowed_for_gitbucket(file_path):
                         logger.debug(f"ParsingHelper: Skipping non-allowed extension for GitBucket: {file_path}")
@@ -1142,18 +864,11 @@
                         is_text = False
                     
                     if is_text:
-=======
-                    # Filter using is_text_file check
-                    if self.is_text_file(file_path):
->>>>>>> 6851b07d
                         try:
                             # Calculate relative path from clone root
                             relative_path = os.path.relpath(file_path, temp_clone_dir)
                             dest_path = os.path.join(final_dir, relative_path)
-<<<<<<< HEAD
                             logger.debug(f"ParsingHelper: Copying text file from {file_path} to {dest_path}")
-=======
->>>>>>> 6851b07d
 
                             # Create destination directory structure
                             os.makedirs(os.path.dirname(dest_path), exist_ok=True)
@@ -1161,7 +876,6 @@
                             # Copy text file to final directory
                             shutil.copy2(file_path, dest_path)
                             text_files_count += 1
-<<<<<<< HEAD
                             
                             if text_files_count % 100 == 0:
                                 logger.info(f"ParsingHelper: Copied {text_files_count} text files from git clone so far...")
@@ -1174,21 +888,11 @@
             logger.info(
                 f"ParsingHelper: Git clone file processing complete - Copied {text_files_count} text files, "
                 f"skipped {skipped_files_count} files, encountered {error_files_count} errors"
-=======
-                        except (shutil.Error, OSError) as e:
-                            logger.error(
-                                f"ParsingHelper: Error copying file {file_path}: {e}"
-                            )
-
-            logger.info(
-                f"ParsingHelper: Copied {text_files_count} text files from git clone to final directory"
->>>>>>> 6851b07d
             )
 
             # Clean up temporary clone directory
             try:
                 shutil.rmtree(temp_clone_dir)
-<<<<<<< HEAD
                 logger.info(f"ParsingHelper: Cleaned up temporary clone directory: {temp_clone_dir}")
             except Exception as e:
                 logger.warning(f"ParsingHelper: Failed to clean up temp clone directory: {e}")
@@ -1200,7 +904,8 @@
 
             return final_dir
 
-        except GitCommandError as e:            # Exit code 128 typically indicates authentication/permission issues
+        except GitCommandError as e:
+            # Exit code 128 typically indicates authentication/permission issues
             exit_code = getattr(e, 'status', None) or getattr(e, 'returncode', None)
             error_msg = str(e)
             
@@ -1249,27 +954,6 @@
             else:
                 # Other git errors
                 raise ParsingFailedError(f"Failed to clone repository (exit code {exit_code}): {error_msg}") from e
-=======
-                logger.info(
-                    f"ParsingHelper: Cleaned up temporary clone directory: {temp_clone_dir}"
-                )
-            except Exception as e:
-                logger.warning(
-                    f"ParsingHelper: Failed to clean up temp clone directory: {e}"
-                )
-
-            return final_dir
-
-        except GitCommandError as e:
-            logger.error(f"ParsingHelper: Git clone failed: {e}")
-            # Clean up temp directory on error
-            if os.path.exists(temp_clone_dir):
-                try:
-                    shutil.rmtree(temp_clone_dir)
-                except Exception:
-                    pass
-            raise ParsingFailedError(f"Failed to clone repository: {e}") from e
->>>>>>> 6851b07d
         except Exception as e:
             logger.error(f"ParsingHelper: Unexpected error during git clone: {e}")
             # Clean up temp directory on error
@@ -1278,7 +962,6 @@
                     shutil.rmtree(temp_clone_dir)
                 except Exception:
                     pass
-<<<<<<< HEAD
             raise ParsingFailedError(f"Unexpected error during repository clone: {e}") from e
 
     @staticmethod
@@ -1388,11 +1071,6 @@
         except Exception as e:
             logger.error(f"ParseHelper: Error reading file {file_path}: {e}")
             raise
-=======
-            raise ParsingFailedError(
-                f"Unexpected error during repository clone: {e}"
-            ) from e
->>>>>>> 6851b07d
 
     @staticmethod
     def detect_repo_language(repo_dir):
@@ -1436,7 +1114,6 @@
                     file_path = os.path.join(root, file)
                     ext = os.path.splitext(file)[1].lower()
 
-<<<<<<< HEAD
                     try:
                         # Use the new helper that handles all encodings with chardet
                         content, encoding_used = ParseHelper.read_file_with_encoding(file_path)
@@ -1507,69 +1184,6 @@
                         })
                         logger.warning(
                             f"ParseHelper: Unexpected error reading file {file_path}: {e}"
-=======
-                    # Try multiple encodings for robustness
-                    content = None
-                    encodings = ["utf-8", "utf-8-sig", "utf-16", "latin-1"]
-
-                    for encoding in encodings:
-                        try:
-                            with open(file_path, "r", encoding=encoding) as f:
-                                content = f.read()
-                                break
-                        except (UnicodeDecodeError, UnicodeError):
-                            continue
-                        except Exception:
-                            break
-
-                    if content is not None:
-                        try:
-                            total_chars += len(content)
-                            if ext == ".cs":
-                                lang_count["c_sharp"] += 1
-                            elif ext == ".c":
-                                lang_count["c"] += 1
-                            elif ext in [".cpp", ".cxx", ".cc"]:
-                                lang_count["cpp"] += 1
-                            elif ext == ".el":
-                                lang_count["elisp"] += 1
-                            elif ext == ".ex" or ext == ".exs":
-                                lang_count["elixir"] += 1
-                            elif ext == ".elm":
-                                lang_count["elm"] += 1
-                            elif ext == ".go":
-                                lang_count["go"] += 1
-                            elif ext == ".java":
-                                lang_count["java"] += 1
-                            elif ext in [".js", ".jsx"]:
-                                lang_count["javascript"] += 1
-                            elif ext == ".ml" or ext == ".mli":
-                                lang_count["ocaml"] += 1
-                            elif ext == ".php":
-                                lang_count["php"] += 1
-                            elif ext == ".py":
-                                lang_count["python"] += 1
-                            elif ext == ".ql":
-                                lang_count["ql"] += 1
-                            elif ext == ".rb":
-                                lang_count["ruby"] += 1
-                            elif ext == ".rs":
-                                lang_count["rust"] += 1
-                            elif ext in [".ts", ".tsx"]:
-                                lang_count["typescript"] += 1
-                            elif ext in [".md", ".mdx"]:
-                                lang_count["markdown"] += 1
-                            elif ext in [".xml", ".xsq"]:
-                                lang_count["xml"] += 1
-                            # else:
-                            #     lang_count["other"] += 1
-                        except Exception as e:
-                            logger.warning(f"Error processing file {file_path}: {e}")
-                            continue
-                    else:
-                        logger.warning(
-                            f"Could not read file with any encoding: {file_path}"
->>>>>>> 6851b07d
                         )
                         continue
         except (TypeError, FileNotFoundError, PermissionError) as e:
@@ -1640,13 +1254,7 @@
         if isinstance(repo, Repo):
             # Local repository - use full path from Repo object
             repo_path = repo.working_tree_dir
-<<<<<<< HEAD
             full_name = repo_path.split("/")[-1]  # Extract just the directory name for display
-=======
-            full_name = repo_path.split("/")[
-                -1
-            ]  # Extract just the directory name for display
->>>>>>> 6851b07d
             logger.info(
                 f"ParsingHelper: Detected local repository at {repo_path} with name {full_name}"
             )
@@ -1690,7 +1298,6 @@
         if repo_path is not None:
             # Local repository detected - return the path directly without downloading tarball
             logger.info(f"ParsingHelper: Using local repository at {repo_path}")
-<<<<<<< HEAD
             
             # Verify the path exists and is accessible
             if not os.path.exists(repo_path):
@@ -1712,8 +1319,6 @@
                 raise
             
             logger.info("ParsingHelper: Validated local repository is accessible")
-=======
->>>>>>> 6851b07d
             return repo_path, project_id
         if isinstance(repo_details, Repo):
             extracted_dir = repo_details.working_tree_dir
@@ -1747,10 +1352,7 @@
                         repo_details,
                         user_id,
                     )
-<<<<<<< HEAD
                     logger.info(f"ParsingHelper: Tarball extracted to: {extracted_dir}")
-=======
->>>>>>> 6851b07d
                     latest_commit_sha = commit_id
                 else:
                     extracted_dir = await self.download_and_extract_tarball(
@@ -1761,17 +1363,12 @@
                         repo_details,
                         user_id,
                     )
-<<<<<<< HEAD
                     logger.info(f"ParsingHelper: Tarball extracted to: {extracted_dir}")
-                    logger.info(f"ParsingHelper: Tarball extracted to: {extracted_dir}")
-=======
->>>>>>> 6851b07d
                     # Use repo.get_branch() instead of repo_details.get_branch()
                     # repo is the MockRepo object (or PyGithub Repository) with get_branch method
                     # repo_details can be ParsingRequest in dev mode, which doesn't have get_branch
                     branch_details = repo.get_branch(branch)
                     latest_commit_sha = branch_details.commit.sha
-<<<<<<< HEAD
                 
                 # Validate extracted directory
                 logger.info(f"ParsingHelper: Validating extracted directory: {extracted_dir}")
@@ -1805,8 +1402,6 @@
                 
                 logger.info("ParsingHelper: Validated extracted directory is accessible and contains files")
                 
-=======
->>>>>>> 6851b07d
             except ParsingFailedError as e:
                 logger.exception("Failed to download repository")
                 raise HTTPException(
@@ -2157,13 +1752,7 @@
 
         return metadata
 
-<<<<<<< HEAD
     async def check_commit_status(self, project_id: str, requested_commit_id: str = None) -> bool:
-=======
-    async def check_commit_status(
-        self, project_id: str, requested_commit_id: str = None
-    ) -> bool:
->>>>>>> 6851b07d
         """
         Check if the current commit ID of the project matches the latest commit ID from the repository.
 
@@ -2200,8 +1789,6 @@
             logger.info(
                 f"check_commit_status: Pinned commit parse detected "
                 f"(requested_commit_id={requested_commit_id})"
-<<<<<<< HEAD
-=======
             )
             # For pinned commits, check if the requested commit matches the stored commit
             if requested_commit_id == current_commit_id:
@@ -2221,28 +1808,6 @@
         # We need to compare the stored commit with the latest branch commit
 
         if not repo_name:
-            logger.error(
-                f"Repository name or branch name not found for project ID {project_id}"
->>>>>>> 6851b07d
-            )
-            # For pinned commits, check if the requested commit matches the stored commit
-            if requested_commit_id == current_commit_id:
-                logger.info(
-                    f"check_commit_status: Pinned commit {requested_commit_id} matches "
-                    f"stored commit, no reparse needed"
-                )
-                return True
-            else:
-                logger.info(
-                    f"check_commit_status: Pinned commit changed from {current_commit_id} "
-                    f"to {requested_commit_id}, reparse needed"
-                )
-                return False
-
-        # If we reach here, this is a branch-based parse (not pinned commit)
-        # We need to compare the stored commit with the latest branch commit
-
-        if not repo_name:
             logger.error(f"Repository name or branch name not found for project ID {project_id}")
             return False
 
@@ -2271,13 +1836,7 @@
                 return False
 
             # Get the latest commit from the branch
-<<<<<<< HEAD
             logger.info(f"check_commit_status: Getting latest commit from branch {branch_name}")
-=======
-            logger.info(
-                f"check_commit_status: Getting latest commit from branch {branch_name}"
-            )
->>>>>>> 6851b07d
             branch = repo.get_branch(branch_name)
             latest_commit_id = branch.commit.sha
 
