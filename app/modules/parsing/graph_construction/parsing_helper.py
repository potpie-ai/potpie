--- conflicted
+++ resolved
@@ -585,35 +585,13 @@
             return final_dir
 
         except GitCommandError as e:
-<<<<<<< HEAD
-            logger.error(f"ParsingHelper: Git clone failed: {e}")
+            logger.exception("ParsingHelper: Git clone failed")
             self._cleanup_temp_dir(temp_clone_dir)
             raise ParsingFailedError(f"Failed to clone repository: {e}") from e
         except Exception as e:
-            logger.error(f"ParsingHelper: Unexpected error during git clone: {e}")
+            logger.exception("ParsingHelper: Unexpected error during git clone")
             self._cleanup_temp_dir(temp_clone_dir)
             raise ParsingFailedError(f"Unexpected error during repository clone: {e}") from e
-=======
-            logger.exception("ParsingHelper: Git clone failed")
-            # Clean up temp directory on error
-            if os.path.exists(temp_clone_dir):
-                try:
-                    shutil.rmtree(temp_clone_dir)
-                except Exception:
-                    pass
-            raise ParsingFailedError(f"Failed to clone repository: {e}") from e
-        except Exception as e:
-            logger.exception("ParsingHelper: Unexpected error during git clone")
-            # Clean up temp directory on error
-            if os.path.exists(temp_clone_dir):
-                try:
-                    shutil.rmtree(temp_clone_dir)
-                except Exception:
-                    pass
-            raise ParsingFailedError(
-                f"Unexpected error during repository clone: {e}"
-            ) from e
->>>>>>> c6981c70
 
     @staticmethod
     def detect_repo_language(repo_dir):
