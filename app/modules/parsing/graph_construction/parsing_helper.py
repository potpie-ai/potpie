--- conflicted
+++ resolved
@@ -3,14 +3,9 @@
 import os
 import shutil
 import tarfile
-<<<<<<< HEAD
-from pathlib import Path
-from typing import Any, Optional, Tuple
-=======
 import uuid
 from typing import Any, Tuple
 from urllib.parse import urlparse, urlunparse
->>>>>>> f200b371
 
 import requests
 import requests.auth
@@ -207,10 +202,6 @@
     async def download_and_extract_tarball(
         self, repo, branch, target_dir, auth, repo_details, user_id
     ):
-<<<<<<< HEAD
-        logger.info(
-            f"ParsingHelper: Starting tarball download for repo '{repo.full_name}', branch '{branch}'"
-=======
         # Get repo name for logging - handle both Repo objects and repo objects with full_name
         repo_name = (
             repo.working_tree_dir
@@ -220,16 +211,11 @@
 
         logger.info(
             f"ParsingHelper: Starting tarball download for repo '{repo_name}', branch '{branch}'"
->>>>>>> f200b371
         )
 
         try:
             logger.info(
-<<<<<<< HEAD
-                f"ParsingHelper: Getting archive link for repo '{repo.full_name}', branch '{branch}'"
-=======
                 f"ParsingHelper: Getting archive link for repo '{repo_name}', branch '{branch}'"
->>>>>>> f200b371
             )
             tarball_url = repo.get_archive_link("tarball", branch)
             logger.info(f"ParsingHelper: Retrieved tarball URL: {tarball_url}")
@@ -243,28 +229,6 @@
                     f"Expected string URL, got {type(tarball_url)}: {tarball_url}"
                 )
 
-<<<<<<< HEAD
-            headers = {"Authorization": f"Bearer {auth.token}"} if auth else {}
-            logger.info(
-                f"ParsingHelper: Making request to tarball URL with headers: {list(headers.keys())}"
-            )
-
-            response = requests.get(
-                tarball_url, stream=True, headers=headers, timeout=30
-            )
-            logger.info(f"ParsingHelper: Response status code: {response.status_code}")
-            response.raise_for_status()
-
-        except requests.exceptions.RequestException as e:
-            logger.exception("ParsingHelper: Error fetching tarball")
-            logger.error(
-                f"ParsingHelper: Request details - URL: {tarball_url}, Headers: {headers}"
-            )
-            raise ParsingFailedError("Failed to download repository archive") from e
-        except Exception as e:
-            logger.exception("ParsingHelper: Unexpected error in tarball download")
-            logger.error(f"ParsingHelper: Error type: {type(e)}, Value: {e}")
-=======
             # For GitBucket private repos, use PyGithub client's requester for authenticated requests
             # According to GitBucket API docs: https://github.com/gitbucket/gitbucket/wiki/API-WebHook
             # Authentication: "Authorization: token YOUR_TOKEN" in header
@@ -407,7 +371,6 @@
             raise ParsingFailedError("Failed to download repository archive") from e
         except Exception as e:
             logger.exception("ParsingHelper: Unexpected error in tarball download")
->>>>>>> f200b371
             raise ParsingFailedError(
                 "Unexpected error during repository download"
             ) from e
@@ -429,51 +392,6 @@
             with open(tarball_path, "wb") as f:
                 for chunk in response.iter_content(chunk_size=8192):
                     f.write(chunk)
-<<<<<<< HEAD
-            logger.info(
-                f"ParsingHelper: Successfully downloaded tarball, size: {os.path.getsize(tarball_path)} bytes"
-            )
-
-            logger.info(f"ParsingHelper: Extracting tarball to {final_dir}")
-            with tarfile.open(tarball_path, "r:gz") as tar:
-                temp_dir = os.path.join(final_dir, "temp_extract")
-                os.makedirs(temp_dir, exist_ok=True)
-                tar.extractall(path=temp_dir)
-                logger.info(f"ParsingHelper: Extracted tarball contents to {temp_dir}")
-
-                extracted_dir = os.path.join(temp_dir, os.listdir(temp_dir)[0])
-                logger.info(f"ParsingHelper: Main extracted directory: {extracted_dir}")
-
-                text_files_count = 0
-                for root, dirs, files in os.walk(extracted_dir):
-                    for file in files:
-                        if file.startswith("."):
-                            continue
-                        file_path = os.path.join(root, file)
-                        if self.is_text_file(file_path):
-                            try:
-                                relative_path = os.path.relpath(
-                                    file_path, extracted_dir
-                                )
-                                dest_path = os.path.join(final_dir, relative_path)
-                                os.makedirs(os.path.dirname(dest_path), exist_ok=True)
-                                shutil.copy2(file_path, dest_path)
-                                text_files_count += 1
-                            except (shutil.Error, OSError) as e:
-                                logger.error(
-                                    f"ParsingHelper: Error copying file {file_path}: {e}"
-                                )
-
-                logger.info(
-                    f"ParsingHelper: Copied {text_files_count} text files to final directory"
-                )
-                # Remove the temporary directory
-                try:
-                    shutil.rmtree(temp_dir)
-                except OSError as e:
-                    logger.error(f"Error removing temporary directory: {e}")
-                    pass
-=======
             tarball_size = os.path.getsize(tarball_path)
             logger.info(
                 f"ParsingHelper: Successfully downloaded tarball, size: {tarball_size} bytes"
@@ -554,7 +472,6 @@
                 error_msg = f"Failed to extract tarball: {e}. The archive may be corrupted or invalid."
                 logger.error(f"ParsingHelper: {error_msg}")
                 raise ParsingFailedError(error_msg) from e
->>>>>>> f200b371
 
         except (IOError, tarfile.TarError, shutil.Error) as e:
             logger.error(f"Error handling tarball: {e}")
@@ -858,8 +775,6 @@
             # Alternative: repo_details is the Repo object (non-dev mode)
             repo_path = repo_details.working_tree_dir
             full_name = repo_path.split("/")[-1]
-<<<<<<< HEAD
-=======
             logger.info(
                 f"ParsingHelper: Detected local repository at {repo_path} with name {full_name}"
             )
@@ -874,16 +789,11 @@
 
         if full_name is None:
             full_name = repo_path.split("/")[-1] if repo_path else "unknown"
->>>>>>> f200b371
 
         # Normalize repository name for consistent database lookups
         normalized_full_name = normalize_repo_name(full_name)
         logger.info(
-<<<<<<< HEAD
-            f"ParsingHelper: Original full_name: {full_name}, Normalized: {normalized_full_name}"
-=======
             f"ParsingHelper: Original full_name: {full_name}, Normalized: {normalized_full_name}, repo_path: {repo_path}"
->>>>>>> f200b371
         )
 
         project = await self.project_manager.get_project_from_db(
@@ -946,14 +856,10 @@
                         repo_details,
                         user_id,
                     )
-<<<<<<< HEAD
-                    branch_details = repo_details.get_branch(branch)
-=======
                     # Use repo.get_branch() instead of repo_details.get_branch()
                     # repo is the MockRepo object (or PyGithub Repository) with get_branch method
                     # repo_details can be ParsingRequest in dev mode, which doesn't have get_branch
                     branch_details = repo.get_branch(branch)
->>>>>>> f200b371
                     latest_commit_sha = branch_details.commit.sha
             except ParsingFailedError as e:
                 logger.exception("Failed to download repository")
