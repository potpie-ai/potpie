--- conflicted
+++ resolved
@@ -288,7 +288,6 @@
         total_batches_processed = 0
         total_nodes_indexed = 0  # Track total for reporting
         failed_batches = []  # Track batch failures for reporting
-        context_fallback_count = 0  # Track how many times we fell back to full text
 
         with self.driver.session() as session:
             offset = 0
@@ -685,9 +684,12 @@
         return DocstringResponse(docstrings=consolidated_responses)
 
     def batch_nodes(
-<<<<<<< HEAD
-        self, nodes: List[Dict], max_tokens: int = 16000, model: str = "gpt-4",
-        use_inference_context: bool = True, repo_id: Optional[str] = None
+        self,
+        nodes: List[Dict],
+        max_tokens: int = 16000,
+        model: str = "gpt-4",
+        use_inference_context: bool = True,
+        repo_id: Optional[str] = None,
     ) -> List[List[DocstringRequest]]:
         """
         Batch nodes for LLM processing.
@@ -706,15 +708,6 @@
         Returns:
             List of batches, each containing DocstringRequest objects
         """
-=======
-        self,
-        nodes: List[Dict],
-        max_tokens: int = 16000,
-        model: str = "gpt-4",
-        project_id: Optional[str] = None,
-    ) -> List[List[DocstringRequest]]:
-        """Enhanced batching with cache-aware processing"""
->>>>>>> 6851b07d
         batches = []
         current_batch = []
         current_tokens = 0
@@ -760,18 +753,12 @@
                 nonlocal resolved_refs, failed_refs
                 node_id = match.group(1)
                 if node_id in node_dict and node_dict[node_id].get("text"):
-<<<<<<< HEAD
+                    resolved_refs += 1
                     return "\n" + node_dict[node_id]["text"].split("\n", 1)[-1]
-                return match.group(0)
-=======
-                    resolved_refs += 1
-                    # Return full text of referenced node for consistent cache hashing
-                    return node_dict[node_id]["text"]
                 else:
                     failed_refs += 1
                     logger.debug(f"Failed to resolve reference to node_id: {node_id}")
                     return match.group(0)
->>>>>>> 6851b07d
 
             previous_text = None
             current_text = text
@@ -809,7 +796,8 @@
             fetched_texts = self._fetch_node_texts_batch(repo_id, nodes_needing_fetch)
             fetch_fallback_count = len(fetched_texts)
 
-<<<<<<< HEAD
+        large_nodes_split = 0
+
         for node in nodes:
             prompt_text = None
             node_id = node["node_id"]
@@ -849,20 +837,12 @@
                 prompt_text = replace_referenced_text(text, node_dict)
                 fallback_count += 1
 
-            node_tokens = self.num_tokens_from_string(prompt_text, model)
-=======
-            updated_text = replace_referenced_text(node.get("text"), node_dict)
-            node_tokens = self.num_tokens_from_string(updated_text, model)
->>>>>>> 6851b07d
-
-            # Check if content is cacheable and look for cached inference
-            if cache_service and is_content_cacheable(updated_text):
+            # Check cache before processing
+            if cache_service and is_content_cacheable(prompt_text):
                 content_hash = generate_content_hash(
-                    updated_text, node.get("node_type")
-                )
-
-                # Check cache for existing inference
-                # Simplified - project_id parameter ignored by cache service
+                    prompt_text, node.get("node_type")
+                )
+
                 cached_inference = cache_service.get_cached_inference(content_hash)
 
                 if cached_inference:
@@ -871,10 +851,9 @@
                     node["content_hash"] = content_hash
                     cache_hits += 1
 
-                    # Detailed logging for cache hits
                     logger.debug(
                         f"✅ CACHE HIT | "
-                        f"node={node['node_id'][:8]} | "
+                        f"node={node_id[:8]} | "
                         f"hash={content_hash[:12]} | "
                         f"type={node.get('node_type', 'MISSING')}"
                     )
@@ -882,45 +861,39 @@
                 else:
                     cache_misses += 1
 
-                    # Detailed logging for cache misses
                     logger.debug(
                         f"❌ CACHE MISS | "
-                        f"node={node['node_id'][:8]} | "
+                        f"node={node_id[:8]} | "
                         f"hash={content_hash[:12]} | "
-                        f"type={node.get('node_type', 'MISSING')} | "
-                        f"preview={updated_text[:80].replace(chr(10), ' ')}"
+                        f"type={node.get('node_type', 'MISSING')}"
                     )
 
                     # Check for unresolved references
-                    if "Code replaced for brevity" in updated_text:
+                    if "Code replaced for brevity" in prompt_text:
                         logger.warning(
                             f"⚠️  UNRESOLVED REFERENCE | "
-                            f"node={node['node_id'][:8]} | "
+                            f"node={node_id[:8]} | "
                             f"text contains unreplaced placeholder - SKIPPING CACHE"
                         )
-                        # DON'T mark for caching - unresolved references have low reuse value
-                        # Continue to LLM processing but without cache storage
+                        node["should_cache"] = False
                     else:
-                        # Only mark resolved nodes for caching
+                        # Mark resolved nodes for caching
                         node["content_hash"] = content_hash
                         node["should_cache"] = True
             else:
                 uncacheable_nodes += 1
-
-            # Handle large nodes (existing logic from Phase 1)
+                node["should_cache"] = False
+
+            node_tokens = self.num_tokens_from_string(prompt_text, model)
+
+            # Handle large nodes by splitting into chunks
             if node_tokens > max_tokens:
-<<<<<<< HEAD
-                logger.warning(
-                    f"Node {node_id} - {node_tokens} tokens, has exceeded the max_tokens limit. Skipping..."
-                )
-                skipped_count += 1
-                continue
-=======
+                large_nodes_split += 1
                 logger.info(
-                    f"Node {node['node_id']} exceeds token limit ({node_tokens} tokens). Splitting into chunks..."
+                    f"Node {node_id} exceeds token limit ({node_tokens} tokens). Splitting into chunks..."
                 )
                 node_chunks = self.split_large_node(
-                    updated_text, node["node_id"], max_tokens
+                    prompt_text, node_id, max_tokens
                 )
 
                 # Process each chunk as a separate node
@@ -950,23 +923,24 @@
                     )
                     current_tokens += chunk_tokens
                 continue  # Skip normal processing for large nodes
->>>>>>> 6851b07d
-
+
+            # Normal node batching (with corrected batch reset logic)
             if current_tokens + node_tokens > max_tokens:
                 # Finalize current batch if it has nodes
                 if current_batch:
                     batches.append(current_batch)
 
-<<<<<<< HEAD
-            current_batch.append(
-                DocstringRequest(node_id=node_id, text=prompt_text)
-            )
-            current_tokens += node_tokens
-=======
                 # Start new batch with current node
                 current_batch = [
                     DocstringRequest(
-                        node_id=node["node_id"], text=updated_text, metadata=node
+                        node_id=node_id,
+                        text=prompt_text,
+                        metadata={
+                            "is_chunk": False,
+                            "should_cache": node.get("should_cache", False),
+                            "content_hash": node.get("content_hash"),
+                            "node_type": node.get("node_type"),
+                        },
                     )
                 ]
                 current_tokens = node_tokens
@@ -974,17 +948,22 @@
                 # Add to current batch
                 current_batch.append(
                     DocstringRequest(
-                        node_id=node["node_id"], text=updated_text, metadata=node
+                        node_id=node_id,
+                        text=prompt_text,
+                        metadata={
+                            "is_chunk": False,
+                            "should_cache": node.get("should_cache", False),
+                            "content_hash": node.get("content_hash"),
+                            "node_type": node.get("node_type"),
+                        },
                     )
                 )
                 current_tokens += node_tokens
->>>>>>> 6851b07d
 
         if current_batch:
             batches.append(current_batch)
 
-<<<<<<< HEAD
-        # Log optimization stats
+        # Log inference_context optimization stats (HEAD's logging)
         total_processed = context_used_count + fallback_count
         if total_processed > 0:
             context_rate = context_used_count / total_processed * 100
@@ -994,30 +973,16 @@
                 f"({fetch_fallback_count} required DB fetch), {skipped_count} skipped"
             )
 
-        total_nodes = sum(len(batch) for batch in batches)
-        logger.info(f"Batched {total_nodes} nodes into {len(batches)} batches")
-=======
-        # Enhanced logging with cache metrics
+        # Log cache stats (main's logging)
         total_nodes = len(nodes)
         batched_nodes = sum(len(batch) for batch in batches)
-        large_nodes_split = len(
-            [
-                n
-                for n in nodes
-                if n.get("text")
-                and self.num_tokens_from_string(
-                    replace_referenced_text(n.get("text", ""), node_dict) or "", model
-                )
-                > max_tokens
-            ]
-        )
 
         if cache_service:
+            cache_hit_rate = cache_hits / total_nodes * 100 if total_nodes > 0 else 0
             logger.info(
-                f"Cache stats - Hits: {cache_hits}, Misses: {cache_misses}, Uncacheable: {uncacheable_nodes}"
-            )
-            cache_hit_rate = cache_hits / total_nodes * 100 if total_nodes > 0 else 0
-            logger.info(f"Cache hit rate: {cache_hit_rate:.1f}%")
+                f"Cache stats - Hits: {cache_hits}, Misses: {cache_misses}, "
+                f"Uncacheable: {uncacheable_nodes}, Hit rate: {cache_hit_rate:.1f}%"
+            )
 
             # Run diagnostics on nodes if DEBUG logging is enabled
             try:
@@ -1026,7 +991,6 @@
                     log_diagnostics_summary,
                 )
 
-                # Run diagnostics on the nodes we just processed
                 diagnostics = analyze_cache_misses(nodes, cache_service.db)
                 log_diagnostics_summary(diagnostics)
             except Exception as e:
@@ -1034,7 +998,6 @@
 
         logger.info(f"Batched {batched_nodes} nodes into {len(batches)} batches")
         logger.info(f"Large nodes split: {large_nodes_split}")
->>>>>>> 6851b07d
         logger.info(f"Batch sizes: {[len(batch) for batch in batches]}")
 
         if cache_service:
@@ -1337,7 +1300,7 @@
             logger.error(f"Entry point response generation failed: {e}")
             return DocstringResponse(docstrings=[])
 
-    async def generate_docstrings(self, repo_id: str) -> Dict[str, DocstringResponse]:
+    async def generate_docstrings(self, repo_id: str) -> None:
         logger.info(
             f"DEBUGNEO4J: Function: {self.generate_docstrings.__name__}, Repo ID: {repo_id}"
         )
@@ -1389,7 +1352,7 @@
         # )
         # self.log_graph_stats(repo_id)
         # Batch nodes (this mutates each node dict with cache-hit metadata)
-        batches = self.batch_nodes(nodes, project_id=repo_id)
+        batches = self.batch_nodes(nodes, repo_id=repo_id)
 
         # Process cached nodes after batching so hits are populated
         cached_nodes = [node for node in nodes if node.get("cached_inference")]
@@ -1397,7 +1360,6 @@
             node["project_id"] = repo_id
             await self.update_neo4j_with_cached_inference(node)
         logger.info(f"Processed {len(cached_nodes)} cached nodes for project {repo_id}")
-        all_docstrings = {"docstrings": []}
 
         # Process LLM batches and cache results
         cache_service = None
@@ -1481,21 +1443,21 @@
         tasks = [process_batch(batch, i) for i, batch in enumerate(batches)]
         results = await asyncio.gather(*tasks)
 
-        for result in results:
-            if not isinstance(result, DocstringResponse):
-                logger.error(
-                    f"Project {repo_id}: Invalid response from during inference. Manually verify the project completion."
-                )
-
-        # updated_docstrings = await self.generate_docstrings_for_entry_points(
-        #     all_docstrings, entry_points_neighbors
-        # )
-        updated_docstrings = all_docstrings
+        # Count successful results for logging
+        successful_batches = sum(1 for r in results if isinstance(r, DocstringResponse) and r.docstrings)
+        failed_batches = len(results) - successful_batches
+
+        if failed_batches > 0:
+            logger.warning(
+                f"Project {repo_id}: {failed_batches}/{len(results)} batches had issues during inference."
+            )
+
+        logger.info(
+            f"Project {repo_id}: Inference complete - {successful_batches}/{len(results)} batches succeeded"
+        )
 
         if cache_service:
             cache_service.db.close()
-
-        return updated_docstrings
 
     async def generate_response(
         self, batch: List[DocstringRequest], repo_id: str
@@ -1691,10 +1653,8 @@
             )
 
     async def run_inference(self, repo_id: str):
-        docstrings = await self.generate_docstrings(repo_id)
-        logger.info(
-            f"DEBUGNEO4J: After generate docstrings, Repo ID: {repo_id}, Docstrings: {len(docstrings)}"
-        )
+        await self.generate_docstrings(repo_id)
+        logger.info(f"DEBUGNEO4J: After generate docstrings, Repo ID: {repo_id}")
         self.log_graph_stats(repo_id)
 
         self.create_vector_index()
