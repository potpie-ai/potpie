import asyncio
import logging
from typing import Dict, List, Optional

from langchain.output_parsers import PydanticOutputParser
from langchain.prompts import ChatPromptTemplate
from langchain_openai.chat_models import ChatOpenAI
from neo4j import GraphDatabase
from sentence_transformers import SentenceTransformer

from app.core.config_provider import config_provider
from app.modules.parsing.knowledge_graph.inference_schema import (
    DocstringNode,
    DocstringRequest,
    DocstringResponse,
)

logger = logging.getLogger(__name__)


class InferenceService:
    def __init__(self):
        neo4j_config = config_provider.get_neo4j_config()
        self.driver = GraphDatabase.driver(
            neo4j_config["uri"],
            auth=(neo4j_config["username"], neo4j_config["password"]),
        )
        self.llm = ChatOpenAI(model_name="gpt-4o-mini", temperature=0.3)
        self.embedding_model = SentenceTransformer("all-MiniLM-L6-v2")

    def close(self):
        self.driver.close()

    def fetch_graph(self, repo_id: str) -> List[Dict]:
        with self.driver.session() as session:
            result = session.run(
                "MATCH (n:NODE {repoId: $repo_id}) "
                "RETURN n.node_id AS node_id, n.type AS type, n.text AS text",
                repo_id=repo_id,
            )
            return [dict(record) for record in result]
    
    def get_entry_points(self, repo_id: str) -> List[str]:
        with self.driver.session() as session:
            result = session.run(
                f"""
                MATCH (f:FUNCTION)
                WHERE f.repoId = '{repo_id}'
                AND NOT ()-[:CALLS]->(f)
                AND (f)-[:CALLS]->()
                RETURN f.node_id as node_id
                """,
            )
            data = result.data()
            return[record["node_id"] for record in data]
    
    def get_neighbours(self, node_id: str):
       
        with self.driver.session() as session:
            result = session.run(
                """
                MATCH (p {node_id: $node_id})
                CALL apoc.neighbors.byhop(p, ">", 10)
                YIELD nodes
                UNWIND nodes AS all_nodes
                RETURN all_nodes.node_id AS node_id, all_nodes.name AS function_name, labels(all_nodes) AS labels
                """,
                node_id=node_id,
            )
            data = result.data()
            
            nodes_info = [
                
                    record["node_id"]

                
                for record in data if record["labels"] == ["function"]
            ]
            return nodes_info

    def batch_nodes(
        self, nodes: List[Dict], max_tokens: int = 32000
    ) -> List[List[DocstringRequest]]:
        batches = []
        current_batch = []
        current_tokens = 0

        for node in nodes:
<<<<<<< HEAD
                        # Skip nodes with None or empty text
            if not node.get("text"):
                continue
=======
            # Skip nodes with None or empty text
            if not node.get("text"):
                continue

>>>>>>> 2c8c9899
            node_tokens = len(node["text"].split())
            if node_tokens > max_tokens:
                continue  # Skip nodes that exceed the max_tokens limit

            if current_tokens + node_tokens > max_tokens:
                batches.append(current_batch)
                current_batch = []
                current_tokens = 0

            current_batch.append(
                DocstringRequest(node_id=node["node_id"], text=node["text"])
            )
            current_tokens += node_tokens

        if current_batch:
            batches.append(current_batch)

        return batches

    async def generate_docstrings_for_entry_points(self, all_docstrings: DocstringResponse, entry_points_neighbors: Dict[str, List[str]]) -> Dict[str, DocstringResponse]:
        docstring_lookup = {d.node_id: d.docstring for d in all_docstrings["docstrings"]}
        
        entry_point_batches = self.batch_entry_points(entry_points_neighbors, docstring_lookup)
        
        semaphore = asyncio.Semaphore(10)  # Limit to 10 concurrent tasks

        async def process_batch(batch):
            async with semaphore:
                response = await self.generate_entry_point_response(batch)
                if isinstance(response, DocstringResponse):
                    return response
                else:
                    return await self.generate_docstrings_for_entry_points(all_docstrings, entry_points_neighbors)

        tasks = [process_batch(batch) for batch in entry_point_batches]
        results = await asyncio.gather(*tasks)

        updated_docstrings = DocstringResponse(docstrings=[])
        for result in results:
            updated_docstrings.docstrings.extend(result.docstrings)

        # Update all_docstrings with the new entry point docstrings
        for updated_docstring in updated_docstrings.docstrings:
            existing_index = next((i for i, d in enumerate(all_docstrings["docstrings"]) if d.node_id == updated_docstring.node_id), None)
            if existing_index is not None:
                all_docstrings["docstrings"][existing_index] = updated_docstring
            else:
                all_docstrings["docstrings"].append(updated_docstring)

        return all_docstrings

    def batch_entry_points(self, entry_points_neighbors: Dict[str, List[str]], docstring_lookup: Dict[str, str], max_tokens: int = 32000) -> List[List[Dict[str, str]]]:
        batches = []
        current_batch = []
        current_tokens = 0

        for entry_point, neighbors in entry_points_neighbors.items():
            entry_docstring = docstring_lookup.get(entry_point, "")
            neighbor_docstrings = [f"{neighbor}: {docstring_lookup.get(neighbor, '')}" for neighbor in neighbors]
            flow_description = "\n".join(neighbor_docstrings)
            
            entry_point_data = {
                "node_id": entry_point,
                "entry_docstring": entry_docstring,
                "flow_description": flow_description
            }
            
            entry_point_tokens = len(entry_docstring) + len(flow_description)
            
            if entry_point_tokens > max_tokens:
                continue  # Skip entry points that exceed the max_tokens limit

            if current_tokens + entry_point_tokens > max_tokens:
                batches.append(current_batch)
                current_batch = []
                current_tokens = 0

            current_batch.append(entry_point_data)
            current_tokens += entry_point_tokens

        if current_batch:
            batches.append(current_batch)

        return batches

    async def generate_entry_point_response(self, batch: List[Dict[str, str]]) -> DocstringResponse:
        prompt = """
        Analyze the following entry points and their function flows to generate concise summaries of the overall intent and purpose for each:

        {entry_points}

        For each entry point, provide a brief, high-level description of what the flow accomplishes, such as "API to do XYZ" or "Kafka consumer for consuming topic ABC", but with more technical detail.
        ALWAYS INCLUDE TECHICAL details about the API Path if relevant e.g. "GET document API at /api/v1/document/\{id\}", Topic name e.g. "Kafka consumer with 5 replicas consuming from the 'input' topic", flow of the code, the entry point and the function calls between them.
        Respond with a list of "node_id":"updated docstring" pairs, where the updated docstring includes the original docstring followed by the flow summary.

        {format_instructions} 
        """

        entry_points_text = "\n\n".join([
            f"Entry point: {entry_point['node_id']}\n"
            f"Flow:\n{entry_point['flow_description']}"
            f"Entry docstring:\n{entry_point['entry_docstring']}"
            for entry_point in batch
        ])

        #formatted_prompt = prompt.format(entry_points=entry_points_text)
        formatted_prompt = prompt
        return await self.generate_llm_response(formatted_prompt, {"entry_points": entry_points_text})

    async def generate_llm_response(self, prompt: str, inputs: Dict) -> str:
        output_parser = PydanticOutputParser(pydantic_object=DocstringResponse)

        chat_prompt = ChatPromptTemplate.from_template(
            template=prompt,
            partial_variables={
                "format_instructions": output_parser.get_format_instructions()
            },
        )
        chain = chat_prompt | self.llm | output_parser
        result = await chain.ainvoke(input = inputs)
        return result




    async def generate_docstrings(self, repo_id: str) -> Dict[str, DocstringResponse]:
        nodes = self.fetch_graph(repo_id)
        entry_points = self.get_entry_points(repo_id)
        entry_points_neighbors = {}
        for entry_point in entry_points:
            neighbors = self.get_neighbours(entry_point)
            entry_points_neighbors[entry_point] = neighbors
            
        batches = self.batch_nodes(nodes)
        all_docstrings = {}

        semaphore = asyncio.Semaphore(10)  # Limit to 10 concurrent tasks

        async def process_batch(batch):
            async with semaphore:
                response = await self.generate_response(batch)
                if isinstance(response, DocstringResponse):
                    return response
                else:
                    return await self.generate_docstrings(repo_id)

        tasks = [process_batch(batch) for batch in batches]
        results = await asyncio.gather(*tasks)

        for result in results:

            all_docstrings.update(result)
        
        updated_docstrings = await self.generate_docstrings_for_entry_points(all_docstrings, entry_points_neighbors)

        return updated_docstrings

    async def generate_response(self, batch: List[DocstringRequest]) -> str:
        base_prompt = """
        Generate a detailed technical docstring for each of the following code snippets.
        The docstring should encapsulate the technical and functional purpose of the code.
        Include details about inputs, outputs, function calls, logical flow, and any other relevant information.

        Here are the code snippets:
        {code_snippets}

        {format_instructions}
        """

        # Prepare the code snippets
        code_snippets = ""
        for request in batch:
            code_snippets += (
                f"node_id: {request.node_id} \n```\n{request.text}\n```\n\n "
            )

        output_parser = PydanticOutputParser(pydantic_object=DocstringResponse)

        chat_prompt = ChatPromptTemplate.from_template(
            template=base_prompt,
            partial_variables={
                "format_instructions": output_parser.get_format_instructions()
            },
        )

        import time

        start_time = time.time()
        print("Starting the inference process...")
        total_word_count = len(base_prompt.split()) + sum(
            len(request.text.split()) for request in batch
        )
        print(f"Request contains {total_word_count} words.")

        chain = chat_prompt | self.llm | output_parser
        result = await chain.ainvoke({"code_snippets": code_snippets})
        end_time = time.time()

        print(
            f"Start Time: {start_time}, End Time: {end_time}, Total Time Taken: {end_time - start_time} seconds"
        )
        return result

    def generate_embedding(self, text: str) -> List[float]:
        embedding = self.embedding_model.encode(text)
        return embedding.tolist()

    async def update_neo4j_with_docstrings(
        self, repo_id: str, docstrings: DocstringResponse
    ):
        with self.driver.session() as session:
            batch_size = 300
            docstring_list = [
                {
                    "node_id": n.node_id,
                    "docstring": n.docstring,
                    "embedding": self.generate_embedding(n.docstring),
                }
                for n in docstrings["docstrings"]
            ]

            for i in range(0, len(docstring_list), batch_size):
                batch = docstring_list[i : i + batch_size]
                session.run(
                    """
                    UNWIND $batch AS item
                    MATCH (n:NODE {repoId: $repo_id, node_id: item.node_id})
                    SET n.docstring = item.docstring,
                        n.embedding = item.embedding
                    """,
                    batch=batch,
                    repo_id=repo_id,
                )

    def create_vector_index(self):
        with self.driver.session() as session:
            session.run(
                """
                CREATE VECTOR INDEX docstring_embedding IF NOT EXISTS
                FOR (n:NODE)
                ON (n.embedding)
                OPTIONS {indexConfig: {
                    `vector.dimensions`: 384,
                    `vector.similarity_function`: 'cosine'
                }}
                """
            )

    async def run_inference(self, repo_id: str):
        docstrings = await self.generate_docstrings(repo_id)
        await self.update_neo4j_with_docstrings(repo_id, docstrings)
        self.create_vector_index()

    async def query_vector_index(
        self,
        project_id: str,
        query: str,
        node_ids: Optional[List[str]] = None,
        top_k: int = 5,
    ) -> List[Dict]:
        embedding = self.generate_embedding(query)

        with self.driver.session() as session:
            if node_ids:
                # Part 1: Fetch neighboring nodes
                result_neighbors = session.run(
                    """
                    MATCH (n:NODE)
                    WHERE n.repoId = $project_id AND n.node_id IN $node_ids
                    CALL {
                        WITH n
                        MATCH (n)-[*1..4]-(neighbor:NODE)
                        RETURN COLLECT(DISTINCT neighbor) AS neighbors
                    }
                    RETURN COLLECT(DISTINCT n) + REDUCE(acc = [], neighbors IN COLLECT(neighbors) | acc + neighbors) AS context_nodes
                    """,
                    project_id=project_id,
                    node_ids=node_ids,
                )
                context_nodes = result_neighbors.single()["context_nodes"]

                
                context_node_data = [
                    {
                        "node_id": node["node_id"],
                        "embedding": node["embedding"],
                        "docstring": node.get("docstring", ""),
                        "type": node.get("type", "Unknown"),
                        "file_path": node.get("file_path", ""),
                        "start_line": node.get("start_line", -1),
                        "end_line": node.get("end_line", -1),
                    }
                    for node in context_nodes
                ]

                
                result = session.run(
                    """
                    UNWIND $context_node_data AS context_node
                    WITH context_node,
                         vector.similarity.cosine(context_node.embedding, $embedding) AS similarity
                    ORDER BY similarity DESC
                    LIMIT $top_k
                    RETURN context_node.node_id AS node_id,
                           context_node.docstring AS docstring,
                           context_node.type AS type,
                           context_node.file_path AS file_path,
                           context_node.start_line AS start_line,
                           context_node.end_line AS end_line,
                           similarity
                    """,
                    context_node_data=context_node_data,
                    embedding=embedding,
                    top_k=top_k,
                )
            else:
            
                result = session.run(
                    """
                    CALL db.index.vector.queryNodes('docstring_embedding', $top_k, $embedding)
                    YIELD node, score
                    WHERE node.repoId = $project_id
                    RETURN node.node_id AS node_id,
                           node.docstring AS docstring,
                           node.type AS type,
                           node.file_path AS file_path,
                           node.start_line AS start_line,
                           node.end_line AS end_line,
                           score AS similarity
                    """,
                    project_id=project_id,
                    embedding=embedding,
                    top_k=top_k,
                )

            # Ensure all fields are included in the final output
            return [dict(record) for record in result]<|MERGE_RESOLUTION|>--- conflicted
+++ resolved
@@ -86,16 +86,10 @@
         current_tokens = 0
 
         for node in nodes:
-<<<<<<< HEAD
-                        # Skip nodes with None or empty text
-            if not node.get("text"):
-                continue
-=======
             # Skip nodes with None or empty text
             if not node.get("text"):
                 continue
 
->>>>>>> 2c8c9899
             node_tokens = len(node["text"].split())
             if node_tokens > max_tokens:
                 continue  # Skip nodes that exceed the max_tokens limit
