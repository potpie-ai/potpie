--- conflicted
+++ resolved
@@ -1,10 +1,7 @@
 from typing import List
 
 from fastapi import APIRouter, Depends
-<<<<<<< HEAD
 from typing import List
-=======
->>>>>>> 2c8c9899
 from sqlalchemy.orm import Session
 
 from app.core.database import get_db
