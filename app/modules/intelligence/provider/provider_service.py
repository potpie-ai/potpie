import logging
import os
import json
from enum import Enum
from typing import List, Dict, Any, Union, AsyncGenerator, Optional
import uuid
from anthropic import AsyncAnthropic
from crewai import LLM
from pydantic import BaseModel
from pydantic_ai.models import Model
import instructor
import httpx
from portkey_ai import createHeaders, PORTKEY_GATEWAY_URL
from app.modules.key_management.secret_manager import SecretManager
from app.modules.users.user_preferences_model import UserPreferences
from app.modules.utils.posthog_helper import PostHogClient

logger = logging.getLogger(__name__)

from .provider_schema import (
    ProviderInfo,
    GetProviderResponse,
    AvailableModelsResponse,
    AvailableModelOption,
    SetProviderRequest,
    ModelInfo,
)
from .llm_config import LLMProviderConfig, build_llm_provider_config

from pydantic_ai.models.openai import OpenAIModel
from pydantic_ai.models.anthropic import AnthropicModel
from pydantic_ai.providers.openai import OpenAIProvider
from pydantic_ai.providers.anthropic import AnthropicProvider
<<<<<<< HEAD
from litellm import litellm, AsyncOpenAI, acompletion

import random
import time
import asyncio
from functools import wraps

# Simplismart configuration with environment overrides
SIMPLISMART_BASE_URL = os.getenv(
    "SIMPLISMART_BASE_URL", "https://http.llm.proxy.prod.s9t.link"
)


def load_simplismart_id_map() -> dict:
    """Load the Simplismart model ID map from env or use defaults."""
    env_map = os.getenv("SIMPLISMART_ID_MAP")
    if env_map:
        try:
            return json.loads(env_map)
        except json.JSONDecodeError:
            logging.warning("Invalid SIMPLISMART_ID_MAP; using default mapping")
    return {"deepseek-r1": "e04b66b0-e8ac-410e-b028-b25716a91a92", "deepseek-v3": "018037b8-90fe-47f6-b131-33de9fbe79ab" }


SIMPLISMART_ID_MAP = load_simplismart_id_map()



import random
import time
import asyncio
from functools import wraps
=======
import litellm
>>>>>>> 1e78d8d5

import random
import time
import asyncio
from functools import wraps

litellm.num_retries = 5  # Number of retries for rate limited requests

OVERLOAD_ERROR_PATTERNS = {
    "anthropic": ["overloaded", "overloaded_error", "capacity", "rate limit exceeded"],
    "openai": [
        "rate_limit_exceeded",
        "capacity",
        "overloaded",
        "server_error",
        "timeout",
    ],
    "general": [
        "timeout",
        "insufficient capacity",
        "server_error",
        "internal_server_error",
    ],
}


class RetrySettings:
    """Configuration class for retry behavior"""

    def __init__(
        self,
        max_retries: int = 8,
        min_delay: float = 1.0,
        max_delay: float = 120.0,
        base_delay: float = 2.0,
        jitter_factor: float = 0.2,
        step_increase: float = 1.8,
        # Set what types of errors should be retried
        retry_on_timeout: bool = True,
        retry_on_overloaded: bool = True,
        retry_on_rate_limit: bool = True,
        retry_on_server_error: bool = True,
    ):
        self.max_retries = max_retries
        self.min_delay = min_delay
        self.max_delay = max_delay
        self.base_delay = base_delay
        self.jitter_factor = jitter_factor
        self.step_increase = step_increase
        self.retry_on_timeout = retry_on_timeout
        self.retry_on_overloaded = retry_on_overloaded
        self.retry_on_rate_limit = retry_on_rate_limit
        self.retry_on_server_error = retry_on_server_error


def identify_provider_from_error(error: Exception) -> str:
    """Identify the provider from an exception"""
    error_str = str(error).lower()

    # Try to identify provider from error message
    for provider in ["anthropic", "openai", "cohere", "azure"]:
        if provider.lower() in error_str.lower():
            return provider

    return "unknown"


def is_recoverable_error(error: Exception, settings: RetrySettings) -> bool:
    """Determine if an error is recoverable based on retry settings"""
    error_str = str(error).lower()
    provider = identify_provider_from_error(error)

    # Check for timeout errors
    if settings.retry_on_timeout and "timeout" in error_str:
        return True

    # Check for overloaded errors
    if settings.retry_on_overloaded:
        overload_patterns = (
            OVERLOAD_ERROR_PATTERNS.get(provider, [])
            + OVERLOAD_ERROR_PATTERNS["general"]
        )
        if any(pattern in error_str for pattern in overload_patterns):
            return True

    # Check for rate limit errors
    if settings.retry_on_rate_limit and any(
        limit_pattern in error_str
        for limit_pattern in [
            "rate limit",
            "rate_limit",
            "ratelimit",
            "requests per minute",
        ]
    ):
        return True

    # Check for server errors
    if settings.retry_on_server_error and any(
        server_err in error_str
        for server_err in [
            "server_error",
            "internal_server_error",
            "500",
            "502",
            "503",
            "504",
        ]
    ):
        return True

    return False


def calculate_backoff_time(retry_count: int, settings: RetrySettings) -> float:
    """Calculate exponential backoff with jitter"""
    # Calculate base exponential backoff
    delay = min(
        settings.max_delay, settings.base_delay * (settings.step_increase**retry_count)
    )

    # Add jitter to avoid thundering herd problem
    jitter = random.uniform(1 - settings.jitter_factor, 1 + settings.jitter_factor)

    # Ensure we stay within our bounds
    final_delay = max(settings.min_delay, min(settings.max_delay, delay * jitter))

    return final_delay


# Create a custom retry function for litellm
def custom_litellm_retry_handler(retry_count: int, exception: Exception) -> bool:
    """
    Custom retry handler for litellm's built-in retry mechanism
    This gets registered with litellm.custom_retry_fn
    """
    # Default settings for litellm's built-in retry
    settings = RetrySettings(max_retries=litellm.num_retries)

    if not is_recoverable_error(exception, settings):
        # If it's not a recoverable error, don't retry
        return False

    delay = calculate_backoff_time(retry_count, settings)

    provider = identify_provider_from_error(exception)
    logging.warning(
        f"{provider.capitalize()} API error: {str(exception)}. "
        f"Retry {retry_count}/{settings.max_retries}, "
        f"waiting {delay:.2f}s before next attempt..."
    )

    time.sleep(delay)
    return True


# Decorator for robust LLM calls with advanced error handling
def robust_llm_call(settings: Optional[RetrySettings] = None):
    """
    Decorator for robust handling of LLM API calls with exponential backoff
    """
    if settings is None:
        settings = RetrySettings()

    def decorator(func):
        @wraps(func)
        async def wrapper(*args, **kwargs):
            retries = 0
            last_exception = None

            while retries <= settings.max_retries:
                try:
                    return await func(*args, **kwargs)
                except Exception as e:
                    last_exception = e

                    if not is_recoverable_error(e, settings):
                        # If it's not a recoverable error, just raise
                        raise

                    provider = identify_provider_from_error(e)

                    if retries >= settings.max_retries:
                        logging.error(
                            f"Max retries ({settings.max_retries}) exceeded for {provider} API call. "
                            f"Last error: {str(e)}"
                        )
                        raise

                    delay = calculate_backoff_time(retries, settings)

                    logging.warning(
                        f"{provider.capitalize()} API error: {str(e)}. "
                        f"Retry {retries+1}/{settings.max_retries}, "
                        f"waiting {delay:.2f}s before next attempt..."
                    )

                    await asyncio.sleep(delay)
                    retries += 1

            # This should never be reached due to the raise in the loop,
            # but included for clarity
            raise last_exception

        return wrapper

    return decorator


class AgentProvider(Enum):
    CREWAI = "CREWAI"
    LANGCHAIN = "LANGCHAIN"
    PYDANTICAI = "PYDANTICAI"


# Available models with their metadata
AVAILABLE_MODELS = [
    AvailableModelOption(
<<<<<<< HEAD
        id="simplismart/deepseek-r1",
        name="DeepSeek R1",
        description="Simplismart hosted DeepSeek R1 reasoning model",
        provider="simplismart",
=======
        id="openai/gpt-4.1",
        name="GPT-4.1",
        description="OpenAI's latest model for complex tasks with large context",
        provider="openai",
        is_chat_model=True,
        is_inference_model=False,
    ),
    AvailableModelOption(
        id="openai/gpt-4o",
        name="GPT-4o",
        description="High-intelligence model for complex tasks",
        provider="openai",
        is_chat_model=True,
        is_inference_model=False,
    ),
    AvailableModelOption(
        id="openai/gpt-4.1-mini",
        name="GPT-4.1 Mini",
        description="Smaller model for fast, lightweight tasks",
        provider="openai",
        is_chat_model=False,
        is_inference_model=True,
    ),
    AvailableModelOption(
        id="openai/o4-mini",
        name="O4 mini",
        description="reasoning model",
        provider="openai",
        is_chat_model=True,
        is_inference_model=True,
    ),
    AvailableModelOption(
        id="anthropic/claude-3-7-sonnet-20250219",
        name="Claude 3.7 Sonnet",
        description="Highest level of intelligence and capability with toggleable extended thinking",
        provider="anthropic",
>>>>>>> 1e78d8d5
        is_chat_model=True,
        is_inference_model=False,
    ),
    AvailableModelOption(
<<<<<<< HEAD
        id="simplismart/deepseek-v3",
=======
        id="anthropic/claude-3-5-haiku-20241022",
        name="Claude 3.5 Haiku",
        description="Faster, more efficient Claude model",
        provider="anthropic",
        is_chat_model=False,
        is_inference_model=True,
    ),
    AvailableModelOption(
        id="anthropic/claude-sonnet-4-20250514",
        name="Claude Sonnet 4",
        description="Faster, more efficient Claude model for code generation",
        provider="anthropic",
        is_chat_model=True,
        is_inference_model=False,
    ),
    AvailableModelOption(
        id="openrouter/deepseek/deepseek-chat-v3-0324",
>>>>>>> 1e78d8d5
        name="DeepSeek V3",
        description="Simplismart hosted DeepSeek V3 model",
        provider="simplismart",
        is_chat_model=True,
        is_inference_model=True,
    ),
    AvailableModelOption(
        id="openrouter/google/gemini-2.5-pro-preview",
        name="Gemini 2.5 Pro",
        description="Google's Latest pro Gemini model",
        provider="gemini",
        is_chat_model=True,
        is_inference_model=True,
    ),
]

# Extract unique platform providers from the available models
PLATFORM_PROVIDERS = list({model.provider for model in AVAILABLE_MODELS})


class ProviderService:
    def __init__(self, db, user_id: str):
        litellm.modify_params = True
        self.db = db
        self.llm = None
        self.user_id = user_id
        self.portkey_api_key = os.environ.get("PORTKEY_API_KEY", None)

        # Load user preferences
        user_pref = db.query(UserPreferences).filter_by(user_id=user_id).first()
        user_config = (
            user_pref.preferences if user_pref and user_pref.preferences else {}
        )

        # Create configurations based on user input (or fallback defaults)
        self.chat_config = build_llm_provider_config(user_config, config_type="chat")
        self.inference_config = build_llm_provider_config(
            user_config, config_type="inference"
        )

        self.retry_settings = RetrySettings(
            max_retries=8, base_delay=2.0, max_delay=120.0
        )

    @classmethod
    def create(cls, db, user_id: str):
        return cls(db, user_id)

    async def list_available_llms(self) -> List[ProviderInfo]:
        # Get unique providers from available models
        providers = {
            model.provider: ProviderInfo(
                id=model.provider,
                name=model.provider,
                description=f"Provider for {model.provider} models",
            )
            for model in AVAILABLE_MODELS
        }
        return list(providers.values())

    async def list_available_models(self) -> AvailableModelsResponse:
        return AvailableModelsResponse(models=AVAILABLE_MODELS)

    async def set_global_ai_provider(self, user_id: str, request: SetProviderRequest):
        """Update the global AI provider configuration with new model selections."""
        preferences = self.db.query(UserPreferences).filter_by(user_id=user_id).first()

        if not preferences:
            preferences = UserPreferences(user_id=user_id, preferences={})
            self.db.add(preferences)
        elif preferences.preferences is None:
            preferences.preferences = {}

        # Create a new dictionary with existing preferences
        updated_preferences = (
            preferences.preferences.copy() if preferences.preferences else {}
        )

        # Update chat model if provided
        if request.chat_model:
            updated_preferences["chat_model"] = request.chat_model
            self.chat_config = build_llm_provider_config(updated_preferences, "chat")

        # Update inference model if provided
        if request.inference_model:
            updated_preferences["inference_model"] = request.inference_model
            self.inference_config = build_llm_provider_config(
                updated_preferences, "inference"
            )

        # Explicitly assign the new dictionary to mark it as modified
        preferences.preferences = updated_preferences

        # Ensure changes are flushed to the database
        self.db.flush()
        self.db.commit()
        self.db.refresh(preferences)

        # Send analytics event
        if request.chat_model:
            PostHogClient().send_event(
                user_id, "chat_model_change_event", {"model": request.chat_model}
            )
        if request.inference_model:
            PostHogClient().send_event(
                user_id,
                "inference_model_change_event",
                {"model": request.inference_model},
            )

        return {"message": "AI provider configuration updated successfully"}

    def _get_api_key(self, provider: str) -> str:
        """Get API key for the specified provider."""
        env_key = os.getenv("LLM_API_KEY", None)
        if env_key:
            return env_key

        try:
            secret = SecretManager.get_secret(provider, self.user_id, self.db)
            return secret
        except Exception as e:
            if "404" in str(e):
                env_key = os.getenv(f"{provider.upper()}_API_KEY")
                if env_key:
                    return env_key
                return None
            raise e

    def _build_llm_params(self, config: LLMProviderConfig) -> Dict[str, Any]:
        """Build a dictionary of parameters for LLM initialization."""
        api_key = self._get_api_key(config.model.split("/")[0])
        return config.get_llm_params(api_key)

    def get_extra_params_and_headers(
        self, routing_provider: Optional[str], model: Optional[str] = None
    ) -> tuple[dict[str, Any], Any]:
        """Get extra parameters and headers for API calls."""
        extra_params = {}
        headers = createHeaders(
            api_key=self.portkey_api_key,
            provider=routing_provider,
            trace_id=str(uuid.uuid4())[:8],
            custom_host=os.environ.get("LLM_API_BASE"),
            api_version=os.environ.get("LLM_API_VERSION"),
        )
        if self.portkey_api_key and routing_provider != "ollama" and routing_provider != "simplismart":
            # ollama + portkey is not supported currently
            extra_params["base_url"] = PORTKEY_GATEWAY_URL
            extra_params["extra_headers"] = headers
        elif routing_provider == "azure":
            extra_params["api_base"] = os.environ.get("LLM_API_BASE")
            extra_params["api_version"] = os.environ.get("LLM_API_VERSION")
        elif routing_provider == "simplismart":
            extra_params["api_base"] = SIMPLISMART_BASE_URL
            model_name = model.split("/")[-1] if model else ""
            if model_name in SIMPLISMART_ID_MAP:
                extra_params["extra_headers"] = {"id": SIMPLISMART_ID_MAP[model_name]}
        return extra_params, headers

    async def get_global_ai_provider(self, user_id: str) -> GetProviderResponse:
        """Get the current global AI provider configuration."""
        try:
            user_pref = (
                self.db.query(UserPreferences)
                .filter(UserPreferences.user_id == user_id)
                .first()
            )

            # Get current models from preferences or environment
            chat_model_id = (
                os.environ.get("CHAT_MODEL")
                or (
                    user_pref.preferences.get("chat_model")
                    if user_pref and user_pref.preferences
                    else None
                )
                or "openai/gpt-4.1"
            )

            inference_model_id = (
                os.environ.get("INFERENCE_MODEL")
                or (
                    user_pref.preferences.get("inference_model")
                    if user_pref and user_pref.preferences
                    else None
                )
                or "openai/gpt-4.1-mini"
            )

            # Default values
            chat_provider = chat_model_id.split("/")[0] if chat_model_id else ""
            chat_model_name = chat_model_id

            inference_provider = (
                inference_model_id.split("/")[0] if inference_model_id else ""
            )
            inference_model_name = inference_model_id

            # Find matching model in AVAILABLE_MODELS to get proper names
            for model in AVAILABLE_MODELS:
                if model.id == chat_model_id:
                    chat_model_name = model.name
                    chat_provider = model.provider

                if model.id == inference_model_id:
                    inference_model_name = model.name
                    inference_provider = model.provider

            # Create response with nested ModelInfo objects
            return GetProviderResponse(
                chat_model=ModelInfo(
                    provider=chat_provider, id=chat_model_id, name=chat_model_name
                ),
                inference_model=ModelInfo(
                    provider=inference_provider,
                    id=inference_model_id,
                    name=inference_model_name,
                ),
            )
        except Exception as e:
            logging.error(f"Error getting global AI provider: {e}")
            raise e

    def is_current_model_supported_by_pydanticai(
        self, config_type: str = "chat"
    ) -> bool:
        return True
        """Check if the current model is supported by PydanticAI."""
        config = self.chat_config if config_type == "chat" else self.inference_config
<<<<<<< HEAD
        return config.provider in ["openai", "anthropic", "openrouter", "simplismart"]
=======
        return config.provider in ["openai", "anthropic", "openrouter"]
>>>>>>> 1e78d8d5

    @robust_llm_call()  # Apply the robust_llm_call decorator
    async def call_llm(
        self, messages: list, stream: bool = False, config_type: str = "chat"
    ) -> Union[str, AsyncGenerator[str, None]]:
        """Call LLM with the specified messages with robust error handling."""
        # Select the appropriate config based on config_type
        config = self.chat_config if config_type == "chat" else self.inference_config

        # Build parameters using the config object
        params = self._build_llm_params(config)
        routing_provider = config.model.split("/")[0]

        # Get extra parameters and headers for API calls
        extra_params, _ = self.get_extra_params_and_headers(
            routing_provider, config.model
        )
        if routing_provider == "simplismart":
            params["model"] = 'openai/' + params["model"].split("/")[-1]
            params["api_base"] = SIMPLISMART_BASE_URL
            
        params.update(extra_params)

        # Handle streaming response if requested
        try:
            if stream:

                async def generator() -> AsyncGenerator[str, None]:
                    response = await acompletion(
                        messages=messages, stream=True, **params
                    )
                    async for chunk in response:
                        yield chunk.choices[0].delta.content or ""

                return generator()
            else:
                response = await acompletion(messages=messages, **params)
                return response.choices[0].message.content
        except Exception as e:
            logging.error(f"Error calling LLM: {e}, provider: {routing_provider}")
            raise e

    @robust_llm_call()
    async def call_llm_with_structured_output(
        self, messages: list, output_schema: BaseModel, config_type: str = "chat"
    ) -> Any:
        """Call LLM and parse the response into a structured output using a Pydantic model."""
        # Select the appropriate config
        config = self.chat_config if config_type == "chat" else self.inference_config

        # Build parameters
        params = self._build_llm_params(config)
        routing_provider = config.model.split("/")[0]

        # Get extra parameters and headers
        extra_params, _ = self.get_extra_params_and_headers(
            routing_provider, config.model
        )

        try:
            if config.provider == "ollama":
                # use openai client to call ollama because of https://github.com/BerriAI/litellm/issues/7355
                client = instructor.from_openai(
                    AsyncOpenAI(base_url="http://localhost:11434/v1", api_key="ollama"),
                    mode=instructor.Mode.JSON,
                )
                response = await client.chat.completions.create(
                    model=params["model"].split("/")[-1],
                    messages=messages,
                    response_model=output_schema,
                    temperature=params.get("temperature", 0.3),
                    max_tokens=params.get("max_tokens"),
                    **extra_params,
                )
            elif config.provider == "simplismart":
                client = instructor.from_openai(AsyncOpenAI(base_url=extra_params.get("api_base"),api_key=params.get("api_key"),default_headers={"id": SIMPLISMART_ID_MAP[params["model"].split("/")[-1]]}),mode=instructor.Mode.JSON)
                response = await client.chat.completions.create(
                    
                    model=params["model"].split("/")[-1],
                    messages=messages,
                    response_model=output_schema,
                    temperature=params.get("temperature", 0.3),
                    max_tokens=params.get("max_tokens"),
                    
                )
            else:
                client = instructor.from_litellm(acompletion, mode=instructor.Mode.JSON)
                response = await client.chat.completions.create(
                    model=params["model"],
                    messages=messages,
                    response_model=output_schema,
                    strict=True,
                    temperature=params.get("temperature", 0.3),
                    max_tokens=params.get("max_tokens"),
                    api_key=params.get("api_key"),
                    **extra_params,
                )
            return response
        except Exception as e:
            logging.error(f"LLM call with structured output failed: {e}")
            raise e

    @robust_llm_call()
    async def call_llm_multimodal(
        self,
        messages: List[Dict[str, Any]],
        images: Optional[Dict[str, Dict[str, Union[str, int]]]] = None,
        stream: bool = False,
        config_type: str = "chat",
    ) -> Union[str, AsyncGenerator[str, None]]:
        """Call LLM with multimodal support (text + images)"""
        # Select the appropriate config based on config_type
        config = self.chat_config if config_type == "chat" else self.inference_config

        # Build parameters using the config object
        params = self._build_llm_params(config)
        routing_provider = config.model.split("/")[0]

        # Get extra parameters and headers for API calls
        extra_params, _ = self.get_extra_params_and_headers(routing_provider)
        params.update(extra_params)

        # Validate and filter images before processing
        if images:
            validated_images = self._validate_images_for_multimodal(images)
            if validated_images:
                messages = self._format_multimodal_messages(
                    messages, validated_images, routing_provider
                )
                logger.info(
                    f"Using {len(validated_images)} validated images out of {len(images)} provided for provider {routing_provider}"
                )
            else:
                logger.warning(
                    "No valid images after validation, proceeding with text-only"
                )
                images = None

        # Handle streaming response if requested
        try:
            if stream:

                async def generator() -> AsyncGenerator[str, None]:
                    response = await acompletion(
                        messages=messages, stream=True, **params
                    )
                    async for chunk in response:
                        yield chunk.choices[0].delta.content or ""

                return generator()
            else:
                response = await acompletion(messages=messages, **params)
                return response.choices[0].message.content
        except Exception as e:
            logging.error(
                f"Error calling multimodal LLM: {e}, provider: {routing_provider}"
            )
            raise e

    def _format_multimodal_messages(
        self,
        messages: List[Dict[str, Any]],
        images: Dict[str, Dict[str, Union[str, int]]],
        provider: str,
    ) -> List[Dict[str, Any]]:
        """Format messages for provider-specific multimodal format"""
        if not images:
            return messages

        formatted_messages = []

        for message in messages:
            if (
                message.get("role") == "user"
                and len(formatted_messages) == len(messages) - 1
            ):
                # This is the last user message - add images to it
                formatted_message = self._format_multimodal_message(
                    message, images, provider
                )
                formatted_messages.append(formatted_message)
            else:
                formatted_messages.append(message)

        return formatted_messages

    def _format_multimodal_message(
        self,
        message: Dict[str, Any],
        images: Dict[str, Dict[str, Union[str, int]]],
        provider: str,
    ) -> Dict[str, Any]:
        """Format a single message for provider-specific multimodal format"""
        text_content = message.get("content", "")

        if provider == "openai":
            return self._format_openai_multimodal_message(text_content, images)
        elif provider == "anthropic":
            return self._format_anthropic_multimodal_message(text_content, images)
        elif provider == "gemini":
            return self._format_gemini_multimodal_message(text_content, images)
        else:
            # Fallback to OpenAI format for unknown providers
            logger.warning(
                f"Unknown provider {provider}, using OpenAI format for multimodal"
            )
            return self._format_openai_multimodal_message(text_content, images)

    def _format_openai_multimodal_message(
        self, text: str, images: Dict[str, Dict[str, Union[str, int]]]
    ) -> Dict[str, Any]:
        """Format message for OpenAI GPT-4V format"""
        content = [{"type": "text", "text": text}]

        for attachment_id, image_data in images.items():
            mime_type = image_data.get("mime_type", "image/jpeg")
            base64_data = image_data["base64"]

            content.append(
                {
                    "type": "image_url",
                    "image_url": {
                        "url": f"data:{mime_type};base64,{base64_data}",
                        "detail": "high",  # Use high detail for better analysis
                    },
                }
            )

        return {"role": "user", "content": content}

    def _format_anthropic_multimodal_message(
        self, text: str, images: Dict[str, Dict[str, Union[str, int]]]
    ) -> Dict[str, Any]:
        """Format message for Anthropic Claude Vision format"""
        content = []

        # Add images first for Claude
        for attachment_id, image_data in images.items():
            mime_type = image_data.get("mime_type", "image/jpeg")
            base64_data = image_data["base64"]

            content.append(
                {
                    "type": "image",
                    "source": {
                        "type": "base64",
                        "media_type": mime_type,
                        "data": base64_data,
                    },
                }
            )

        # Add text content
        content.append({"type": "text", "text": text})

        return {"role": "user", "content": content}

    def _format_gemini_multimodal_message(
        self, text: str, images: Dict[str, Dict[str, Union[str, int]]]
    ) -> Dict[str, Any]:
        """Format message for Google Gemini Vision format (uses OpenAI-compatible format via OpenRouter)"""
        return self._format_openai_multimodal_message(text, images)

    def _validate_images_for_multimodal(
        self, images: Dict[str, Dict[str, Union[str, int]]]
    ) -> Dict[str, Dict[str, Union[str, int]]]:
        """Validate images before sending to multimodal LLM to reduce hallucinations"""
        validated_images = {}

        for img_id, img_data in images.items():
            try:
                # Check required fields
                if "base64" not in img_data or not img_data["base64"]:
                    logger.warning(
                        f"Skipping image {img_id}: missing or empty base64 data"
                    )
                    continue

                base64_data = str(img_data["base64"])

                # Check base64 data length (reasonable bounds)
                if len(base64_data) < 100:  # Too small to be a valid image
                    logger.warning(
                        f"Skipping image {img_id}: base64 data too small ({len(base64_data)} chars)"
                    )
                    continue

                if (
                    len(base64_data) > 10_000_000
                ):  # Over ~7MB base64 (too large for most APIs)
                    logger.warning(
                        f"Skipping image {img_id}: base64 data too large ({len(base64_data)} chars)"
                    )
                    continue

                # Check MIME type
                mime_type = img_data.get("mime_type", "")
                supported_types = ["image/jpeg", "image/png", "image/webp", "image/gif"]
                if mime_type not in supported_types:
                    logger.warning(
                        f"Skipping image {img_id}: unsupported MIME type {mime_type}"
                    )
                    continue

                # Basic base64 validation (should start with valid characters)
                if (
                    not base64_data.replace("+", "")
                    .replace("/", "")
                    .replace("=", "")
                    .isalnum()
                ):
                    logger.warning(f"Skipping image {img_id}: invalid base64 encoding")
                    continue

                # Image passed validation
                validated_images[img_id] = img_data
                logger.debug(
                    f"Image {img_id} passed validation ({len(base64_data)} chars, {mime_type})"
                )

            except Exception as e:
                logger.error(f"Error validating image {img_id}: {str(e)}")
                continue

        logger.info(
            f"Validated {len(validated_images)} out of {len(images)} images for multimodal processing"
        )
        return validated_images

    def is_vision_model(self, config_type: str = "chat") -> bool:
        """Check if the current model supports vision/multimodal inputs"""
        config = self.chat_config if config_type == "chat" else self.inference_config
        model_name = config.model.lower()

        logger.info(f"Checking if model '{config.model}' supports vision capabilities")

        # Known vision models - expanded list
        vision_models = [
            # OpenAI models
            "gpt-4-vision",
            "gpt-4v",
            "gpt-4-turbo",
            "gpt-4o",
            "gpt-4o-mini",
            "gpt-4.1",
            "gpt-4.1-mini",
            "o4-mini",
            # Anthropic models
            "claude-3",
            "claude-3-sonnet",
            "claude-3-opus",
            "claude-3-haiku",
            "claude-sonnet-4",
            # Google models
            "gemini-pro-vision",
            "gemini-1.5",
            "gemini-1.5-pro",
            "gemini-1.5-flash",
            "gemini-2.0",
            "gemini-2.0-flash",
            "gemini-2.5",
            "gemini-2.5-pro",
            "gemini-ultra",
            # Other models that might support vision
            "deepseek-chat",
            "llama-3.3",
            "llama-3.3-70b",
            "llama-3.3-8b",
        ]

        is_vision = any(vision_model in model_name for vision_model in vision_models)
        logger.info(f"Model '{config.model}' vision support: {is_vision}")

        if not is_vision:
            logger.warning(
                f"Model '{config.model}' may not support vision. Known vision models: {vision_models}"
            )

        return is_vision

    def _initialize_llm(self, config: LLMProviderConfig, agent_type: AgentProvider):
        """Initialize LLM for the specified agent type."""
        params = self._build_llm_params(config)
        routing_provider = config.model.split("/")[0]

        # Get extra parameters and headers
        extra_params, headers = self.get_extra_params_and_headers(
            routing_provider, config.model
        )

        if agent_type == AgentProvider.CREWAI:
            crewai_params = {"model": params["model"], **params}
            if "default_headers" in params:
                crewai_params["headers"] = params["default_headers"]

            # Update with extra parameters
            crewai_params.update(extra_params)
            self.llm = LLM(**crewai_params)
        else:
            return None

    def get_llm(self, agent_type: AgentProvider, config_type: str = "chat"):
        """Get LLM for the specified agent type."""
        config = self.chat_config if config_type == "chat" else self.inference_config
        self._initialize_llm(config, agent_type)
        return self.llm

    def get_pydantic_model(
        self, provider: str | None = None, model: str | None = None
    ) -> Model | None:
        """Get the appropriate PydanticAI model based on the current provider."""
        config = self.chat_config
        model_name = config.model.split("/")[-1]

        if provider:
            config.provider = provider

        if model:
            model_name = model

        api_key = self._get_api_key(config.provider)

        if not api_key:
            return None

        # if portkey is enabled, use portkey gateway
        if self.portkey_api_key:
            match config.provider:
                case "openai":
                    return OpenAIModel(
                        model_name=model_name,
                        provider=OpenAIProvider(
                            api_key=api_key,
                            base_url=PORTKEY_GATEWAY_URL,
                            http_client=httpx.AsyncClient(
                                headers=createHeaders(
                                    api_key=self.portkey_api_key,
                                    provider=config.provider,
                                    trace_id=str(uuid.uuid4())[:8],
                                ),
                            ),
                        ),
                    )
                case "anthropic":
                    return AnthropicModel(
                        model_name=model_name,
                        provider=AnthropicProvider(
                            anthropic_client=AsyncAnthropic(
                                base_url=PORTKEY_GATEWAY_URL,
                                api_key=api_key,
                                default_headers=createHeaders(
                                    api_key=self.portkey_api_key,
                                    provider=config.provider,
                                    trace_id=str(uuid.uuid4())[:8],
                                ),
<<<<<<< HEAD
                            ),
                        ),
                    )
                case "openrouter":
                    # PORTKEY has a issue when used with openrouter here
                    return OpenAIModel(
                        model_name=config.model.split("/")[-2] + "/" + model_name,
                        provider=OpenAIProvider(
                            api_key=api_key,
                            base_url="https://openrouter.ai/api/v1",
                        ),
                    )
                case "simplismart":
                    return OpenAIModel(
                        model_name=model_name,
                        provider=OpenAIProvider(
                            api_key=api_key,
                            base_url=SIMPLISMART_BASE_URL,
                            http_client=httpx.AsyncClient(
                                headers={'id': SIMPLISMART_ID_MAP[model_name]}
                            ),
                        ),
                    )
                case "gemini":
                    # PORTKEY has a issue when use with openrouter here
                    return OpenAIModel(
                        model_name="google/" + model_name,
                        provider=OpenAIProvider(
                            api_key=api_key,
                            base_url="https://openrouter.ai/api/v1",
                        ),
                    )
                case "deepseek":
                    return OpenAIModel(
                        model_name="deepseek/" + model_name,
                        provider=OpenAIProvider(
                            api_key=api_key,
                            base_url="https://openrouter.ai/api/v1",
                        ),
                    )
                case "qwen":
                    return OpenAIModel(
                        model_name="qwen/" + model_name,
=======
                            ),
                        ),
                    )
                case "openrouter":
                    # PORTKEY has a issue when used with openrouter here
                    return OpenAIModel(
                        model_name=config.model.split("/")[-2] + "/" + model_name,
>>>>>>> 1e78d8d5
                        provider=OpenAIProvider(
                            api_key=api_key,
                            base_url="https://openrouter.ai/api/v1",
                        ),
                    )

        match config.model.split("/")[0]:
            case "openai":
                return OpenAIModel(
                    model_name=model_name,
                    provider=OpenAIProvider(
                        api_key=api_key,
                    ),
                )
            case "anthropic":
                return AnthropicModel(
                    model_name=model_name,
                    provider=AnthropicProvider(
                        api_key=api_key,
                    ),
                )
            case "gemini":
                # OpenRouter uses OpenAI-compatible API
                return OpenAIModel(
                    model_name="google/" + model_name,
                    provider=OpenAIProvider(
                        api_key=api_key,
                        base_url="https://openrouter.ai/api/v1",
                    ),
                )<|MERGE_RESOLUTION|>--- conflicted
+++ resolved
@@ -31,7 +31,6 @@
 from pydantic_ai.models.anthropic import AnthropicModel
 from pydantic_ai.providers.openai import OpenAIProvider
 from pydantic_ai.providers.anthropic import AnthropicProvider
-<<<<<<< HEAD
 from litellm import litellm, AsyncOpenAI, acompletion
 
 import random
@@ -64,9 +63,7 @@
 import time
 import asyncio
 from functools import wraps
-=======
-import litellm
->>>>>>> 1e78d8d5
+
 
 import random
 import time
@@ -285,88 +282,21 @@
 # Available models with their metadata
 AVAILABLE_MODELS = [
     AvailableModelOption(
-<<<<<<< HEAD
         id="simplismart/deepseek-r1",
         name="DeepSeek R1",
         description="Simplismart hosted DeepSeek R1 reasoning model",
         provider="simplismart",
-=======
-        id="openai/gpt-4.1",
-        name="GPT-4.1",
-        description="OpenAI's latest model for complex tasks with large context",
-        provider="openai",
         is_chat_model=True,
         is_inference_model=False,
     ),
     AvailableModelOption(
-        id="openai/gpt-4o",
-        name="GPT-4o",
-        description="High-intelligence model for complex tasks",
-        provider="openai",
-        is_chat_model=True,
-        is_inference_model=False,
-    ),
-    AvailableModelOption(
-        id="openai/gpt-4.1-mini",
-        name="GPT-4.1 Mini",
-        description="Smaller model for fast, lightweight tasks",
-        provider="openai",
-        is_chat_model=False,
-        is_inference_model=True,
-    ),
-    AvailableModelOption(
-        id="openai/o4-mini",
-        name="O4 mini",
-        description="reasoning model",
-        provider="openai",
-        is_chat_model=True,
-        is_inference_model=True,
-    ),
-    AvailableModelOption(
-        id="anthropic/claude-3-7-sonnet-20250219",
-        name="Claude 3.7 Sonnet",
-        description="Highest level of intelligence and capability with toggleable extended thinking",
-        provider="anthropic",
->>>>>>> 1e78d8d5
-        is_chat_model=True,
-        is_inference_model=False,
-    ),
-    AvailableModelOption(
-<<<<<<< HEAD
         id="simplismart/deepseek-v3",
-=======
-        id="anthropic/claude-3-5-haiku-20241022",
-        name="Claude 3.5 Haiku",
-        description="Faster, more efficient Claude model",
-        provider="anthropic",
-        is_chat_model=False,
-        is_inference_model=True,
-    ),
-    AvailableModelOption(
-        id="anthropic/claude-sonnet-4-20250514",
-        name="Claude Sonnet 4",
-        description="Faster, more efficient Claude model for code generation",
-        provider="anthropic",
-        is_chat_model=True,
-        is_inference_model=False,
-    ),
-    AvailableModelOption(
-        id="openrouter/deepseek/deepseek-chat-v3-0324",
->>>>>>> 1e78d8d5
         name="DeepSeek V3",
         description="Simplismart hosted DeepSeek V3 model",
         provider="simplismart",
         is_chat_model=True,
         is_inference_model=True,
-    ),
-    AvailableModelOption(
-        id="openrouter/google/gemini-2.5-pro-preview",
-        name="Gemini 2.5 Pro",
-        description="Google's Latest pro Gemini model",
-        provider="gemini",
-        is_chat_model=True,
-        is_inference_model=True,
-    ),
+    )
 ]
 
 # Extract unique platform providers from the available models
@@ -583,11 +513,8 @@
         return True
         """Check if the current model is supported by PydanticAI."""
         config = self.chat_config if config_type == "chat" else self.inference_config
-<<<<<<< HEAD
         return config.provider in ["openai", "anthropic", "openrouter", "simplismart"]
-=======
-        return config.provider in ["openai", "anthropic", "openrouter"]
->>>>>>> 1e78d8d5
+
 
     @robust_llm_call()  # Apply the robust_llm_call decorator
     async def call_llm(
@@ -1043,7 +970,6 @@
                                     provider=config.provider,
                                     trace_id=str(uuid.uuid4())[:8],
                                 ),
-<<<<<<< HEAD
                             ),
                         ),
                     )
@@ -1087,15 +1013,6 @@
                 case "qwen":
                     return OpenAIModel(
                         model_name="qwen/" + model_name,
-=======
-                            ),
-                        ),
-                    )
-                case "openrouter":
-                    # PORTKEY has a issue when used with openrouter here
-                    return OpenAIModel(
-                        model_name=config.model.split("/")[-2] + "/" + model_name,
->>>>>>> 1e78d8d5
                         provider=OpenAIProvider(
                             api_key=api_key,
                             base_url="https://openrouter.ai/api/v1",
