--- conflicted
+++ resolved
@@ -33,13 +33,9 @@
     OpenRouterGeminiModel,
 )
 from pydantic_ai.providers.anthropic import AnthropicProvider
-<<<<<<< HEAD
 from app.modules.intelligence.provider.anthropic_caching_model import (
     CachingAnthropicModel,
 )
-import litellm
-=======
->>>>>>> 1d33d50c
 
 import random
 import time
@@ -53,8 +49,8 @@
 # Enable debug logging if LITELLM_DEBUG environment variable is set
 _litellm_debug = os.getenv("LITELLM_DEBUG", "false").lower() in ("true", "1", "yes")
 if _litellm_debug:
-    litellm.set_verbose = True
-    litellm._turn_on_debug()
+    litellm.set_verbose = True  # type: ignore
+    litellm._turn_on_debug()  # type: ignore
     logger.info("LiteLLM debug logging ENABLED (LITELLM_DEBUG=true)")
 
 OVERLOAD_ERROR_PATTERNS = {
@@ -186,7 +182,7 @@
     This gets registered with litellm.custom_retry_fn
     """
     # Default settings for litellm's built-in retry
-    settings = RetrySettings(max_retries=litellm.num_retries)
+    settings = RetrySettings(max_retries=litellm.num_retries or 5)
 
     if not is_recoverable_error(exception, settings):
         # If it's not a recoverable error, don't retry
@@ -253,7 +249,9 @@
 
             # This should never be reached due to the raise in the loop,
             # but included for clarity
-            raise last_exception
+            if last_exception is not None:
+                raise last_exception
+            raise RuntimeError("Unexpected error: retries exhausted without exception")
 
         return wrapper
 
@@ -280,7 +278,7 @@
                 # Convert None content to empty string for OpenTelemetry compatibility
                 if "content" in sanitized_msg and sanitized_msg["content"] is None:
                     sanitized_msg["content"] = ""
-                    logging.debug(
+                    logger.debug(
                         f"Sanitized message {idx}: converted None content to empty string"
                     )
                 # Handle nested content structures (e.g., multimodal messages)
@@ -291,7 +289,7 @@
                     for item_idx, item in enumerate(sanitized_msg["content"]):
                         if item is None:
                             # Skip None items in content list
-                            logging.debug(
+                            logger.debug(
                                 f"Sanitized message {idx}: skipping None item at index {item_idx} in content list"
                             )
                             continue
@@ -301,7 +299,7 @@
                             for key, value in sanitized_item.items():
                                 if value is None:
                                     sanitized_item[key] = ""
-                                    logging.debug(
+                                    logger.debug(
                                         f"Sanitized message {idx}: converted None value for key '{key}' to empty string"
                                     )
                             sanitized_content.append(sanitized_item)
@@ -312,7 +310,7 @@
                 for key, value in sanitized_msg.items():
                     if value is None and key != "content":
                         sanitized_msg[key] = ""
-                        logging.debug(
+                        logger.debug(
                             f"Sanitized message {idx}: converted None value for key '{key}' to empty string"
                         )
                 sanitized.append(sanitized_msg)
@@ -320,7 +318,7 @@
                 sanitized.append(msg)
         except Exception as e:
             # Log error but continue processing - don't break on one bad message
-            logging.warning(
+            logger.warning(
                 f"Error sanitizing message {idx}: {e}. Message will be included as-is.",
                 exc_info=True,
             )
