import logging
import os
from enum import Enum
from typing import Iterable, List, Dict, Any, Union, AsyncGenerator, Optional
import uuid
from crewai import LLM
from pydantic import BaseModel
from litellm import acompletion
import instructor
from portkey_ai import createHeaders, PORTKEY_GATEWAY_URL

from app.modules.key_management.secret_manager import SecretManager
from app.modules.users.user_preferences_model import UserPreferences
from app.modules.utils.posthog_helper import PostHogClient

from .provider_schema import ProviderInfo, GetProviderResponse


class AgentProvider(Enum):
    CREWAI = "CREWAI"  # Keeping this enum for now
    LANGCHAIN = "LANGCHAIN"  # Keeping this enum for now


PLATFORM_PROVIDERS = [
    "openai",
    "anthropic",
    "deepseek",
    "meta-llama",
    "gemini",
]


class ProviderService:
    def __init__(self, db, user_id: str):
        self.db = db
        self.llm = None
        self.user_id = user_id
        self.portkey_api_key = os.environ.get("PORTKEY_API_KEY", None)

    @classmethod
    def create(cls, db, user_id: str):
        return cls(db, user_id)

    async def list_available_llms(self) -> List[ProviderInfo]:
        return [
            ProviderInfo(
                id="openai",
                name="OpenAI",
                description="A leading LLM provider, known for GPT models like GPT-3, GPT-4.",
            ),
            ProviderInfo(
                id="anthropic",
                name="Anthropic",
                description="An AI safety-focused company known for models like Claude.",
            ),
            ProviderInfo(
                id="deepseek",
                name="DeepSeek",
                description="An open-source AI company known for powerful chat and reasoning models.",
            ),
            ProviderInfo(
                id="meta-llama",
                name="Meta Llama",
                description="Meta's family of large language models.",
            ),
            ProviderInfo(
                id="gemini",
                name="Google Gemini",
                description="Google Gemini models.",
            ),
            ProviderInfo(
                id="openrouter",
                name="OpenRouter",
                description="Any model supported by OpenRouter.",
            ),
        ]

    async def set_global_ai_provider(
        self,
        user_id: str,
        provider: str,
        low_reasoning_model: Optional[str] = None,
        high_reasoning_model: Optional[str] = None,
    ):
        provider = provider.lower()
        preferences = self.db.query(UserPreferences).filter_by(user_id=user_id).first()

        if not preferences:
            preferences = UserPreferences(
                user_id=user_id, preferences={"llm_provider": provider}
            )
            self.db.add(preferences)
        else:
            if preferences.preferences is None:
                preferences.preferences = {}
            preferences.preferences["llm_provider"] = provider

        if provider in PLATFORM_PROVIDERS:
            # For platform providers, allow model update only if API key is set
            api_key_set = await SecretManager.check_secret_exists_for_user(
                provider, user_id, self.db
            ) or (
                os.environ.get("LLM_API_KEY") or os.environ.get("OPENAI_API_KEY")
            )  # check env keys too for platform providers
            if (
                low_reasoning_model or high_reasoning_model
            ):  # if user is trying to set custom models for platform provider
                if not api_key_set:
                    raise ValueError(
                        f"To set custom models for {provider}, please set your API key first."
                    )

        if low_reasoning_model:
            preferences.preferences["low_reasoning_model"] = low_reasoning_model
        if high_reasoning_model:
            preferences.preferences["high_reasoning_model"] = high_reasoning_model

        self.db.query(UserPreferences).filter_by(user_id=user_id).update(
            {"preferences": preferences.preferences}
        )

        PostHogClient().send_event(
            user_id, "provider_change_event", {"provider": provider}
        )
        self.db.commit()
        return {"message": f"AI provider set to {provider}"}

    # Model configurations
    MODEL_CONFIGS = {
        "openai": {
            "small": {"model": "openai/gpt-4o-mini"},
            "large": {"model": "openai/gpt-4o"},
        },
        "anthropic": {
            "small": {"model": "anthropic/claude-3-5-haiku-20241022"},
            "large": {"model": "anthropic/claude-3-5-sonnet-20241022"},
        },
        "deepseek": {
            "small": {"model": "openrouter/deepseek/deepseek-chat"},
            "large": {"model": "openrouter/deepseek/deepseek-r1"},
        },
        "meta-llama": {
            "small": {"model": "openrouter/meta-llama/llama-3.3-70b-instruct"},
            "large": {"model": "openrouter/meta-llama/llama-3.3-70b-instruct"},
        },
        "gemini": {
            "small": {"model": "google/gemini-2.0-flash-001"},
            "large": {"model": "google/gemini-2.0-pro-exp-02-05"},
        },
    }

    def _get_provider_config(self, size: str) -> str:
        """
        Return the provider from environment variable LLM_PROVIDER if set;
        otherwise, fall back to user preferences, then default to 'openai'.
        """
        env_provider = os.environ.get("LLM_PROVIDER")
        if env_provider:
            return env_provider.lower()
        if self.user_id == "dummy":
            return "openai"
        user_pref = (
            self.db.query(UserPreferences)
            .filter(UserPreferences.user_id == self.user_id)
            .first()
        )
        return (
            user_pref.preferences.get("llm_provider", "openai")
            if user_pref and user_pref.preferences
            else "openai"
        )

    def _get_reasoning_model_config(self, size: str) -> str:
        """
        Return the reasoning model from environment variables or user preferences,
        falling back to defaults if not set.
        """
        env_low_model = os.environ.get("LOW_REASONING_MODEL")
        env_high_model = os.environ.get("HIGH_REASONING_MODEL")

        user_pref = (
            self.db.query(UserPreferences)
            .filter(UserPreferences.user_id == self.user_id)
            .first()
        )

        if size == "small":
            if env_low_model:
                return env_low_model
            elif user_pref and user_pref.preferences.get("low_reasoning_model"):
                return user_pref.preferences.get("low_reasoning_model")
            else:
                provider = self._get_provider_config(size)
                return self.MODEL_CONFIGS[provider]["small"]["model"]
        elif size == "large":
            if env_high_model:
                return env_high_model
            elif user_pref and user_pref.preferences.get("high_reasoning_model"):
                return user_pref.preferences.get("high_reasoning_model")
            else:
                provider = self._get_provider_config(size)
                return self.MODEL_CONFIGS[provider]["large"]["model"]
        return None

    def _get_api_key(self, provider: str) -> str:
        """Get API key for the specified provider."""

        env_key = os.getenv("LLM_API_KEY", None)
        if env_key:
            return env_key

        try:
            secret = SecretManager.get_secret(provider, self.user_id, self.db)
            return secret.get("api_key")
        except Exception as e:
            if "404" in str(e):
                env_key = os.getenv(f"{provider.upper()}_API_KEY")
                if env_key:
                    return env_key
                return None  # No API key found in secret manager or env for platform provider
            raise e

    def _build_llm_params(self, provider: str, size: str) -> Dict[str, Any]:
        """
        Build a dictionary of parameters for LLM initialization.
        Model is determined by _get_reasoning_model_config.
        """
        if (
            provider not in self.MODEL_CONFIGS and provider not in PLATFORM_PROVIDERS
        ):  # Allow non-platform providers
            # For non-platform providers, model names must be user specified, retrieve from user preferences
            user_pref = (
                self.db.query(UserPreferences)
                .filter(UserPreferences.user_id == self.user_id)
                .first()
            )
            if size == "small":
<<<<<<< HEAD
                model_name = (
                    user_pref.preferences.get("low_reasoning_model")
                    if user_pref and user_pref.preferences
                    else os.environ.get("LOW_REASONING_MODEL")
                )
            elif size == "large":
                model_name = (
                    user_pref.preferences.get("high_reasoning_model")
                    if user_pref and user_pref.preferences
                    else os.environ.get("HIGH_REASONING_MODEL")
                )
=======
                model_name = user_pref.preferences.get("low_reasoning_model") if user_pref and "low_reasoning_model" in user_pref.preferences else os.environ.get("LOW_REASONING_MODEL")
            elif size == "large":
                model_name = user_pref.preferences.get("high_reasoning_model") if user_pref and "high_reasoning_model" in user_pref.preferences else os.environ.get("HIGH_REASONING_MODEL")
>>>>>>> 5a7ad239
            if not model_name:
                raise ValueError(
                    f"Model name for {size} size for provider {provider} is not set in preferences."
                )
            params = {
                "temperature": 0.3,
                "api_key": self._get_api_key(provider),
                "model": model_name,
            }

        elif (
            provider in self.MODEL_CONFIGS
        ):  # platform providers with default model configs
            params = {
                "temperature": 0.3,
                "api_key": self._get_api_key(provider),
                "model": self._get_reasoning_model_config(size),
            }
        else:
            raise ValueError(f"Invalid LLM provider: {provider}")

        # For deepseek large model, add extra parameters.
        if provider == "deepseek":
            params.update({"max_tokens": 8000})

        if provider == "anthropic":
            params.update({"max_tokens": 8000})

        return params

    async def call_llm(
        self, messages: list, size: str = "small", stream: bool = False
    ) -> Union[str, AsyncGenerator[str, None]]:
        """
        Call LLM using LiteLLM's asynchronous completion.
        API key and model are dynamically configured.
        """
        provider = self._get_provider_config(size)
        params = self._build_llm_params(provider, size)
        extra_params = {}
        if self.portkey_api_key:
            extra_params["base_url"] = PORTKEY_GATEWAY_URL
            extra_params["extra_headers"] = createHeaders(api_key=self.portkey_api_key, provider=provider)

        try:
            if stream:

                async def generator() -> AsyncGenerator[str, None]:
                    response = await acompletion(
                        model=params["model"],
                        messages=messages,
                        temperature=params.get("temperature", 0.3),
                        max_tokens=params.get("max_tokens"),
                        stream=True,
                        api_key=params.get("api_key"),
                        **extra_params,
                    )
                    async for chunk in response:
                        content = chunk.choices[0].delta.content
                        if content:
                            yield content

                return generator()
            else:
                response = await acompletion(
                    model=params["model"],
                    messages=messages,
                    temperature=params.get("temperature", 0.3),
                    max_tokens=params.get("max_tokens"),
                    stream=False,
                    api_key=params.get("api_key"),
                    **extra_params,
                )
                return response.choices[0].message.content
        except Exception as e:
            logging.error(f"LLM call failed: {e}")
            raise e

    async def call_llm_with_structured_output(
        self, messages: list, output_schema: BaseModel, size: str = "small"
    ) -> Any:
        """
        Call LLM and parse the response into a structured output using a Pydantic model.
        Uses Instructor's integration with LiteLLM for structured outputs.
        API key and model are dynamically configured.
        """
        provider = self._get_provider_config(size)
        params = self._build_llm_params(provider, size)
        extra_params = {}
        if self.portkey_api_key:
            extra_params["base_url"] = PORTKEY_GATEWAY_URL
            extra_params["extra_headers"] = createHeaders(api_key=self.portkey_api_key, provider=provider)

        try:
            client = instructor.from_litellm(acompletion, mode=instructor.Mode.JSON)
            response = await client.chat.completions.create(
                model=params["model"],
                messages=messages,
                response_model=output_schema,
                temperature=params.get("temperature", 0.3),
                max_tokens=params.get("max_tokens"),
                api_key=params.get("api_key"),
                **extra_params,
            )
            return response
        except Exception as e:
            logging.error(f"LLM call with structured output failed: {e}")
            raise e

    def _initialize_llm(self, provider: str, size: str, agent_type: AgentProvider):
        """
        Initialize LLM based on provider, size, and agent type.
        Although agent_type and provider are passed, with simplified config, they are less relevant now.
        Kept for potential future differentiated initialization.
        """
        params = self._build_llm_params(provider, size)

        if agent_type == AgentProvider.CREWAI:
            crewai_params = {"model": params["model"], **params}
            if "default_headers" in params:
                crewai_params["headers"] = params["default_headers"]
            if self.portkey_api_key:
                headers = createHeaders(api_key=self.portkey_api_key, provider=provider, trace_id=str(uuid.uuid4())[:8])
                crewai_params["extra_headers"] = headers
                crewai_params["base_url"] = PORTKEY_GATEWAY_URL
            return LLM(**crewai_params)
        else:
            return None

    def get_large_llm(self, agent_type: AgentProvider):
        provider = self._get_provider_config("large")
        logging.info(f"Initializing {provider.capitalize()} LLM")
        self.llm = self._initialize_llm(provider, "large", agent_type)
        return self.llm

    def get_small_llm(self, agent_type: AgentProvider):
        provider = self._get_provider_config("small")
        self.llm = self._initialize_llm(provider, "small", agent_type)
        return self.llm

    async def get_global_ai_provider(self, user_id: str) -> GetProviderResponse:
        user_pref = (
            self.db.query(UserPreferences)
            .filter(UserPreferences.user_id == user_id)
            .first()
        )
        provider = (
            user_pref.preferences.get("llm_provider", "openai")
            if user_pref and user_pref.preferences
            else "openai"
        )
        low_reasoning_model = (
            user_pref.preferences.get("low_reasoning_model")
            if user_pref and user_pref.preferences
            else None
        )
        high_reasoning_model = (
            user_pref.preferences.get("high_reasoning_model")
            if user_pref and user_pref.preferences
            else None
        )

        default_small_model = (
            self.MODEL_CONFIGS[provider]["small"]["model"]
            if provider in self.MODEL_CONFIGS
            else "openai/gpt-4o-mini"
        )  # Fallback in case provider is invalid in user_prefs
        default_large_model = (
            self.MODEL_CONFIGS[provider]["large"]["model"]
            if provider in self.MODEL_CONFIGS
            else "openai/gpt-4o"
        )  # Fallback in case provider is invalid in user_prefs

        return GetProviderResponse(
            preferred_llm=provider,
            model_type="global",  # or any other relevant type, if needed
            low_reasoning_model=(
                low_reasoning_model if low_reasoning_model else default_small_model
            ),
            high_reasoning_model=(
                high_reasoning_model if high_reasoning_model else default_large_model
            ),
        )<|MERGE_RESOLUTION|>--- conflicted
+++ resolved
@@ -235,7 +235,6 @@
                 .first()
             )
             if size == "small":
-<<<<<<< HEAD
                 model_name = (
                     user_pref.preferences.get("low_reasoning_model")
                     if user_pref and user_pref.preferences
@@ -247,11 +246,6 @@
                     if user_pref and user_pref.preferences
                     else os.environ.get("HIGH_REASONING_MODEL")
                 )
-=======
-                model_name = user_pref.preferences.get("low_reasoning_model") if user_pref and "low_reasoning_model" in user_pref.preferences else os.environ.get("LOW_REASONING_MODEL")
-            elif size == "large":
-                model_name = user_pref.preferences.get("high_reasoning_model") if user_pref and "high_reasoning_model" in user_pref.preferences else os.environ.get("HIGH_REASONING_MODEL")
->>>>>>> 5a7ad239
             if not model_name:
                 raise ValueError(
                     f"Model name for {size} size for provider {provider} is not set in preferences."
