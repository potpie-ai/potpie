from typing import Any, Dict, List

LSP_TOOL_LABELS: Dict[str, str] = {
    "lsp_definition_lookup": "definition lookup",
    "lsp_find_references": "reference search",
    "lsp_hover_details": "hover details",
    "lsp_document_symbols": "document symbols",
    "lsp_workspace_symbol_search": "workspace symbol search",
}

# Import todo management for streaming todo list state
_todo_import_failed = False
try:
    from app.modules.intelligence.tools.todo_management_tool import (
        _format_current_todo_list,
    )
except ImportError:
    # Fallback if todo management tool is not available
    _todo_import_failed = True

    def _format_current_todo_list() -> str:
        return (
            "📋 **Current Todo List:** (Todo management not available - import failed)"
        )


def get_tool_run_message(tool_name: str):
    match tool_name:
        case "GetCodeanddocstringFromProbableNodeName":
            return "Retrieving code"
        case "GetCodeanddocstringFromNodeID":
            return "Retrieving code for referenced mentions"
        case "Getcodechanges":
            return "Fetching code changes from your repo"
        case "GetNodesfromTags":
            return "Fetching code"
        case "AskKnowledgeGraphQueries":
            return "Traversing the knowledge graph"
        case "GetCodeanddocstringFromMultipleNodeIDs":
            return "Fetching code and docstrings"
        case "get_code_file_structure":
            return "Loading the dir structure"
        case "GetNodeNeighboursFromNodeID":
            return "Expanding code context"
        case "WebpageContentExtractor":
            return "Querying information from the web"
        case "GitHubContentFetcher":
            return "Fetching content from github"
        case "fetch_file":
            return "Fetching file content"
        case "WebSearchTool":
            return "Searching the web"
        case "analyze_code_structure":
            return "Analyzing code structure"
        case "bash_command":
            return "Executing bash command on codebase"
        case "create_todo":
            return "Creating todo item"
        case "update_todo_status":
            return "Updating todo status"
        case "add_todo_note":
            return "Adding todo note"
        case "get_todo":
            return "Retrieving todo details"
        case "list_todos":
            return "Listing todos"
        case "get_todo_summary":
            return "Getting todo summary"
        case "add_file_to_changes":
            return "Adding file to code changes"
        case "update_file_in_changes":
            return "Updating file in code changes"
        case "update_file_lines":
            return "Updating specific lines in file"
        case "replace_in_file":
            return "Replacing pattern in file"
        case "insert_lines":
            return "Inserting lines in file"
        case "delete_lines":
            return "Deleting lines from file"
        case "delete_file_in_changes":
            return "Marking file for deletion"
        case "get_file_from_changes":
            return "Retrieving file from code changes"
        case "list_files_in_changes":
            return "Listing files in code changes"
        case "search_content_in_changes":
            return "Searching content in code changes"
        case "clear_file_from_changes":
            return "Clearing file from code changes"
        case "clear_all_changes":
            return "Clearing all code changes"
        case "get_changes_summary":
            return "Getting code changes summary"
        case "export_changes":
            return "Exporting code changes"
        case "show_updated_file":
            return "Displaying updated file content"
        case "show_diff":
            return "Displaying code diff"
        case tool_name if tool_name.startswith("delegate_to_"):
            # Handle delegation tools - extract agent type and return appropriate message
            agent_type = tool_name[12:]  # Remove "delegate_to_" prefix
            return get_delegation_call_message(agent_type)
        case "GetJiraIssue":
            return "Fetching Jira issue details"
        case "SearchJiraIssues":
            return "Searching Jira issues"
        case "CreateJiraIssue":
            return "Creating new Jira issue"
        case "UpdateJiraIssue":
            return "Updating Jira issue"
        case "AddJiraComment":
            return "Adding comment to Jira issue"
        case "TransitionJiraIssue":
            return "Changing Jira issue status"
        case "LinkJiraIssues":
            return "Linking Jira issues"
        case "GetJiraProjects":
            return "Fetching Jira projects"
        case "GetJiraProjectDetails":
            return "Fetching Jira project details"
        case "GetJiraProjectUsers":
            return "Fetching Jira project users"
<<<<<<< HEAD
        case name if name in LSP_TOOL_LABELS:
            return f"Starting {LSP_TOOL_LABELS[name]}"
=======
        case "GetConfluenceSpaces":
            return "Fetching Confluence spaces"
        case "GetConfluencePage":
            return "Retrieving Confluence page"
        case "SearchConfluencePages":
            return "Searching Confluence pages"
        case "GetConfluenceSpacePages":
            return "Fetching pages in Confluence space"
        case "CreateConfluencePage":
            return "Creating new Confluence page"
        case "UpdateConfluencePage":
            return "Updating Confluence page"
        case "AddConfluenceComment":
            return "Adding comment to Confluence page"
>>>>>>> 3030bbc9
        case _:
            return "Querying data"


def get_tool_response_message(tool_name: str):
    match tool_name:
        case "GetCodeanddocstringFromProbableNodeName":
            return "Code retrieved"
        case "Getcodechanges":
            return "Code changes fetched successfully"
        case "GetNodesfromTags":
            return "Code fetched"
        case "AskKnowledgeGraphQueries":
            return "Knowledge graph queries successful"
        case "GetCodeanddocstringFromMultipleNodeIDs":
            return "Fetched code and docstrings"
        case "get_code_file_structure":
            return "Project file structure loaded successfully"
        case "GetNodeNeighboursFromNodeID":
            return "Fetched referenced code"
        case "WebpageContentExtractor":
            return "Information retrieved from web"
        case "GitHubContentFetcher":
            return "File contents fetched from github"
        case "fetch_file":
            return "File content fetched successfully"
        case "analyze_code_structure":
            return "Code structure analyzed successfully"
        case "WebSearchTool":
            return "Web search successful"
        case "bash_command":
            return "Bash command executed successfully"
        case "create_todo":
            return "Todo item created successfully"
        case "update_todo_status":
            return "Todo status updated successfully"
        case "add_todo_note":
            return "Todo note added successfully"
        case "get_todo":
            return "Todo details retrieved successfully"
        case "list_todos":
            return "Todos listed successfully"
        case "get_todo_summary":
            return "Todo summary generated successfully"
        case "add_file_to_changes":
            return "File added to code changes successfully"
        case "update_file_in_changes":
            return "File updated in code changes successfully"
        case "update_file_lines":
            return "File lines updated successfully"
        case "replace_in_file":
            return "Pattern replacement completed successfully"
        case "insert_lines":
            return "Lines inserted successfully"
        case "delete_lines":
            return "Lines deleted successfully"
        case "delete_file_in_changes":
            return "File marked for deletion successfully"
        case "get_file_from_changes":
            return "File retrieved from code changes successfully"
        case "list_files_in_changes":
            return "Files listed successfully"
        case "search_content_in_changes":
            return "Content search completed successfully"
        case "clear_file_from_changes":
            return "File cleared from code changes successfully"
        case "clear_all_changes":
            return "All code changes cleared successfully"
        case "get_changes_summary":
            return "Code changes summary retrieved successfully"
        case "export_changes":
            return "Code changes exported successfully"
        case "show_updated_file":
            return "Updated file content displayed successfully"
        case "show_diff":
            return "Code diff displayed successfully"
        case tool_name if tool_name.startswith("delegate_to_"):
            # Handle delegation tools - extract agent type and return appropriate message
            agent_type = tool_name[12:]  # Remove "delegate_to_" prefix
            return get_delegation_response_message(agent_type)
        case "GetJiraIssue":
            return "Jira issue details retrieved"
        case "SearchJiraIssues":
            return "Jira issues search completed"
        case "CreateJiraIssue":
            return "Jira issue created successfully"
        case "UpdateJiraIssue":
            return "Jira issue updated successfully"
        case "AddJiraComment":
            return "Comment added to Jira issue"
        case "TransitionJiraIssue":
            return "Jira issue status changed"
        case "LinkJiraIssues":
            return "Jira issues linked successfully"
        case "GetJiraProjects":
            return "Jira projects retrieved"
        case "GetJiraProjectDetails":
            return "Jira project details retrieved"
        case "GetJiraProjectUsers":
            return "Jira project users retrieved"
<<<<<<< HEAD
        case name if name in LSP_TOOL_LABELS:
            return f"Language server {LSP_TOOL_LABELS[name]} finished"
=======
        case "GetConfluenceSpaces":
            return "Confluence spaces retrieved"
        case "GetConfluencePage":
            return "Confluence page retrieved"
        case "SearchConfluencePages":
            return "Confluence pages search completed"
        case "GetConfluenceSpacePages":
            return "Confluence space pages retrieved"
        case "CreateConfluencePage":
            return "Confluence page created successfully"
        case "UpdateConfluencePage":
            return "Confluence page updated successfully"
        case "AddConfluenceComment":
            return "Comment added to Confluence page"
>>>>>>> 3030bbc9
        case _:
            return "Data queried successfully"


def get_tool_call_info_content(tool_name: str, args: Dict[str, Any]) -> str:
    match tool_name:
        case "GetCodeanddocstringFromProbableNodeName":
            node_names = args.get("probable_node_names")
            if isinstance(node_names, List):
                return "-> checking following nodes: \n" + "\n- ".join(node_names)
            return "-> checking probable nodes"
        case "Getcodechanges":
            return ""
        case "GetNodesfromTags":
            return ""
        case "AskKnowledgeGraphQueries":
            queries = args.get("queries")
            if isinstance(queries, List):
                return "".join([f"\n- {query}" for query in queries])
            return ""
        case "GetCodeanddocstringFromMultipleNodeIDs":
            return ""
        case "get_code_file_structure":
            path = args.get("path")
            if path is not None and isinstance(path, str):
                return f"-> fetching directory structure for {path}\n"
            return "-> fetching directory structure from root of the repo\n"
        case "GetNodeNeighboursFromNodeID":
            return ""
        case "WebpageContentExtractor":
            return f"fetching -> {args.get('url')}\n"
        case "GitHubContentFetcher":
            repo_name = args.get("repo_name")
            issue_number = args.get("issue_number")
            is_pr = args.get("is_pull_request")
            if repo_name and issue_number:
                return f"-> fetching {'PR' if is_pr else 'Issue'} #{issue_number} from github/{repo_name}\n"
            return ""
        case "fetch_file":
            return f"fetching contents for file {args.get('file_path')}"
        case "analyze_code_structure":
            return f"Analyzing file - {args.get('file_path')}\n"
        case "WebSearchTool":
            return f"-> searching the web for {args.get('query')}\n"
        case "bash_command":
            command = args.get("command")
            working_dir = args.get("working_directory")
            if command:
                dir_info = f" in directory '{working_dir}'" if working_dir else ""
                return f"-> executing command: {command}{dir_info}\n"
            return "-> executing bash command\n"
        case "create_todo":
            title = args.get("title", "")
            priority = args.get("priority", "medium")
            return f"-> creating todo: '{title}' (priority: {priority})\n"
        case "update_todo_status":
            todo_id = args.get("todo_id", "")
            status = args.get("status", "")
            return f"-> updating todo {todo_id} to status: {status}\n"
        case "add_todo_note":
            todo_id = args.get("todo_id", "")
            return f"-> adding note to todo {todo_id}\n"
        case "get_todo":
            todo_id = args.get("todo_id", "")
            return f"-> retrieving details for todo {todo_id}\n"
        case "list_todos":
            status_filter = args.get("status_filter")
            if status_filter:
                return f"-> listing todos with status: {status_filter}\n"
            return "-> listing all todos\n"
        case "get_todo_summary":
            return "-> generating todo summary\n"
        case "add_file_to_changes":
            file_path = args.get("file_path", "")
            return f"-> adding file to code changes: {file_path}\n"
        case "update_file_in_changes":
            file_path = args.get("file_path", "")
            return f"-> updating file in code changes: {file_path}\n"
        case "update_file_lines":
            file_path = args.get("file_path", "")
            start_line = args.get("start_line", "")
            end_line = args.get("end_line", "")
            line_range = f"{start_line}-{end_line}" if end_line else str(start_line)
            return f"-> updating lines {line_range} in file: {file_path}\n"
        case "replace_in_file":
            file_path = args.get("file_path", "")
            pattern = args.get("pattern", "")
            return f"-> replacing pattern '{pattern}' in file: {file_path}\n"
        case "insert_lines":
            file_path = args.get("file_path", "")
            line_number = args.get("line_number", "")
            insert_after = args.get("insert_after", True)
            position = "after" if insert_after else "before"
            return f"-> inserting lines {position} line {line_number} in file: {file_path}\n"
        case "delete_lines":
            file_path = args.get("file_path", "")
            start_line = args.get("start_line", "")
            end_line = args.get("end_line", "")
            line_range = f"{start_line}-{end_line}" if end_line else str(start_line)
            return f"-> deleting lines {line_range} from file: {file_path}\n"
        case "delete_file_in_changes":
            file_path = args.get("file_path", "")
            return f"-> marking file for deletion: {file_path}\n"
        case "get_file_from_changes":
            file_path = args.get("file_path", "")
            return f"-> retrieving file from code changes: {file_path}\n"
        case "list_files_in_changes":
            change_type = args.get("change_type_filter", "")
            path_pattern = args.get("path_pattern", "")
            filters = []
            if change_type:
                filters.append(f"type: {change_type}")
            if path_pattern:
                filters.append(f"path: {path_pattern}")
            filter_text = f" ({', '.join(filters)})" if filters else ""
            return f"-> listing files in code changes{filter_text}\n"
        case "search_content_in_changes":
            pattern = args.get("pattern", "")
            file_pattern = args.get("file_pattern", "")
            return (
                f"-> searching content in code changes: pattern '{pattern}'"
                + (f" in files matching '{file_pattern}'" if file_pattern else "")
                + "\n"
            )
        case "clear_file_from_changes":
            file_path = args.get("file_path", "")
            return f"-> clearing file from code changes: {file_path}\n"
        case "clear_all_changes":
            return "-> clearing all code changes\n"
        case "get_changes_summary":
            return "-> getting code changes summary\n"
        case "export_changes":
            format_type = args.get("format", "dict")
            return f"-> exporting code changes in {format_type} format\n"
        case "show_updated_file":
            file_paths = args.get("file_paths", None)
            if file_paths:
                return f"-> displaying updated file content: {', '.join(file_paths) if isinstance(file_paths, list) else file_paths}\n"
            else:
                return "-> displaying all updated files\n"
        case "show_diff":
            return "-> displaying code diff\n"
        case tool_name if tool_name.startswith("delegate_to_"):
            # Handle delegation tools - extract agent type and return appropriate info
            agent_type = tool_name[12:]  # Remove "delegate_to_" prefix
            task_description = args.get("task_description", "")
            context = args.get("context", "")
            return get_delegation_info_content(agent_type, task_description, context)
        case "GetJiraIssue":
            issue_key = args.get("issue_key")
            if issue_key:
                return f"-> fetching issue {issue_key}"
            return ""
        case "SearchJiraIssues":
            jql = args.get("jql")
            if jql:
                return f"-> JQL: {jql}"
            return ""
        case "CreateJiraIssue":
            project_key = args.get("project_key")
            summary = args.get("summary")
            if project_key and summary:
                return f"-> creating issue in {project_key}: {summary}"
            return ""
        case "UpdateJiraIssue":
            issue_key = args.get("issue_key")
            if issue_key:
                return f"-> updating issue {issue_key}"
            return ""
        case "AddJiraComment":
            issue_key = args.get("issue_key")
            if issue_key:
                return f"-> adding comment to {issue_key}"
            return ""
        case "TransitionJiraIssue":
            issue_key = args.get("issue_key")
            transition = args.get("transition")
            if issue_key and transition:
                return f"-> moving {issue_key} to '{transition}'"
            return ""
        case "LinkJiraIssues":
            issue_key = args.get("issue_key")
            linked_issue_key = args.get("linked_issue_key")
            link_type = args.get("link_type")
            if issue_key and linked_issue_key:
                return f"-> linking {issue_key} {link_type or 'to'} {linked_issue_key}"
            return ""
        case "GetJiraProjects":
            return "-> fetching all accessible projects"
        case "GetJiraProjectDetails":
            project_key = args.get("project_key")
            if project_key:
                return f"-> fetching details for project {project_key}"
            return ""
        case "GetJiraProjectUsers":
            project_key = args.get("project_key")
            query = args.get("query")
            if project_key and query:
                return f"-> searching users in {project_key}: {query}"
            elif project_key:
                return f"-> fetching users in {project_key}"
            return ""
<<<<<<< HEAD
        case name if name in LSP_TOOL_LABELS:
            project_id = args.get("project_id")
            language = args.get("language")
            target = args.get("uri") or args.get("path")
            position_parts = []
            if args.get("line") is not None and args.get("character") is not None:
                position_parts.append(f"line {args['line']}, char {args['character']}")
            position_str = f" @ ({', '.join(position_parts)})" if position_parts else ""
            target_str = f" -> {target}" if target else ""
            project_str = f" in project {project_id}" if project_id else ""
            return (
                f"-> {LSP_TOOL_LABELS[name]}{project_str} "
                f"for {language or 'unknown language'}{target_str}{position_str}"
            )
=======
        case "GetConfluenceSpaces":
            space_type = args.get("space_type")
            limit = args.get("limit")
            if space_type and space_type != "all":
                return f"-> fetching {space_type} spaces (limit: {limit or 25})"
            return f"-> fetching all accessible spaces (limit: {limit or 25})"
        case "GetConfluencePage":
            page_id = args.get("page_id")
            if page_id:
                return f"-> fetching page {page_id}"
            return ""
        case "SearchConfluencePages":
            cql = args.get("cql")
            if cql:
                return f"-> CQL: {cql}"
            return ""
        case "GetConfluenceSpacePages":
            space_id = args.get("space_id")
            status = args.get("status")
            if space_id:
                status_text = (
                    f" ({status} pages)" if status and status != "current" else ""
                )
                return f"-> fetching pages in space {space_id}{status_text}"
            return ""
        case "CreateConfluencePage":
            space_id = args.get("space_id")
            title = args.get("title")
            if space_id and title:
                return f"-> creating page in space {space_id}: {title}"
            return ""
        case "UpdateConfluencePage":
            page_id = args.get("page_id")
            version_number = args.get("version_number")
            if page_id:
                return f"-> updating page {page_id} (version {version_number})"
            return ""
        case "AddConfluenceComment":
            page_id = args.get("page_id")
            parent_comment_id = args.get("parent_comment_id")
            if page_id:
                comment_type = "reply" if parent_comment_id else "comment"
                return f"-> adding {comment_type} to page {page_id}"
            return ""
>>>>>>> 3030bbc9
        case _:
            return ""


def get_tool_result_info_content(tool_name: str, content: List[Any] | str | Any) -> str:
    match tool_name:
        case "GetCodeanddocstringFromProbableNodeName":
            if isinstance(content, List):
                try:
                    res = "\n-> retrieved code snippets: \n" + "\n- content:\n".join(
                        [
                            f"""
```{str(node.get("code_content"))[: min(len(str(node.get("code_content"))), 600)] + " ..."}
```
"""
                            for node in content
                        ]
                    )
                except Exception:
                    return ""
                return res
            return ""
        case "Getcodechanges":
            return "successfull"
        case "GetNodesfromTags":
            return ""
        case "AskKnowledgeGraphQueries":
            return "\n docstrings retrieved for the queries"
        case "GetCodeanddocstringFromMultipleNodeIDs":
            if isinstance(content, Dict):
                res = content.values()
                text = ""
                for item in res:
                    if item and isinstance(item, Dict):
                        path = item.get("relative_file_path")
                        code_content = item.get("code_content")
                        if code_content:
                            text += f"{path}\n```{code_content[: min(len(code_content), 300)]}``` \n"
                        elif item.get("error") is not None:
                            text += f"Error: {item.get('error')} \n"
                return text
            return ""
        case "get_code_file_structure":
            if isinstance(content, str):
                return f"""-> fetched successfully
```
---------------
{content[: min(len(content), 600)]} ...
---------------
```
            """
            return "File structure of the repo loaded successfully"
        case "GetNodeNeighboursFromNodeID":
            return "successful"
        case "WebpageContentExtractor":
            if isinstance(content, Dict):
                res = content.get("content")
                if isinstance(res, str):
                    return res[: min(len(res), 600)] + " ..."
            return ""
        case "GitHubContentFetcher":
            if isinstance(content, Dict):
                _content = content.get("content")
                if isinstance(_content, Dict):
                    title = _content.get("title")
                    status = _content.get("state")
                    body = _content.get("body")
                    res = f"""

# ***{title}***

## status: {status}
description:
{body}
"""
                    return res[: min(len(res), 600)] + " ..."
            return ""
        case "GetCodeanddocstringFromNodeID":
            if isinstance(content, Dict):
                path = content.get("file_path")
                code = content.get("code_content")
                res = f"""
# {path}
```{code}```
"""
                return res[: min(len(res), 600)] + " ..."
            return ""
        case "fetch_file":
            if isinstance(content, Dict):
                if not content.get("success"):
                    return "Failed to fetch content"
                else:
                    return f"""
```{content.get("content")}```
                """
            return ""
        case "analyze_code_structure":
            if isinstance(content, Dict):
                if not content.get("success"):
                    return "Failed to analyze code structure"
                else:
                    elements = content.get("elements")
                    if elements:
                        return f"""
{[ f''' {element.get("type")}: {element.get("name")} ''' for element in elements]}
"""
            return ""
        case "WebSearchTool":
            if isinstance(content, Dict):
                res = content.get("content")
                if isinstance(res, str):
                    return res[: min(len(res), 600)] + " ..."
            return ""
<<<<<<< HEAD
        case name if name in LSP_TOOL_LABELS:
            if isinstance(content, Dict):
                lines: List[str] = []
                status_messages = content.get("status_messages") or []
                if status_messages:
                    lines.append(
                        "Status:\n" + "\n".join(f"- {msg}" for msg in status_messages)
                    )

                if content.get("success"):
                    method = content.get("method", "")
                    if method in ("textDocument/definition", "textDocument/references"):
                        locations = content.get("locations") or []
                        lines.append(f"Found {len(locations)} location(s).")
                    elif method == "textDocument/hover":
                        hover = content.get("hover") or {}
                        hover_contents = hover.get("contents") or []
                        if hover_contents:
                            first = hover_contents[0]
                            if isinstance(first, dict):
                                value = first.get("value") or ""
                            else:
                                value = str(first)
                            preview = value[:300] + ("..." if len(value) > 300 else "")
                            lines.append(f"Hover preview:\n{preview}")
                    elif method in (
                        "textDocument/documentSymbol",
                        "workspace/symbol",
                    ):
                        symbols = content.get("symbols") or []
                        lines.append(f"Found {len(symbols)} symbol(s).")
                else:
                    error_message = content.get("error") or "Unknown error"
                    lines.append(f"Error: {error_message}")

                return "\n".join(lines)
            return ""
=======
>>>>>>> 3030bbc9
        case "bash_command":
            if isinstance(content, Dict):
                success = content.get("success", False)
                output = content.get("output", "")
                error = content.get("error", "")
                exit_code = content.get("exit_code", -1)

                if not success:
                    error_msg = f"Command failed with exit code {exit_code}"
                    if error:
                        error_msg += (
                            f"\n\nError output:\n```\n{error[:min(len(error), 500)]}"
                        )
                        if len(error) > 500:
                            error_msg += " ..."
                        error_msg += "\n```"
                    if output:
                        error_msg += f"\n\nStandard output:\n```\n{output[:min(len(output), 500)]}"
                        if len(output) > 500:
                            error_msg += " ..."
                        error_msg += "\n```"
                    return error_msg
                else:
                    result_msg = (
                        f"Command executed successfully (exit code: {exit_code})"
                    )
                    if output:
                        result_msg += (
                            f"\n\nOutput:\n```\n{output[:min(len(output), 1000)]}"
                        )
                        if len(output) > 1000:
                            result_msg += "\n... (output truncated)"
                        result_msg += "\n```"
                    if error:
                        result_msg += f"\n\nWarning/Error output:\n```\n{error[:min(len(error), 500)]}"
                        if len(error) > 500:
                            result_msg += " ..."
                        result_msg += "\n```"
                    return result_msg
            return ""
        case (
            "create_todo"
            | "update_todo_status"
            | "add_todo_note"
            | "get_todo"
            | "list_todos"
            | "get_todo_summary"
        ):
            # For todo tools, return the content directly as it already includes the formatted todo list
            if isinstance(content, str):
                return content
            return str(content)
        case (
            "add_file_to_changes"
            | "update_file_in_changes"
            | "update_file_lines"
            | "replace_in_file"
            | "insert_lines"
            | "delete_lines"
            | "delete_file_in_changes"
            | "get_file_from_changes"
            | "list_files_in_changes"
            | "search_content_in_changes"
            | "clear_file_from_changes"
            | "clear_all_changes"
            | "get_changes_summary"
            | "export_changes"
            | "show_updated_file"
            | "show_diff"
        ):
            # For code changes manager tools, return the content directly
            if isinstance(content, str):
                return content
            return str(content)
        case tool_name if tool_name.startswith("delegate_to_"):
            # Handle delegation tools - extract agent type and return appropriate result content
            agent_type = tool_name[12:]  # Remove "delegate_to_" prefix
            result_content = str(content) if content else ""
            return get_delegation_result_content(agent_type, result_content)
        case _:
            return ""


def get_delegation_call_message(agent_type: str) -> str:
    """Get user-friendly message when delegating to a specialist agent"""
    base_message = ""
    match agent_type:
        case "think_execute":
            base_message = "🧠 Delegating to Think & Execute Agent for problem-solving and execution"
        case _:
            base_message = f"🤖 Delegating to {agent_type} specialist"

    # Add current todo list state to show progress
    todo_list = _format_current_todo_list()
    if todo_list.strip():
        base_message += f"\n\n{todo_list}"
    elif _todo_import_failed:
        base_message += "\n\n📋 **Current Todo List:** (Todo management not available - dependencies missing)"
    else:
        base_message += "\n\n📋 **Current Todo List:** No active todos"

    return base_message


def get_delegation_response_message(agent_type: str) -> str:
    """Get user-friendly message when delegation completes (now with clean task summary)"""
    base_message = ""
    match agent_type:
        case "think_execute":
            base_message = (
                "✅ Think & Execute Agent completed task - returning clean task summary"
            )
        case _:
            base_message = f"✅ {agent_type} specialist completed task - returning clean task summary"

    # Add current todo list state to show updated progress
    todo_list = _format_current_todo_list()
    if todo_list.strip():
        base_message += f"\n\n{todo_list}"
    elif _todo_import_failed:
        base_message += "\n\n📋 **Current Todo List:** (Todo management not available - dependencies missing)"
    else:
        base_message += "\n\n📋 **Current Todo List:** No active todos"

    return base_message


def get_delegation_info_content(
    agent_type: str, task_description: str, context: str = ""
) -> str:
    """Get detailed info about what the specialist agent will do"""
    info = ""
    match agent_type:
        case "think_execute":
            info = f"**Think & Execute Task:**\n{task_description}"
            if context:
                info += f"\n\n**Context:**\n{context}"
        case _:
            info = f"**{agent_type} Task:**\n{task_description}"
            if context:
                info += f"\n\n**Context:**\n{context}"

    # Add current todo list state for context
    todo_list = _format_current_todo_list()
    if todo_list.strip():
        info += f"\n\n{todo_list}"
    elif _todo_import_failed:
        info += "\n\n📋 **Current Todo List:** (Todo management not available - dependencies missing)"
    else:
        info += "\n\n📋 **Current Todo List:** No active todos"

    return info


def get_delegation_info_with_todo_context(
    agent_type: str, task_description: str, todo_id: str = "", context: str = ""
) -> str:
    """Get delegation info with todo context for better tracking"""
    base_info = get_delegation_info_content(agent_type, task_description, context)

    if todo_id:
        base_info += f"\n\n**Todo ID:** {todo_id}"
        base_info += "\n*This task is being tracked in the todo management system*"

    return base_info


def get_delegation_result_content(agent_type: str, result: str) -> str:
    """Get formatted result from specialist agent (now returns detailed task result)"""
    # Display the full task result without truncation - it can be detailed and include code snippets
    display_result = result

    match agent_type:
        case "think_execute":
            return f"**Task Completion Result:**\n\n{display_result}"
        case _:
            return f"**{agent_type} Task Result:**\n\n{display_result}"<|MERGE_RESOLUTION|>--- conflicted
+++ resolved
@@ -122,10 +122,8 @@
             return "Fetching Jira project details"
         case "GetJiraProjectUsers":
             return "Fetching Jira project users"
-<<<<<<< HEAD
         case name if name in LSP_TOOL_LABELS:
             return f"Starting {LSP_TOOL_LABELS[name]}"
-=======
         case "GetConfluenceSpaces":
             return "Fetching Confluence spaces"
         case "GetConfluencePage":
@@ -140,7 +138,6 @@
             return "Updating Confluence page"
         case "AddConfluenceComment":
             return "Adding comment to Confluence page"
->>>>>>> 3030bbc9
         case _:
             return "Querying data"
 
@@ -241,10 +238,8 @@
             return "Jira project details retrieved"
         case "GetJiraProjectUsers":
             return "Jira project users retrieved"
-<<<<<<< HEAD
         case name if name in LSP_TOOL_LABELS:
             return f"Language server {LSP_TOOL_LABELS[name]} finished"
-=======
         case "GetConfluenceSpaces":
             return "Confluence spaces retrieved"
         case "GetConfluencePage":
@@ -259,7 +254,6 @@
             return "Confluence page updated successfully"
         case "AddConfluenceComment":
             return "Comment added to Confluence page"
->>>>>>> 3030bbc9
         case _:
             return "Data queried successfully"
 
@@ -462,7 +456,6 @@
             elif project_key:
                 return f"-> fetching users in {project_key}"
             return ""
-<<<<<<< HEAD
         case name if name in LSP_TOOL_LABELS:
             project_id = args.get("project_id")
             language = args.get("language")
@@ -477,7 +470,6 @@
                 f"-> {LSP_TOOL_LABELS[name]}{project_str} "
                 f"for {language or 'unknown language'}{target_str}{position_str}"
             )
-=======
         case "GetConfluenceSpaces":
             space_type = args.get("space_type")
             limit = args.get("limit")
@@ -522,7 +514,6 @@
                 comment_type = "reply" if parent_comment_id else "comment"
                 return f"-> adding {comment_type} to page {page_id}"
             return ""
->>>>>>> 3030bbc9
         case _:
             return ""
 
@@ -636,7 +627,6 @@
                 if isinstance(res, str):
                     return res[: min(len(res), 600)] + " ..."
             return ""
-<<<<<<< HEAD
         case name if name in LSP_TOOL_LABELS:
             if isinstance(content, Dict):
                 lines: List[str] = []
@@ -674,8 +664,6 @@
 
                 return "\n".join(lines)
             return ""
-=======
->>>>>>> 3030bbc9
         case "bash_command":
             if isinstance(content, Dict):
                 success = content.get("success", False)
