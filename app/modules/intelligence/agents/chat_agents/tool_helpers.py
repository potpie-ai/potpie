--- conflicted
+++ resolved
@@ -44,10 +44,8 @@
             return "Searching the web"
         case "analyze_code_structure":
             return "Analyzing code structure"
-<<<<<<< HEAD
         case "bash_command":
             return "Executing bash command on codebase"
-=======
         case "create_todo":
             return "Creating todo item"
         case "update_todo_status":
@@ -116,7 +114,6 @@
             return "Fetching Jira project details"
         case "GetJiraProjectUsers":
             return "Fetching Jira project users"
->>>>>>> f200b371
         case _:
             return "Querying data"
 
@@ -147,10 +144,8 @@
             return "Code structure analyzed successfully"
         case "WebSearchTool":
             return "Web search successful"
-<<<<<<< HEAD
         case "bash_command":
             return "Bash command executed successfully"
-=======
         case "create_todo":
             return "Todo item created successfully"
         case "update_todo_status":
@@ -219,7 +214,6 @@
             return "Jira project details retrieved"
         case "GetJiraProjectUsers":
             return "Jira project users retrieved"
->>>>>>> f200b371
         case _:
             return "Data queried successfully"
 
@@ -264,7 +258,6 @@
             return f"Analyzing file - {args.get('file_path')}\n"
         case "WebSearchTool":
             return f"-> searching the web for {args.get('query')}\n"
-<<<<<<< HEAD
         case "bash_command":
             command = args.get("command")
             working_dir = args.get("working_directory")
@@ -272,7 +265,6 @@
                 dir_info = f" in directory '{working_dir}'" if working_dir else ""
                 return f"-> executing command: {command}{dir_info}\n"
             return "-> executing bash command\n"
-=======
         case "create_todo":
             title = args.get("title", "")
             priority = args.get("priority", "medium")
@@ -424,7 +416,6 @@
             elif project_key:
                 return f"-> fetching users in {project_key}"
             return ""
->>>>>>> f200b371
         case _:
             return ""
 
@@ -538,18 +529,19 @@
                 if isinstance(res, str):
                     return res[: min(len(res), 600)] + " ..."
             return ""
-<<<<<<< HEAD
         case "bash_command":
             if isinstance(content, Dict):
                 success = content.get("success", False)
                 output = content.get("output", "")
                 error = content.get("error", "")
                 exit_code = content.get("exit_code", -1)
-                
+
                 if not success:
                     error_msg = f"Command failed with exit code {exit_code}"
                     if error:
-                        error_msg += f"\n\nError output:\n```\n{error[:min(len(error), 500)]}"
+                        error_msg += (
+                            f"\n\nError output:\n```\n{error[:min(len(error), 500)]}"
+                        )
                         if len(error) > 500:
                             error_msg += " ..."
                         error_msg += "\n```"
@@ -560,9 +552,13 @@
                         error_msg += "\n```"
                     return error_msg
                 else:
-                    result_msg = f"Command executed successfully (exit code: {exit_code})"
+                    result_msg = (
+                        f"Command executed successfully (exit code: {exit_code})"
+                    )
                     if output:
-                        result_msg += f"\n\nOutput:\n```\n{output[:min(len(output), 1000)]}"
+                        result_msg += (
+                            f"\n\nOutput:\n```\n{output[:min(len(output), 1000)]}"
+                        )
                         if len(output) > 1000:
                             result_msg += "\n... (output truncated)"
                         result_msg += "\n```"
@@ -573,7 +569,6 @@
                         result_msg += "\n```"
                     return result_msg
             return ""
-=======
         case (
             "create_todo"
             | "update_todo_status"
@@ -709,6 +704,5 @@
     match agent_type:
         case "think_execute":
             return f"**Task Completion Result:**\n\n{display_result}"
->>>>>>> f200b371
         case _:
             return f"**{agent_type} Task Result:**\n\n{display_result}"