--- conflicted
+++ resolved
@@ -44,7 +44,6 @@
             return "Searching the web"
         case "analyze_code_structure":
             return "Analyzing code structure"
-<<<<<<< HEAD
         case "create_todo":
             return "Creating todo item"
         case "update_todo_status":
@@ -93,7 +92,6 @@
             # Handle delegation tools - extract agent type and return appropriate message
             agent_type = tool_name[12:]  # Remove "delegate_to_" prefix
             return get_delegation_call_message(agent_type)
-=======
         case "GetJiraIssue":
             return "Fetching Jira issue details"
         case "SearchJiraIssues":
@@ -114,7 +112,6 @@
             return "Fetching Jira project details"
         case "GetJiraProjectUsers":
             return "Fetching Jira project users"
->>>>>>> 2614c14e
         case _:
             return "Querying data"
 
@@ -145,7 +142,6 @@
             return "Code structure analyzed successfully"
         case "WebSearchTool":
             return "Web search successful"
-<<<<<<< HEAD
         case "create_todo":
             return "Todo item created successfully"
         case "update_todo_status":
@@ -194,7 +190,6 @@
             # Handle delegation tools - extract agent type and return appropriate message
             agent_type = tool_name[12:]  # Remove "delegate_to_" prefix
             return get_delegation_response_message(agent_type)
-=======
         case "GetJiraIssue":
             return "Jira issue details retrieved"
         case "SearchJiraIssues":
@@ -215,7 +210,6 @@
             return "Jira project details retrieved"
         case "GetJiraProjectUsers":
             return "Jira project users retrieved"
->>>>>>> 2614c14e
         case _:
             return "Data queried successfully"
 
@@ -260,7 +254,6 @@
             return f"Analyzing file - {args.get('file_path')}\n"
         case "WebSearchTool":
             return f"-> searching the web for {args.get('query')}\n"
-<<<<<<< HEAD
         case "create_todo":
             title = args.get("title", "")
             priority = args.get("priority", "medium")
@@ -358,7 +351,6 @@
             task_description = args.get("task_description", "")
             context = args.get("context", "")
             return get_delegation_info_content(agent_type, task_description, context)
-=======
         case "GetJiraIssue":
             issue_key = args.get("issue_key")
             if issue_key:
@@ -413,7 +405,6 @@
             elif project_key:
                 return f"-> fetching users in {project_key}"
             return ""
->>>>>>> 2614c14e
         case _:
             return ""
 
