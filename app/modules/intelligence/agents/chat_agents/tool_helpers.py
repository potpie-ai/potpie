--- conflicted
+++ resolved
@@ -578,15 +578,10 @@
                 if not content.get("success"):
                     return "Failed to analyze code structure"
                 else:
-<<<<<<< HEAD
-                    return f"""
-{[f''' {element.get("type")}: {element.get("name")} ''' for element in content.get("elements")]}
-=======
                     elements = content.get("elements")
                     if elements:
                         return f"""
 {[ f''' {element.get("type")}: {element.get("name")} ''' for element in elements]}
->>>>>>> 764eaee3
 """
             return ""
         case "WebSearchTool":
