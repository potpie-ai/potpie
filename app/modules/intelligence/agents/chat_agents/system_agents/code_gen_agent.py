--- conflicted
+++ resolved
@@ -1,11 +1,3 @@
-<<<<<<< HEAD
-from app.modules.intelligence.agents.chat_agents.agent_config import (
-    AgentConfig,
-    TaskConfig,
-)
-from app.modules.intelligence.agents.chat_agents.pydantic_agent import PydanticRagAgent
-from app.modules.intelligence.prompts.prompt_service import PromptService
-=======
 from app.modules.intelligence.agents.chat_agents.pydantic_agent import PydanticRagAgent
 from app.modules.intelligence.agents.chat_agents.pydantic_multi_agent import (
     PydanticMultiAgent,
@@ -23,7 +15,6 @@
 )
 from app.modules.intelligence.agents.chat_agents.pydantic_agent import PydanticRagAgent
 from app.modules.intelligence.prompts.prompt_service import PromptService
->>>>>>> 91e87a99
 from app.modules.intelligence.provider.exceptions import UnsupportedProviderError
 from app.modules.intelligence.provider.provider_service import ProviderService
 from app.modules.intelligence.tools.tool_service import ToolService
@@ -88,13 +79,6 @@
                 "analyze_code_structure",
             ]
         )
-<<<<<<< HEAD
-        if not self.llm_provider.supports_pydantic("chat"):
-            raise UnsupportedProviderError(
-                f"Model '{self.llm_provider.chat_config.model}' does not support Pydantic-based agents."
-            )
-        return PydanticRagAgent(self.llm_provider, agent_config, tools)
-=======
         supports_pydantic = self.llm_provider.supports_pydantic("chat")
         should_use_multi = MultiAgentConfig.should_use_multi_agent(
             "code_generation_agent"
@@ -135,7 +119,6 @@
                 f"❌ Model '{self.llm_provider.chat_config.model}' does not support Pydantic - using fallback PydanticRagAgent"
             )
             return PydanticRagAgent(self.llm_provider, agent_config, tools)
->>>>>>> 91e87a99
 
     async def _enriched_context(self, ctx: ChatContext) -> ChatContext:
         if ctx.node_ids and len(ctx.node_ids) > 0:
