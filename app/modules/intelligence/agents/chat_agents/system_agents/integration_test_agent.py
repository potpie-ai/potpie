--- conflicted
+++ resolved
@@ -54,10 +54,7 @@
                 "fetch_file",
                 "web_search_tool",
                 "github_tool",
-<<<<<<< HEAD
-=======
                 "fetch_file",
->>>>>>> 1e78d8d5
                 "analyze_code_structure",
             ]
         )
