--- conflicted
+++ resolved
@@ -58,10 +58,7 @@
                 "web_search_tool",
                 "github_tool",
                 "get_linear_issue",
-<<<<<<< HEAD
-=======
                 "fetch_file",
->>>>>>> 1e78d8d5
                 "analyze_code_structure",
             ]
         )
