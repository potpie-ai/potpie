<<<<<<< HEAD
from app.modules.intelligence.agents.chat_agents.agent_config import (
    AgentConfig,
    TaskConfig,
)
from app.modules.intelligence.agents.chat_agents.pydantic_agent import PydanticRagAgent
from app.modules.intelligence.prompts.prompt_service import PromptService
=======
from app.modules.intelligence.agents.chat_agents.pydantic_agent import PydanticRagAgent
from app.modules.intelligence.agents.chat_agents.pydantic_multi_agent import (
    PydanticMultiAgent,
    AgentType as MultiAgentType,
)
from app.modules.intelligence.agents.multi_agent_config import MultiAgentConfig
from app.modules.intelligence.prompts.classification_prompts import AgentType
from app.modules.intelligence.prompts.prompt_service import PromptService
from app.modules.intelligence.provider.provider_service import (
    ProviderService,
)
from app.modules.intelligence.agents.chat_agents.agent_config import (
    AgentConfig,
    TaskConfig,
)
from app.modules.intelligence.agents.chat_agents.pydantic_agent import PydanticRagAgent
from app.modules.intelligence.prompts.prompt_service import PromptService
>>>>>>> 91e87a99
from app.modules.intelligence.provider.exceptions import UnsupportedProviderError
from app.modules.intelligence.provider.provider_service import ProviderService
from app.modules.intelligence.tools.tool_service import ToolService
from ...chat_agent import ChatAgent, ChatAgentResponse, ChatContext
from typing import AsyncGenerator
import logging

logger = logging.getLogger(__name__)


class GeneralPurposeAgent(ChatAgent):
    def __init__(
        self,
        llm_provider: ProviderService,
        tools_provider: ToolService,
        prompt_provider: PromptService,
    ):
        self.llm_provider = llm_provider
        self.tools_provider = tools_provider
        self.prompt_provider = prompt_provider

    def _build_agent(self) -> ChatAgent:
        agent_config = AgentConfig(
            role="Potpie coding agent",
            goal="Answer user queries",
            backstory="""
                    You are a highly efficient and intelligent agent capable of generating precise and comprehensive responses.
                    Your tasks include:
                    1. Analyzing the user's query and formulating an effective strategy to help the user
                    2. Use tools and history to gather information regarding the query
                    3. Refining and enriching the initial results to provide a detailed and contextually appropriate response.
                    4. Maintaining traceability by including relevant citations and references in your output.
                    5. Including relevant citations in the response.
                """,
            tasks=[
                TaskConfig(
                    description=general_purpose_agent_prompt,
                    expected_output="Markdown formatted chat response to user's query grounded in provided context and tool results",
                )
            ],
        )
        tools = self.tools_provider.get_tools(
            [
                "webpage_extractor",
                "github_tool",
                "get_linear_issue",
                "update_linear_issue",
                "web_search_tool",
            ]
        )

<<<<<<< HEAD
        if not self.llm_provider.supports_pydantic("chat"):
            raise UnsupportedProviderError(
                f"Model '{self.llm_provider.chat_config.model}' does not support Pydantic-based agents."
            )
        return PydanticRagAgent(self.llm_provider, agent_config, tools)
=======
        supports_pydantic = self.llm_provider.supports_pydantic("chat")
        should_use_multi = MultiAgentConfig.should_use_multi_agent(
            "general_purpose_agent"
        )

        logger.info(
            f"GeneralPurposeAgent: supports_pydantic={supports_pydantic}, should_use_multi_agent={should_use_multi}"
        )
        logger.info(f"Current model: {self.llm_provider.chat_config.model}")
        logger.info(f"Model capabilities: {self.llm_provider.chat_config.capabilities}")

        if supports_pydantic:
            if should_use_multi:
                logger.info("✅ Using PydanticMultiAgent (multi-agent system)")
                # Create specialized delegate agents for general purpose tasks using available agent types
                delegate_agents = {
                    MultiAgentType.THINK_EXECUTE: AgentConfig(
                        role="Analysis and Execution Specialist",
                        goal="Analyze information, provide insights, and execute tasks",
                        backstory="You are a skilled analyst and executor who excels at breaking down complex information, providing clear insights, and taking action.",
                        tasks=[
                            TaskConfig(
                                description="Analyze provided information, extract key insights, and execute necessary tasks",
                                expected_output="Clear analysis with actionable insights, recommendations, and executed solutions",
                            )
                        ],
                        max_iter=15,
                    ),
                }
                return PydanticMultiAgent(
                    self.llm_provider, agent_config, tools, None, delegate_agents
                )
            else:
                logger.info("❌ Multi-agent disabled by config, using PydanticRagAgent")
                return PydanticRagAgent(self.llm_provider, agent_config, tools)
        else:
            logger.error(
                f"❌ Model '{self.llm_provider.chat_config.model}' does not support Pydantic - using fallback PydanticRagAgent"
            )
            return PydanticRagAgent(self.llm_provider, agent_config, tools)
>>>>>>> 91e87a99

    async def run(self, ctx: ChatContext) -> ChatAgentResponse:
        return await self._build_agent().run(ctx)

    async def run_stream(
        self, ctx: ChatContext
    ) -> AsyncGenerator[ChatAgentResponse, None]:
        async for chunk in self._build_agent().run_stream(ctx):
            yield chunk


general_purpose_agent_prompt = """
    1. Compose response:
        - Organize results logically
        - Include citations and references
        - Provide comprehensive, focused answer

    2. Final review:
        - Check coherence and relevance
        - Identify areas for improvement


    Note:

    - Use markdown for code snippets with language name in the code block like python or javascript

    Ground your responses in provided code context and tool results. Use markdown for code snippets. Be concise and avoid repetition. If unsure, state it clearly.
    For debugging, unit testing, or unrelated code explanations, suggest specialized agents.
    Tailor your response based on question type:

    - New questions: Provide comprehensive answers
    - Follow-ups: Build on previous explanations from the chat history
    - Clarifications: Offer clear, concise explanations
    - Comments/feedback: Incorporate into your understanding

    Indicate when more information is needed. Use specific code references. Adapt to user's expertise level. Maintain a conversational tone and context from previous exchanges.
    Ask clarifying questions if needed. Offer follow-up suggestions to guide the conversation.
    Provide a comprehensive response with deep context, relevant file paths, include relevant code snippets wherever possible. Format it in markdown format.
"""<|MERGE_RESOLUTION|>--- conflicted
+++ resolved
@@ -1,11 +1,3 @@
-<<<<<<< HEAD
-from app.modules.intelligence.agents.chat_agents.agent_config import (
-    AgentConfig,
-    TaskConfig,
-)
-from app.modules.intelligence.agents.chat_agents.pydantic_agent import PydanticRagAgent
-from app.modules.intelligence.prompts.prompt_service import PromptService
-=======
 from app.modules.intelligence.agents.chat_agents.pydantic_agent import PydanticRagAgent
 from app.modules.intelligence.agents.chat_agents.pydantic_multi_agent import (
     PydanticMultiAgent,
@@ -23,7 +15,6 @@
 )
 from app.modules.intelligence.agents.chat_agents.pydantic_agent import PydanticRagAgent
 from app.modules.intelligence.prompts.prompt_service import PromptService
->>>>>>> 91e87a99
 from app.modules.intelligence.provider.exceptions import UnsupportedProviderError
 from app.modules.intelligence.provider.provider_service import ProviderService
 from app.modules.intelligence.tools.tool_service import ToolService
@@ -75,13 +66,6 @@
             ]
         )
 
-<<<<<<< HEAD
-        if not self.llm_provider.supports_pydantic("chat"):
-            raise UnsupportedProviderError(
-                f"Model '{self.llm_provider.chat_config.model}' does not support Pydantic-based agents."
-            )
-        return PydanticRagAgent(self.llm_provider, agent_config, tools)
-=======
         supports_pydantic = self.llm_provider.supports_pydantic("chat")
         should_use_multi = MultiAgentConfig.should_use_multi_agent(
             "general_purpose_agent"
@@ -122,7 +106,6 @@
                 f"❌ Model '{self.llm_provider.chat_config.model}' does not support Pydantic - using fallback PydanticRagAgent"
             )
             return PydanticRagAgent(self.llm_provider, agent_config, tools)
->>>>>>> 91e87a99
 
     async def run(self, ctx: ChatContext) -> ChatAgentResponse:
         return await self._build_agent().run(ctx)
