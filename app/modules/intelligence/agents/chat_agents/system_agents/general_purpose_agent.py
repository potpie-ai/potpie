--- conflicted
+++ resolved
@@ -42,13 +42,7 @@
                 )
             ],
         )
-<<<<<<< HEAD
-        tools = self.tools_provider.get_tools(["webpage_extractor", "github_tool", "get_linear_issue","web_search_tool"])
-=======
-        tools = self.tools_provider.get_tools(
-            ["webpage_extractor", "github_tool", "get_linear_issue", "web_search_tool"]
-        )
->>>>>>> 290bc4db
+        tools = self.tools_provider.get_tools(["webpage_extractor", "github_tool", "get_linear_issue","update_linear_issue","web_search_tool"])
 
         if self.llm_provider.is_current_model_supported_by_pydanticai(
             config_type="chat"
