--- conflicted
+++ resolved
@@ -1,17 +1,19 @@
-from app.modules.intelligence.agents.chat_agents.agent_config import (
-    AgentConfig,
-    TaskConfig,
-)
 from app.modules.intelligence.agents.chat_agents.pydantic_agent import PydanticRagAgent
-<<<<<<< HEAD
 from app.modules.intelligence.agents.chat_agents.pydantic_multi_agent import (
     PydanticMultiAgent,
     AgentType as MultiAgentType,
 )
 from app.modules.intelligence.agents.multi_agent_config import MultiAgentConfig
 from app.modules.intelligence.prompts.classification_prompts import AgentType
-=======
->>>>>>> f75c93ac
+from app.modules.intelligence.prompts.prompt_service import PromptService
+from app.modules.intelligence.provider.provider_service import (
+    ProviderService,
+)
+from app.modules.intelligence.agents.chat_agents.agent_config import (
+    AgentConfig,
+    TaskConfig,
+)
+from app.modules.intelligence.agents.chat_agents.pydantic_agent import PydanticRagAgent
 from app.modules.intelligence.prompts.prompt_service import PromptService
 from app.modules.intelligence.provider.exceptions import UnsupportedProviderError
 from app.modules.intelligence.provider.provider_service import ProviderService
@@ -61,10 +63,7 @@
             ]
         )
 
-<<<<<<< HEAD
-        if self.llm_provider.is_current_model_supported_by_pydanticai(
-            config_type="chat"
-        ):
+        if self.llm_provider.supports_pydantic("chat"):
             if MultiAgentConfig.should_use_multi_agent("general_purpose_agent"):
                 # Create specialized delegate agents for general purpose tasks using available agent types
                 delegate_agents = {
@@ -99,16 +98,8 @@
             else:
                 return PydanticRagAgent(self.llm_provider, agent_config, tools)
         else:
-            return AdaptiveAgent(
-                llm_provider=self.llm_provider,
-                prompt_provider=self.prompt_provider,
-                rag_agent=CrewAIAgent(self.llm_provider, agent_config, tools),
-                agent_type=AgentType.GENERAL,
-=======
-        if not self.llm_provider.supports_pydantic("chat"):
             raise UnsupportedProviderError(
                 f"Model '{self.llm_provider.chat_config.model}' does not support Pydantic-based agents."
->>>>>>> f75c93ac
             )
         return PydanticRagAgent(self.llm_provider, agent_config, tools)
 
