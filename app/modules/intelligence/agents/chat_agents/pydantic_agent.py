import functools
import inspect
import re
from typing import List, AsyncGenerator, Sequence

import anyio

from pydantic_ai.mcp import MCPServerStreamableHTTP

from .tool_helpers import (
    get_tool_call_info_content,
    get_tool_response_message,
    get_tool_result_info_content,
    get_tool_run_message,
)
from app.modules.intelligence.provider.provider_service import (
    ProviderService,
)
from .agent_config import AgentConfig, TaskConfig
from app.modules.utils.logger import setup_logger

from ..chat_agent import (
    ChatAgent,
    ChatAgentResponse,
    ChatContext,
    ToolCallEventType,
    ToolCallResponse,
)

from pydantic_ai import Agent, Tool
from pydantic_ai.messages import (
    FunctionToolCallEvent,
    FunctionToolResultEvent,
    PartStartEvent,
    PartDeltaEvent,
    TextPartDelta,
    ModelResponse,
    TextPart,
    ImageUrl,
    UserContent,
    ModelMessage,
)
from pydantic_ai.exceptions import ModelRetry, AgentRunError, UserError
from langchain_core.tools import StructuredTool

logger = setup_logger(__name__)


def handle_exception(tool_func):
<<<<<<< HEAD
    if inspect.iscoroutinefunction(tool_func):
        @functools.wraps(tool_func)
        async def async_wrapper(*args, **kwargs):
            try:
                return await tool_func(*args, **kwargs)
            except Exception as e:
                # Log full stack trace for debugging
                logger.exception("Exception in async tool function")
                return f"Tool execution error: {e!s}"
        return async_wrapper
    else:
        @functools.wraps(tool_func)
        def sync_wrapper(*args, **kwargs):
            try:
                return tool_func(*args, **kwargs)
            except Exception as e:
                # Log full stack trace for debugging
                logger.exception("Exception in sync tool function")
                return f"Tool execution error: {e!s}"
=======
    @functools.wraps(tool_func)
    def wrapper(*args, **kwargs):
        try:
            return tool_func(*args, **kwargs)
        except Exception:
            # Use Loguru's native exception() with context kwargs
            logger.exception("Exception in tool function", tool_name=tool_func.__name__)
            return "An internal error occurred. Please try again later."
>>>>>>> c725a6f5

        return sync_wrapper


class PydanticRagAgent(ChatAgent):
    def __init__(
        self,
        llm_provider: ProviderService,
        config: AgentConfig,
        tools: List[StructuredTool],
        mcp_servers: List[dict] | None = None,
    ):
        """Initialize the agent with configuration and tools"""

        self.tasks = config.tasks
        self.max_iter = config.max_iter

        # tool name can't have spaces for langgraph/pydantic agents
        for i, tool in enumerate(tools):
            tools[i].name = re.sub(r" ", "", tool.name)

        self.llm_provider = llm_provider
        self.tools = tools
        self.config = config
        self.mcp_servers = mcp_servers or []

    def _create_agent(self, ctx: ChatContext) -> Agent:
        config = self.config

        # Prepare multimodal instructions if images are present
        multimodal_instructions = self._prepare_multimodal_instructions(ctx)
        # Create MCP servers directly - continue even if some fail
        mcp_toolsets: List[MCPServerStreamableHTTP] = []
        for mcp_server in self.mcp_servers:
            try:
                # Add timeout and connection handling for MCP servers
                mcp_server_instance = MCPServerStreamableHTTP(
                    url=mcp_server["link"],
                    timeout=10.0,  # 10 second timeout
                )
                mcp_toolsets.append(mcp_server_instance)
                logger.info(
                    f"Successfully created MCP server: {mcp_server.get('name', 'unknown')}"
                )
            except Exception as e:
                logger.warning(
                    f"Failed to create MCP server {mcp_server.get('name', 'unknown')}: {e}"
                )
                continue

        logger.info(
            f"Created {len(mcp_toolsets)} MCP servers out of {len(self.mcp_servers)} configured"
        )

        allow_parallel_tools = self.llm_provider.chat_config.capabilities.get(
            "supports_tool_parallelism", True
        )

        agent_kwargs = {
            "model": self.llm_provider.get_pydantic_model(),
            "tools": [
                Tool(
                    name=tool.name,
                    description=tool.description,
                    function=handle_exception(tool.func),  # type: ignore
                )
                for tool in self.tools
            ],
            "mcp_servers": mcp_toolsets,
            "instructions": f"""
            Role: {config.role}
            Goal: {config.goal}
            Backstory:
            {config.backstory}

            {multimodal_instructions}

            CURRENT CONTEXT AND AGENT TASK OVERVIEW:
            {self._create_task_description(task_config=config.tasks[0],ctx=ctx)}
            """,
            "output_retries": 3,
            "output_type": str,
            "defer_model_check": True,
            "end_strategy": "exhaustive",
            "model_settings": {"max_tokens": 14000},
            "instrument": True,
        }

        if not allow_parallel_tools:
            try:
                signature = inspect.signature(Agent.__init__)
                if "allow_parallel_tool_calls" in signature.parameters:
                    agent_kwargs["allow_parallel_tool_calls"] = False
                elif "max_parallel_tool_calls" in signature.parameters:
                    agent_kwargs["max_parallel_tool_calls"] = 1
                elif "tool_parallelism" in signature.parameters:
                    agent_kwargs["tool_parallelism"] = False
                else:
                    logger.info(
                        "Parallel tool call disabling not supported by current pydantic-ai Agent signature."
                    )
            except Exception as signature_error:
                logger.warning(
                    "Failed to inspect Agent signature for parallel tool call support: %s",
                    signature_error,
                )

        return Agent(**agent_kwargs)

    def _prepare_multimodal_instructions(self, ctx: ChatContext) -> str:
        """Prepare multimodal-specific instructions when images are present"""
        if not ctx.has_images():
            return ""

        all_images = ctx.get_all_images()
        current_images = ctx.get_current_images_only()
        context_images = ctx.get_context_images_only()

        return f"""
        MULTIMODAL ANALYSIS INSTRUCTIONS:
        You have access to {len(all_images)} image(s) - {len(current_images)} from the current message and {len(context_images)} from conversation history.

        CRITICAL GUIDELINES FOR ACCURATE ANALYSIS:
        1. **ONLY analyze what you can clearly see** - Do not infer or guess about unclear details
        2. **Distinguish between current and historical images** - Focus primarily on current message images
        3. **State uncertainty** - If you cannot clearly see something, say "I cannot clearly see..." instead of guessing
        4. **Be specific** - Reference exact text, colors, shapes, or elements you observe
        5. **Avoid assumptions** - Do not assume context beyond what's explicitly visible

        ANALYSIS APPROACH:
        - **Current Images**: These are directly related to the user's current query
        - **Historical Images**: These provide context but may not be directly relevant
        - **Text Recognition**: Only transcribe text that is clearly legible
        - **UI Elements**: Only describe elements that are clearly visible and identifiable
        - **Error Messages**: Only report errors that are clearly displayed and readable

        IMPORTANT: If an image is unclear, blurry, or doesn't contain the type of content the user is asking about, explicitly state this rather than making assumptions.
        """

    def _create_task_description(
        self,
        task_config: TaskConfig,
        ctx: ChatContext,
    ) -> str:
        """Create a task description from task configuration"""
        if ctx.node_ids is None:
            ctx.node_ids = []
        if isinstance(ctx.node_ids, str):
            ctx.node_ids = [ctx.node_ids]

        # Add image context information
        image_context = ""
        if ctx.has_images():
            all_images = ctx.get_all_images()
            image_details = []
            for attachment_id, image_data in all_images.items():
                file_name = image_data.get("file_name", "unknown")
                file_size = image_data.get("file_size", 0)
                image_details.append(f"- {file_name} ({file_size} bytes)")

            image_context = f"""
            ATTACHED IMAGES:
            {chr(10).join(image_details)}

            Image Analysis Notes:
            - These images are provided for visual analysis and debugging
            - Reference specific details from the images in your response
            - Correlate visual evidence with the user's query
            """

        return f"""
                CONTEXT:
                Project ID: {ctx.project_id}
                Node IDs: {" ,".join(ctx.node_ids)}
                Project Name (this is name from github. i.e. owner/repo): {ctx.project_name}

                {image_context}

                Additional Context:
                {ctx.additional_context if ctx.additional_context != "" else "no additional context"}

                TASK HANDLING: (follow the method below if the user asks you to execute your task for your role and goal)
                {task_config.description}

                INSTRUCTIONS:
                1. Use the available tools to gather information
                2. {"Analyze the provided images in detail and " if ctx.has_images() else ""}Process and synthesize the gathered information
                3. Format your response in markdown unless explicitely asked to output in a different format, make sure it's well formatted
                4. Include relevant code snippets and file references
                5. {"Reference specific details from the images when relevant" if ctx.has_images() else "Provide clear explanations"}
                6. Verify your output before submitting

                IMPORTANT:
                - Use tools efficiently and avoid unnecessary API calls
                - Only use the tools listed below
                - You have access to tools in MCP Servers too, use them effectively. These mcp servers provide you with tools user might ask you to perform tasks on
                {"- Provide detailed image analysis when images are present" if ctx.has_images() else ""}
            """

    def _debug_multimodal_content(self, ctx: ChatContext) -> None:
        """Debug method to log detailed information about multimodal content"""
        logger.info("=== MULTIMODAL CONTENT DEBUG ===")
        logger.info(f"Context has images: {ctx.has_images()}")

        if ctx.has_images():
            all_images = ctx.get_all_images()
            current_images = ctx.get_current_images_only()
            context_images = ctx.get_context_images_only()

            logger.info(f"Total images: {len(all_images)}")
            logger.info(f"Current images: {len(current_images)}")
            logger.info(f"Context images: {len(context_images)}")

            for img_id, img_data in all_images.items():
                logger.info(f"Image {img_id}:")
                logger.info(f"  - Type: {img_data.get('context_type', 'unknown')}")
                logger.info(f"  - File name: {img_data.get('file_name', 'unknown')}")
                logger.info(f"  - File size: {img_data.get('file_size', 'unknown')}")
                logger.info(f"  - MIME type: {img_data.get('mime_type', 'unknown')}")
                logger.info(f"  - Has base64: {'base64' in img_data}")
                if "base64" in img_data and isinstance(img_data["base64"], str):
                    base64_len = len(img_data["base64"])
                    logger.info(f"  - Base64 length: {base64_len}")

        # Test vision model detection
        is_vision = self.llm_provider.is_vision_model()
        logger.info(f"Current model supports vision: {is_vision}")

        logger.info("=== END MULTIMODAL DEBUG ===")

    def _create_multimodal_user_content(
        self, ctx: ChatContext
    ) -> Sequence[UserContent]:
        """Create multimodal user content with images using PydanticAI's ImageUrl"""
        content: List[UserContent] = [ctx.query]

        # Add current images to the content
        current_images = ctx.get_current_images_only()
        logger.info(
            f"Processing {len(current_images)} current images for multimodal content"
        )

        for attachment_id, image_data in current_images.items():
            try:
                # Validate image data structure
                if not isinstance(image_data, dict):
                    logger.error(
                        f"Invalid image data structure for {attachment_id}: {type(image_data)}"
                    )
                    continue

                # Validate required fields
                if "base64" not in image_data:
                    logger.error(f"Missing base64 data for image {attachment_id}")
                    continue

                base64_data = image_data["base64"]
                if not isinstance(base64_data, str) or not base64_data:
                    logger.error(f"Invalid base64 data for image {attachment_id}")
                    continue

                # Validate base64 format
                try:
                    import base64

                    # Test if base64 is valid
                    base64.b64decode(base64_data)
                except Exception:
                    logger.exception(
                        f"Invalid base64 format for image {attachment_id}",
                        attachment_id=attachment_id,
                    )
                    continue

                # Get mime type with better fallback
                mime_type = image_data.get("mime_type", "image/jpeg")
                if (
                    not mime_type
                    or not isinstance(mime_type, str)
                    or not mime_type.startswith("image/")
                ):
                    logger.warning(
                        f"Invalid mime type for image {attachment_id}: {mime_type}, defaulting to image/jpeg"
                    )
                    mime_type = "image/jpeg"

                # Create data URL
                data_url = f"data:{mime_type};base64,{base64_data}"

                # Log image details for debugging
                file_name = image_data.get("file_name", "unknown")
                file_size = image_data.get("file_size", 0)
                logger.info(
                    f"Adding image {attachment_id} ({file_name}, {file_size} bytes, {mime_type}) to multimodal content"
                )

                content.append(ImageUrl(url=data_url))
                logger.info(
                    f"Successfully added image {attachment_id} to multimodal content"
                )

            except Exception:
                logger.exception(
                    f"Failed to add image {attachment_id} to content",
                    attachment_id=attachment_id,
                )
                continue

        # If no current images, add context images as fallback
        if not current_images:
            context_images = ctx.get_context_images_only()
            logger.info(
                f"No current images found, processing {len(context_images)} context images as fallback"
            )

            for attachment_id, image_data in context_images.items():
                try:
                    # Apply same validation as above
                    if not isinstance(image_data, dict) or "base64" not in image_data:
                        logger.error(f"Invalid context image data for {attachment_id}")
                        continue

                    base64_data = image_data["base64"]
                    if not isinstance(base64_data, str) or not base64_data:
                        logger.error(
                            f"Invalid base64 data for context image {attachment_id}"
                        )
                        continue

                    # Validate base64 format
                    try:
                        import base64

                        base64.b64decode(base64_data)
                    except Exception:
                        logger.exception(
                            f"Invalid base64 format for context image {attachment_id}",
                            attachment_id=attachment_id,
                        )
                        continue

                    mime_type = image_data.get("mime_type", "image/jpeg")
                    if (
                        not mime_type
                        or not isinstance(mime_type, str)
                        or not mime_type.startswith("image/")
                    ):
                        mime_type = "image/jpeg"

                    data_url = f"data:{mime_type};base64,{base64_data}"

                    file_name = image_data.get("file_name", "unknown")
                    file_size = image_data.get("file_size", 0)
                    logger.info(
                        f"Adding context image {attachment_id} ({file_name}, {file_size} bytes, {mime_type}) to multimodal content"
                    )

                    content.append(ImageUrl(url=data_url))
                    logger.info(
                        f"Successfully added context image {attachment_id} to multimodal content"
                    )
                except Exception:
                    logger.exception(
                        f"Failed to add context image {attachment_id} to content",
                        attachment_id=attachment_id,
                    )
                    continue

        logger.info(
            f"Final multimodal content has {len(content)} elements: 1 text + {len(content)-1} images"
        )
        return content

    async def _prepare_multimodal_message_history(
        self, ctx: ChatContext
    ) -> List[ModelMessage]:
        """Prepare message history with multimodal support"""
        history_messages = []

        for msg in ctx.history:
            # For now, keep history as text-only to avoid token bloat
            # Images are only added to the current query
            history_messages.append(ModelResponse([TextPart(content=str(msg))]))

        return history_messages

    async def run(self, ctx: ChatContext) -> ChatAgentResponse:
        """Main execution flow with multimodal support using PydanticAI's native capabilities"""
        logger.info(
            f"Running pydantic-ai agent {'with multimodal support' if ctx.has_images() else ''}"
        )

        # Check if we have images and if the model supports vision
        if ctx.has_images() and self.llm_provider.is_vision_model():
            logger.info(
                f"Processing {len(ctx.get_all_images())} images with PydanticAI multimodal"
            )
            return await self._run_multimodal(ctx)
        else:
            if ctx.has_images() and not self.llm_provider.is_vision_model():
                logger.warning(
                    "Images provided but current model doesn't support vision, proceeding with text-only"
                )
            # Use standard PydanticAI agent for text-only
            return await self._run_standard(ctx)

    async def _run_standard(self, ctx: ChatContext) -> ChatAgentResponse:
        """Standard text-only agent execution"""
        try:
            # Prepare message history
            message_history = await self._prepare_multimodal_message_history(ctx)

            # Create and run agent
            agent = self._create_agent(ctx)

            # Try to initialize MCP servers with timeout handling
            try:
                async with agent.run_mcp_servers():
                    resp = await agent.run(
                        user_prompt=ctx.query,
                        message_history=message_history,
                    )
            except (TimeoutError, anyio.WouldBlock, Exception) as mcp_error:
                logger.warning(f"MCP server initialization failed: {mcp_error}")
                logger.info("Continuing without MCP servers...")

                # Fallback: run without MCP servers
                resp = await agent.run(
                    user_prompt=ctx.query,
                    message_history=message_history,
                )

            return ChatAgentResponse(
                response=resp.output,
                tool_calls=[],
                citations=[],
            )

        except Exception as e:
            logger.exception("Error in standard run method")
            return ChatAgentResponse(
                response=f"An error occurred while processing your request: {str(e)}",
                tool_calls=[],
                citations=[],
            )

    async def _run_multimodal(self, ctx: ChatContext) -> ChatAgentResponse:
        """Multimodal agent execution using PydanticAI's native multimodal capabilities"""
        try:
            # Debug multimodal content
            self._debug_multimodal_content(ctx)

            # Create multimodal user content with images
            multimodal_content = self._create_multimodal_user_content(ctx)

            # Prepare message history (text-only for now to avoid token bloat)
            message_history = await self._prepare_multimodal_message_history(ctx)

            # Create and run agent
            agent = self._create_agent(ctx)

            resp = await agent.run(
                user_prompt=multimodal_content,
                message_history=message_history,
            )

            return ChatAgentResponse(
                response=resp.output,
                tool_calls=[],
                citations=[],
            )

        except Exception:
            logger.exception("Error in multimodal run method")
            # Fallback to standard execution
            logger.info("Falling back to standard text-only execution")
            return await self._run_standard(ctx)

    async def run_stream(
        self, ctx: ChatContext
    ) -> AsyncGenerator[ChatAgentResponse, None]:
        logger.info(
            f"Running pydantic-ai agent stream {'with multimodal support' if ctx.has_images() else ''}"
        )

        # Check if we have images and if the model supports vision
        if ctx.has_images() and self.llm_provider.is_vision_model():
            logger.info(
                f"Processing {len(ctx.get_all_images())} images with PydanticAI multimodal streaming"
            )
            async for chunk in self._run_multimodal_stream(ctx):
                yield chunk
        else:
            if ctx.has_images() and not self.llm_provider.is_vision_model():
                logger.warning(
                    "Images provided but current model doesn't support vision, proceeding with text-only streaming"
                )
            # Use standard PydanticAI streaming for text-only
            async for chunk in self._run_standard_stream(ctx):
                yield chunk

    async def _run_multimodal_stream(
        self, ctx: ChatContext
    ) -> AsyncGenerator[ChatAgentResponse, None]:
        """Stream multimodal response using PydanticAI's native capabilities"""
        try:
            # Debug multimodal content
            self._debug_multimodal_content(ctx)

            # Create multimodal user content with images
            multimodal_content = self._create_multimodal_user_content(ctx)

            # Prepare message history (text-only for now to avoid token bloat)
            message_history = await self._prepare_multimodal_message_history(ctx)

            # Create agent
            agent = self._create_agent(ctx)

            # Stream the response
            async with agent.iter(
                user_prompt=multimodal_content,
                message_history=message_history,
            ) as run:
                async for node in run:
                    if Agent.is_model_request_node(node):
                        # A model request node => We can stream tokens from the model's request
                        async with node.stream(run.ctx) as request_stream:
                            async for event in request_stream:
                                if isinstance(event, PartStartEvent) and isinstance(
                                    event.part, TextPart
                                ):
                                    yield ChatAgentResponse(
                                        response=event.part.content,
                                        tool_calls=[],
                                        citations=[],
                                    )
                                if isinstance(event, PartDeltaEvent) and isinstance(
                                    event.delta, TextPartDelta
                                ):
                                    yield ChatAgentResponse(
                                        response=event.delta.content_delta,
                                        tool_calls=[],
                                        citations=[],
                                    )

                    elif Agent.is_call_tools_node(node):
                        async with node.stream(run.ctx) as handle_stream:
                            async for event in handle_stream:
                                if isinstance(event, FunctionToolCallEvent):
                                    yield ChatAgentResponse(
                                        response="",
                                        tool_calls=[
                                            ToolCallResponse(
                                                call_id=event.part.tool_call_id or "",
                                                event_type=ToolCallEventType.CALL,
                                                tool_name=event.part.tool_name,
                                                tool_response=get_tool_run_message(
                                                    event.part.tool_name
                                                ),
                                                tool_call_details={
                                                    "summary": get_tool_call_info_content(
                                                        event.part.tool_name,
                                                        event.part.args_as_dict(),
                                                    )
                                                },
                                            )
                                        ],
                                        citations=[],
                                    )
                                if isinstance(event, FunctionToolResultEvent):
                                    yield ChatAgentResponse(
                                        response="",
                                        tool_calls=[
                                            ToolCallResponse(
                                                call_id=event.result.tool_call_id or "",
                                                event_type=ToolCallEventType.RESULT,
                                                tool_name=event.result.tool_name
                                                or "unknown tool",
                                                tool_response=get_tool_response_message(
                                                    event.result.tool_name
                                                    or "unknown tool"
                                                ),
                                                tool_call_details={
                                                    "summary": get_tool_result_info_content(
                                                        event.result.tool_name
                                                        or "unknown tool",
                                                        event.result.content,
                                                    )
                                                },
                                            )
                                        ],
                                        citations=[],
                                    )

                    elif Agent.is_end_node(node):
                        logger.info("multimodal result streamed successfully!!")

        except Exception:
            logger.exception("Error in multimodal stream")
            # Fallback to standard streaming
            async for chunk in self._run_standard_stream(ctx):
                yield chunk

    async def _run_standard_stream(
        self, ctx: ChatContext
    ) -> AsyncGenerator[ChatAgentResponse, None]:
        """Standard streaming execution with MCP server support"""
        # Create agent directly
        agent = self._create_agent(ctx)

        try:
            # Try to initialize MCP servers with timeout handling
            try:
                async with agent.run_mcp_servers():
                    async with agent.iter(
                        user_prompt=ctx.query,
                        message_history=[
                            ModelResponse([TextPart(content=msg)])
                            for msg in ctx.history
                        ],
                    ) as run:
                        async for node in run:
                            if Agent.is_model_request_node(node):
                                # A model request node => We can stream tokens from the model's request
                                try:
                                    async with node.stream(run.ctx) as request_stream:
                                        async for event in request_stream:
                                            if isinstance(
                                                event, PartStartEvent
                                            ) and isinstance(event.part, TextPart):
                                                yield ChatAgentResponse(
                                                    response=event.part.content,
                                                    tool_calls=[],
                                                    citations=[],
                                                )
                                            if isinstance(
                                                event, PartDeltaEvent
                                            ) and isinstance(
                                                event.delta, TextPartDelta
                                            ):
                                                yield ChatAgentResponse(
                                                    response=event.delta.content_delta,
                                                    tool_calls=[],
                                                    citations=[],
                                                )
                                except (
                                    ModelRetry,
                                    AgentRunError,
                                    UserError,
                                ) as pydantic_error:
                                    logger.warning(
                                        f"Pydantic-ai error in model request stream: {pydantic_error}"
                                    )
                                    yield ChatAgentResponse(
                                        response="\n\n*Encountered an issue while processing your request. Trying to recover...*\n\n",
                                        tool_calls=[],
                                        citations=[],
                                    )
                                    continue
                                except anyio.WouldBlock:
                                    logger.warning(
                                        "Model request stream would block - continuing..."
                                    )
                                    continue
                                except Exception:
                                    logger.exception(
                                        "Unexpected error in model request stream"
                                    )
                                    yield ChatAgentResponse(
                                        response="\n\n*An unexpected error occurred. Continuing...*\n\n",
                                        tool_calls=[],
                                        citations=[],
                                    )
                                    continue

                            elif Agent.is_call_tools_node(node):
                                try:
                                    async with node.stream(run.ctx) as handle_stream:
                                        async for event in handle_stream:
                                            if isinstance(event, FunctionToolCallEvent):
                                                yield ChatAgentResponse(
                                                    response="",
                                                    tool_calls=[
                                                        ToolCallResponse(
                                                            call_id=event.part.tool_call_id
                                                            or "",
                                                            event_type=ToolCallEventType.CALL,
                                                            tool_name=event.part.tool_name,
                                                            tool_response=get_tool_run_message(
                                                                event.part.tool_name
                                                            ),
                                                            tool_call_details={
                                                                "summary": get_tool_call_info_content(
                                                                    event.part.tool_name,
                                                                    event.part.args_as_dict(),
                                                                )
                                                            },
                                                        )
                                                    ],
                                                    citations=[],
                                                )
                                            if isinstance(
                                                event, FunctionToolResultEvent
                                            ):
                                                yield ChatAgentResponse(
                                                    response="",
                                                    tool_calls=[
                                                        ToolCallResponse(
                                                            call_id=event.result.tool_call_id
                                                            or "",
                                                            event_type=ToolCallEventType.RESULT,
                                                            tool_name=event.result.tool_name
                                                            or "unknown tool",
                                                            tool_response=get_tool_response_message(
                                                                event.result.tool_name
                                                                or "unknown tool"
                                                            ),
                                                            tool_call_details={
                                                                "summary": get_tool_result_info_content(
                                                                    event.result.tool_name
                                                                    or "unknown tool",
                                                                    event.result.content,
                                                                )
                                                            },
                                                        )
                                                    ],
                                                    citations=[],
                                                )
                                except (
                                    ModelRetry,
                                    AgentRunError,
                                    UserError,
                                ) as pydantic_error:
                                    logger.warning(
                                        f"Pydantic-ai error in tool call stream: {pydantic_error}"
                                    )
                                    yield ChatAgentResponse(
                                        response="\n\n*Encountered an issue while calling tools. Trying to recover...*\n\n",
                                        tool_calls=[],
                                        citations=[],
                                    )
                                    continue
                                except anyio.WouldBlock:
                                    logger.warning(
                                        "Tool call stream would block - continuing..."
                                    )
                                    continue
                                except Exception:
                                    logger.exception(
                                        "Unexpected error in tool call stream"
                                    )
                                    yield ChatAgentResponse(
                                        response="\n\n*An unexpected error occurred during tool execution. Continuing...*\n\n",
                                        tool_calls=[],
                                        citations=[],
                                    )
                                    continue

                            elif Agent.is_end_node(node):
                                logger.info("result streamed successfully!!")

            except (TimeoutError, anyio.WouldBlock, Exception) as mcp_error:
                logger.warning(f"MCP server initialization failed: {mcp_error}")
                logger.info("Continuing without MCP servers...")

                # Fallback: run without MCP servers
                try:
                    async with agent.iter(
                        user_prompt=ctx.query,
                        message_history=[
                            ModelResponse([TextPart(content=msg)])
                            for msg in ctx.history
                        ],
                    ) as run:
                        async for node in run:
                            if Agent.is_model_request_node(node):
                                try:
                                    async with node.stream(run.ctx) as request_stream:
                                        async for event in request_stream:
                                            if isinstance(
                                                event, PartStartEvent
                                            ) and isinstance(event.part, TextPart):
                                                yield ChatAgentResponse(
                                                    response=event.part.content,
                                                    tool_calls=[],
                                                    citations=[],
                                                )
                                            if isinstance(
                                                event, PartDeltaEvent
                                            ) and isinstance(
                                                event.delta, TextPartDelta
                                            ):
                                                yield ChatAgentResponse(
                                                    response=event.delta.content_delta,
                                                    tool_calls=[],
                                                    citations=[],
                                                )
                                except (
                                    ModelRetry,
                                    AgentRunError,
                                    UserError,
                                ) as pydantic_error:
                                    logger.warning(
                                        f"Pydantic-ai error in fallback model request stream: {pydantic_error}"
                                    )
                                    yield ChatAgentResponse(
                                        response="\n\n*Encountered an issue while processing your request. Trying to recover...*\n\n",
                                        tool_calls=[],
                                        citations=[],
                                    )
                                    continue
                                except anyio.WouldBlock:
                                    logger.warning(
                                        "Model request stream would block - continuing..."
                                    )
                                    continue
                                except Exception:
                                    logger.exception(
                                        "Unexpected error in fallback model request stream"
                                    )
                                    yield ChatAgentResponse(
                                        response="\n\n*An unexpected error occurred. Continuing...*\n\n",
                                        tool_calls=[],
                                        citations=[],
                                    )
                                    continue

                            elif Agent.is_call_tools_node(node):
                                try:
                                    async with node.stream(run.ctx) as handle_stream:
                                        async for event in handle_stream:
                                            if isinstance(event, FunctionToolCallEvent):
                                                yield ChatAgentResponse(
                                                    response="",
                                                    tool_calls=[
                                                        ToolCallResponse(
                                                            call_id=event.part.tool_call_id
                                                            or "",
                                                            event_type=ToolCallEventType.CALL,
                                                            tool_name=event.part.tool_name,
                                                            tool_response=get_tool_run_message(
                                                                event.part.tool_name
                                                            ),
                                                            tool_call_details={
                                                                "summary": get_tool_call_info_content(
                                                                    event.part.tool_name,
                                                                    event.part.args_as_dict(),
                                                                )
                                                            },
                                                        )
                                                    ],
                                                    citations=[],
                                                )
                                            if isinstance(
                                                event, FunctionToolResultEvent
                                            ):
                                                yield ChatAgentResponse(
                                                    response="",
                                                    tool_calls=[
                                                        ToolCallResponse(
                                                            call_id=event.result.tool_call_id
                                                            or "",
                                                            event_type=ToolCallEventType.RESULT,
                                                            tool_name=event.result.tool_name
                                                            or "unknown tool",
                                                            tool_response=get_tool_response_message(
                                                                event.result.tool_name
                                                                or "unknown tool"
                                                            ),
                                                            tool_call_details={
                                                                "summary": get_tool_result_info_content(
                                                                    event.result.tool_name
                                                                    or "unknown tool",
                                                                    event.result.content,
                                                                )
                                                            },
                                                        )
                                                    ],
                                                    citations=[],
                                                )
                                except (
                                    ModelRetry,
                                    AgentRunError,
                                    UserError,
                                ) as pydantic_error:
                                    logger.warning(
                                        f"Pydantic-ai error in fallback tool call stream: {pydantic_error}"
                                    )
                                    yield ChatAgentResponse(
                                        response="\n\n*Encountered an issue while calling tools. Trying to recover...*\n\n",
                                        tool_calls=[],
                                        citations=[],
                                    )
                                    continue
                                except anyio.WouldBlock:
                                    logger.warning(
                                        "Tool call stream would block - continuing..."
                                    )
                                    continue
                                except Exception:
                                    logger.exception(
                                        "Unexpected error in fallback tool call stream"
                                    )
                                    yield ChatAgentResponse(
                                        response="\n\n*An unexpected error occurred during tool execution. Continuing...*\n\n",
                                        tool_calls=[],
                                        citations=[],
                                    )
                                    continue

                            elif Agent.is_end_node(node):
                                logger.info("result streamed successfully!!")

                except (ModelRetry, AgentRunError, UserError) as pydantic_error:
                    logger.error(
                        f"Pydantic-ai error in fallback agent iteration: {pydantic_error}"
                    )
                    yield ChatAgentResponse(
                        response=f"\n\n*The agent encountered an error while processing your request: {str(pydantic_error)}*\n\n",
                        tool_calls=[],
                        citations=[],
                    )
                except Exception as e:
                    logger.exception("Unexpected error in fallback agent iteration")
                    yield ChatAgentResponse(
                        response=f"\n\n*An unexpected error occurred: {str(e)}*\n\n",
                        tool_calls=[],
                        citations=[],
                    )

        except (ModelRetry, AgentRunError, UserError) as pydantic_error:
            logger.exception("Pydantic-ai error in run_stream method")
            yield ChatAgentResponse(
                response=f"\n\n*The agent encountered an error: {str(pydantic_error)}*\n\n",
                tool_calls=[],
                citations=[],
            )
        except Exception:
            logger.exception("Error in run_stream method")
            yield ChatAgentResponse(
                response="\n\n*An error occurred during streaming*\n\n",
                tool_calls=[],
                citations=[],
            )<|MERGE_RESOLUTION|>--- conflicted
+++ resolved
@@ -47,7 +47,6 @@
 
 
 def handle_exception(tool_func):
-<<<<<<< HEAD
     if inspect.iscoroutinefunction(tool_func):
         @functools.wraps(tool_func)
         async def async_wrapper(*args, **kwargs):
@@ -55,7 +54,7 @@
                 return await tool_func(*args, **kwargs)
             except Exception as e:
                 # Log full stack trace for debugging
-                logger.exception("Exception in async tool function")
+                logger.exception("Exception in async tool function", tool_name=tool_func.__name__)
                 return f"Tool execution error: {e!s}"
         return async_wrapper
     else:
@@ -65,18 +64,8 @@
                 return tool_func(*args, **kwargs)
             except Exception as e:
                 # Log full stack trace for debugging
-                logger.exception("Exception in sync tool function")
+                logger.exception("Exception in sync tool function", tool_name=tool_func.__name__)
                 return f"Tool execution error: {e!s}"
-=======
-    @functools.wraps(tool_func)
-    def wrapper(*args, **kwargs):
-        try:
-            return tool_func(*args, **kwargs)
-        except Exception:
-            # Use Loguru's native exception() with context kwargs
-            logger.exception("Exception in tool function", tool_name=tool_func.__name__)
-            return "An internal error occurred. Please try again later."
->>>>>>> c725a6f5
 
         return sync_wrapper
 
