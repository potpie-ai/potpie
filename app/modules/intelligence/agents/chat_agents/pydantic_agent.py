import functools
import inspect
import re
from typing import List, AsyncGenerator, Sequence

import anyio

from pydantic_ai.mcp import MCPServerStreamableHTTP

from .tool_helpers import (
    get_tool_call_info_content,
    get_tool_response_message,
    get_tool_result_info_content,
    get_tool_run_message,
)
from app.modules.intelligence.provider.provider_service import (
    ProviderService,
)
from .agent_config import AgentConfig, TaskConfig
from app.modules.utils.logger import setup_logger

from ..chat_agent import (
    ChatAgent,
    ChatAgentResponse,
    ChatContext,
    ToolCallEventType,
    ToolCallResponse,
)

from pydantic_ai import Agent, Tool
from pydantic_ai.messages import (
    FunctionToolCallEvent,
    FunctionToolResultEvent,
    PartStartEvent,
    PartDeltaEvent,
    TextPartDelta,
    ModelResponse,
    TextPart,
    ImageUrl,
    UserContent,
    ModelMessage,
)
from pydantic_ai.exceptions import ModelRetry, AgentRunError, UserError
from langchain_core.tools import StructuredTool
from app.modules.intelligence.memory.compression_service import CompressionService
from app.modules.intelligence.provider.llm_config import get_context_window_for_model

logger = setup_logger(__name__)


def handle_exception(tool_func):
    @functools.wraps(tool_func)
    def wrapper(*args, **kwargs):
        try:
            return tool_func(*args, **kwargs)
        except Exception as e:
            logger.error(f"Exception in tool function: {e}")
            return "An internal error occurred. Please try again later."

    return wrapper


class PydanticRagAgent(ChatAgent):
    def __init__(
        self,
        llm_provider: ProviderService,
        config: AgentConfig,
        tools: List[StructuredTool],
        mcp_servers: List[dict] | None = None,
    ):
        """Initialize the agent with configuration and tools"""

        self.tasks = config.tasks
        self.max_iter = config.max_iter

        # tool name can't have spaces for langgraph/pydantic agents
        for i, tool in enumerate(tools):
            tools[i].name = re.sub(r" ", "", tool.name)

        self.llm_provider = llm_provider
        self.tools = tools
        self.config = config
        self.mcp_servers = mcp_servers or []
        
        # Context compression support
        self.compression_summary = ""  # Will hold summary after compression
        self.compression_service = CompressionService(
            llm_provider=llm_provider,
            tools=tools
        )
        # Compression threshold: 90% allows better utilization before compression
        # For 200K context window: triggers at 180K tokens
        self.compression_threshold_percentage = 0.90
        
        # Safety limit: Maximum compression cycles before breaking out
        self.max_compression_cycles = 5

    def _create_agent(self, ctx: ChatContext) -> Agent:
        config = self.config

        # Prepare multimodal instructions if images are present
        multimodal_instructions = self._prepare_multimodal_instructions(ctx)
        # Create MCP servers directly - continue even if some fail
        mcp_toolsets: List[MCPServerStreamableHTTP] = []
        for mcp_server in self.mcp_servers:
            try:
                # Add timeout and connection handling for MCP servers
                mcp_server_instance = MCPServerStreamableHTTP(
                    url=mcp_server["link"], timeout=10.0  # 10 second timeout
                )
                mcp_toolsets.append(mcp_server_instance)
                logger.info(
                    f"Successfully created MCP server: {mcp_server.get('name', 'unknown')}"
                )
            except Exception as e:
                logger.warning(
                    f"Failed to create MCP server {mcp_server.get('name', 'unknown')}: {e}"
                )
                continue

        logger.info(
            f"Created {len(mcp_toolsets)} MCP servers out of {len(self.mcp_servers)} configured"
        )

<<<<<<< HEAD
        # Prepare compression summary section if available
        # CRITICAL: Put this at the TOP, not buried after role/goal
        compression_prefix = ""
        compression_context = ""
        
        if self.compression_summary:  # If we have a compression summary from previous cycle
            # Extract key sections for top-level warning
            compression_prefix = f"""
            🛑🛑🛑 STOP - READ THIS FIRST - YOU ARE IN A CONTINUATION CYCLE 🛑🛑🛑
            
            DO NOT say "Let me first explore..." or "Let me examine..."
            DO NOT call fetch_file or get_file_content for files already read
            DO NOT ask questions that were already answered
            
            YOU MUST READ THE SUMMARY BELOW BEFORE DOING ANYTHING.
            
            ═══════════════════════════════════════════════════════════════
            """
            
            compression_context = f"""
            {self.compression_summary}
            
            ═══════════════════════════════════════════════════════════════
            ⚡ YOU ARE CONTINUING FROM WHERE YOU LEFT OFF ⚡
            ═══════════════════════════════════════════════════════════════
            
            """

        return Agent(
            model=self.llm_provider.get_pydantic_model(),
            tools=[
=======
        allow_parallel_tools = self.llm_provider.chat_config.capabilities.get(
            "supports_tool_parallelism", True
        )

        agent_kwargs = {
            "model": self.llm_provider.get_pydantic_model(),
            "tools": [
>>>>>>> bff11e6f
                Tool(
                    name=tool.name,
                    description=tool.description,
                    function=handle_exception(tool.func),  # type: ignore
                )
                for tool in self.tools
            ],
<<<<<<< HEAD
            mcp_servers=mcp_toolsets,
            instructions=f"""
            {compression_prefix}
            {compression_context}
            
=======
            "mcp_servers": mcp_toolsets,
            "instructions": f"""
>>>>>>> bff11e6f
            Role: {config.role}
            Goal: {config.goal}
            Backstory:
            {config.backstory}

            {multimodal_instructions}

            CURRENT CONTEXT AND AGENT TASK OVERVIEW:
            {self._create_task_description(task_config=config.tasks[0],ctx=ctx)}
            """,
            "result_type": str,
            "output_retries": 3,
            "output_type": str,
            "defer_model_check": True,
            "end_strategy": "exhaustive",
            "model_settings": {"max_tokens": 14000},
        }

        if not allow_parallel_tools:
            try:
                signature = inspect.signature(Agent.__init__)
                if "allow_parallel_tool_calls" in signature.parameters:
                    agent_kwargs["allow_parallel_tool_calls"] = False
                elif "max_parallel_tool_calls" in signature.parameters:
                    agent_kwargs["max_parallel_tool_calls"] = 1
                elif "tool_parallelism" in signature.parameters:
                    agent_kwargs["tool_parallelism"] = False
                else:
                    logger.info(
                        "Parallel tool call disabling not supported by current pydantic-ai Agent signature."
                    )
            except Exception as signature_error:
                logger.warning(
                    "Failed to inspect Agent signature for parallel tool call support: %s",
                    signature_error,
                )

        return Agent(**agent_kwargs)

    def _prepare_multimodal_instructions(self, ctx: ChatContext) -> str:
        """Prepare multimodal-specific instructions when images are present"""
        if not ctx.has_images():
            return ""

        all_images = ctx.get_all_images()
        current_images = ctx.get_current_images_only()
        context_images = ctx.get_context_images_only()

        return f"""
        MULTIMODAL ANALYSIS INSTRUCTIONS:
        You have access to {len(all_images)} image(s) - {len(current_images)} from the current message and {len(context_images)} from conversation history.

        CRITICAL GUIDELINES FOR ACCURATE ANALYSIS:
        1. **ONLY analyze what you can clearly see** - Do not infer or guess about unclear details
        2. **Distinguish between current and historical images** - Focus primarily on current message images
        3. **State uncertainty** - If you cannot clearly see something, say "I cannot clearly see..." instead of guessing
        4. **Be specific** - Reference exact text, colors, shapes, or elements you observe
        5. **Avoid assumptions** - Do not assume context beyond what's explicitly visible

        ANALYSIS APPROACH:
        - **Current Images**: These are directly related to the user's current query
        - **Historical Images**: These provide context but may not be directly relevant
        - **Text Recognition**: Only transcribe text that is clearly legible
        - **UI Elements**: Only describe elements that are clearly visible and identifiable
        - **Error Messages**: Only report errors that are clearly displayed and readable

        IMPORTANT: If an image is unclear, blurry, or doesn't contain the type of content the user is asking about, explicitly state this rather than making assumptions.
        """

    def _create_task_description(
        self,
        task_config: TaskConfig,
        ctx: ChatContext,
    ) -> str:
        """Create a task description from task configuration"""
        if ctx.node_ids is None:
            ctx.node_ids = []
        if isinstance(ctx.node_ids, str):
            ctx.node_ids = [ctx.node_ids]

        # Add image context information
        image_context = ""
        if ctx.has_images():
            all_images = ctx.get_all_images()
            image_details = []
            for attachment_id, image_data in all_images.items():
                file_name = image_data.get("file_name", "unknown")
                file_size = image_data.get("file_size", 0)
                image_details.append(f"- {file_name} ({file_size} bytes)")

            image_context = f"""
            ATTACHED IMAGES:
            {chr(10).join(image_details)}

            Image Analysis Notes:
            - These images are provided for visual analysis and debugging
            - Reference specific details from the images in your response
            - Correlate visual evidence with the user's query
            """

        return f"""
                CONTEXT:
                Project ID: {ctx.project_id}
                Node IDs: {" ,".join(ctx.node_ids)}
                Project Name (this is name from github. i.e. owner/repo): {ctx.project_name}

                {image_context}

                Additional Context:
                {ctx.additional_context if ctx.additional_context != "" else "no additional context"}

                TASK HANDLING: (follow the method below if the user asks you to execute your task for your role and goal)
                {task_config.description}

                INSTRUCTIONS:
                1. Use the available tools to gather information
                2. {"Analyze the provided images in detail and " if ctx.has_images() else ""}Process and synthesize the gathered information
                3. Format your response in markdown unless explicitely asked to output in a different format, make sure it's well formatted
                4. Include relevant code snippets and file references
                5. {"Reference specific details from the images when relevant" if ctx.has_images() else "Provide clear explanations"}
                6. Verify your output before submitting

                IMPORTANT:
                - Use tools efficiently and avoid unnecessary API calls
                - Only use the tools listed below
                - You have access to tools in MCP Servers too, use them effectively. These mcp servers provide you with tools user might ask you to perform tasks on
                {"- Provide detailed image analysis when images are present" if ctx.has_images() else ""}
            """

    def _debug_multimodal_content(self, ctx: ChatContext) -> None:
        """Debug method to log detailed information about multimodal content"""
        logger.info("=== MULTIMODAL CONTENT DEBUG ===")
        logger.info(f"Context has images: {ctx.has_images()}")

        if ctx.has_images():
            all_images = ctx.get_all_images()
            current_images = ctx.get_current_images_only()
            context_images = ctx.get_context_images_only()

            logger.info(f"Total images: {len(all_images)}")
            logger.info(f"Current images: {len(current_images)}")
            logger.info(f"Context images: {len(context_images)}")

            for img_id, img_data in all_images.items():
                logger.info(f"Image {img_id}:")
                logger.info(f"  - Type: {img_data.get('context_type', 'unknown')}")
                logger.info(f"  - File name: {img_data.get('file_name', 'unknown')}")
                logger.info(f"  - File size: {img_data.get('file_size', 'unknown')}")
                logger.info(f"  - MIME type: {img_data.get('mime_type', 'unknown')}")
                logger.info(f"  - Has base64: {'base64' in img_data}")
                if "base64" in img_data and isinstance(img_data["base64"], str):
                    base64_len = len(img_data["base64"])
                    logger.info(f"  - Base64 length: {base64_len}")

        # Test vision model detection
        is_vision = self.llm_provider.is_vision_model()
        logger.info(f"Current model supports vision: {is_vision}")

        logger.info("=== END MULTIMODAL DEBUG ===")

    def _create_multimodal_user_content(
        self, ctx: ChatContext
    ) -> Sequence[UserContent]:
        """Create multimodal user content with images using PydanticAI's ImageUrl"""
        content: List[UserContent] = [ctx.query]

        # Add current images to the content
        current_images = ctx.get_current_images_only()
        logger.info(
            f"Processing {len(current_images)} current images for multimodal content"
        )

        for attachment_id, image_data in current_images.items():
            try:
                # Validate image data structure
                if not isinstance(image_data, dict):
                    logger.error(
                        f"Invalid image data structure for {attachment_id}: {type(image_data)}"
                    )
                    continue

                # Validate required fields
                if "base64" not in image_data:
                    logger.error(f"Missing base64 data for image {attachment_id}")
                    continue

                base64_data = image_data["base64"]
                if not isinstance(base64_data, str) or not base64_data:
                    logger.error(f"Invalid base64 data for image {attachment_id}")
                    continue

                # Validate base64 format
                try:
                    import base64

                    # Test if base64 is valid
                    base64.b64decode(base64_data)
                except Exception as e:
                    logger.error(
                        f"Invalid base64 format for image {attachment_id}: {str(e)}"
                    )
                    continue

                # Get mime type with better fallback
                mime_type = image_data.get("mime_type", "image/jpeg")
                if (
                    not mime_type
                    or not isinstance(mime_type, str)
                    or not mime_type.startswith("image/")
                ):
                    logger.warning(
                        f"Invalid mime type for image {attachment_id}: {mime_type}, defaulting to image/jpeg"
                    )
                    mime_type = "image/jpeg"

                # Create data URL
                data_url = f"data:{mime_type};base64,{base64_data}"

                # Log image details for debugging
                file_name = image_data.get("file_name", "unknown")
                file_size = image_data.get("file_size", 0)
                logger.info(
                    f"Adding image {attachment_id} ({file_name}, {file_size} bytes, {mime_type}) to multimodal content"
                )

                content.append(ImageUrl(url=data_url))
                logger.info(
                    f"Successfully added image {attachment_id} to multimodal content"
                )

            except Exception as e:
                logger.error(
                    f"Failed to add image {attachment_id} to content: {str(e)}",
                    exc_info=True,
                )
                continue

        # If no current images, add context images as fallback
        if not current_images:
            context_images = ctx.get_context_images_only()
            logger.info(
                f"No current images found, processing {len(context_images)} context images as fallback"
            )

            for attachment_id, image_data in context_images.items():
                try:
                    # Apply same validation as above
                    if not isinstance(image_data, dict) or "base64" not in image_data:
                        logger.error(f"Invalid context image data for {attachment_id}")
                        continue

                    base64_data = image_data["base64"]
                    if not isinstance(base64_data, str) or not base64_data:
                        logger.error(
                            f"Invalid base64 data for context image {attachment_id}"
                        )
                        continue

                    # Validate base64 format
                    try:
                        import base64

                        base64.b64decode(base64_data)
                    except Exception as e:
                        logger.error(
                            f"Invalid base64 format for context image {attachment_id}: {str(e)}"
                        )
                        continue

                    mime_type = image_data.get("mime_type", "image/jpeg")
                    if (
                        not mime_type
                        or not isinstance(mime_type, str)
                        or not mime_type.startswith("image/")
                    ):
                        mime_type = "image/jpeg"

                    data_url = f"data:{mime_type};base64,{base64_data}"

                    file_name = image_data.get("file_name", "unknown")
                    file_size = image_data.get("file_size", 0)
                    logger.info(
                        f"Adding context image {attachment_id} ({file_name}, {file_size} bytes, {mime_type}) to multimodal content"
                    )

                    content.append(ImageUrl(url=data_url))
                    logger.info(
                        f"Successfully added context image {attachment_id} to multimodal content"
                    )
                except Exception as e:
                    logger.error(
                        f"Failed to add context image {attachment_id} to content: {str(e)}",
                        exc_info=True,
                    )
                    continue

        logger.info(
            f"Final multimodal content has {len(content)} elements: 1 text + {len(content)-1} images"
        )
        return content

    async def _prepare_multimodal_message_history(
        self, ctx: ChatContext
    ) -> List[ModelMessage]:
        """Prepare message history with multimodal support"""
        history_messages = []

        for msg in ctx.history:
            # For now, keep history as text-only to avoid token bloat
            # Images are only added to the current query
            history_messages.append(ModelResponse([TextPart(content=str(msg))]))

        return history_messages

    async def run(self, ctx: ChatContext) -> ChatAgentResponse:
        """Main execution flow with multimodal support using PydanticAI's native capabilities"""
        logger.info(
            f"Running pydantic-ai agent {'with multimodal support' if ctx.has_images() else ''}"
        )

        # Check if we have images and if the model supports vision
        if ctx.has_images() and self.llm_provider.is_vision_model():
            logger.info(
                f"Processing {len(ctx.get_all_images())} images with PydanticAI multimodal"
            )
            return await self._run_multimodal(ctx)
        else:
            if ctx.has_images() and not self.llm_provider.is_vision_model():
                logger.warning(
                    "Images provided but current model doesn't support vision, proceeding with text-only"
                )
            # Use standard PydanticAI agent for text-only
            return await self._run_standard(ctx)

    async def _run_standard(self, ctx: ChatContext) -> ChatAgentResponse:
        """Standard text-only agent execution"""
        try:
            # Prepare message history
            message_history = await self._prepare_multimodal_message_history(ctx)

            # Create and run agent
            agent = self._create_agent(ctx)

            # Try to initialize MCP servers with timeout handling
            try:
                async with agent.run_mcp_servers():
                    resp = await agent.run(
                        user_prompt=ctx.query,
                        message_history=message_history,
                    )
            except (TimeoutError, anyio.WouldBlock, Exception) as mcp_error:
                logger.warning(f"MCP server initialization failed: {mcp_error}")
                logger.info("Continuing without MCP servers...")

                # Fallback: run without MCP servers
                resp = await agent.run(
                    user_prompt=ctx.query,
                    message_history=message_history,
                )

            return ChatAgentResponse(
                response=resp.output,
                tool_calls=[],
                citations=[],
            )

        except Exception as e:
            logger.error(f"Error in standard run method: {str(e)}", exc_info=True)
            return ChatAgentResponse(
                response=f"An error occurred while processing your request: {str(e)}",
                tool_calls=[],
                citations=[],
            )

    async def _run_multimodal(self, ctx: ChatContext) -> ChatAgentResponse:
        """Multimodal agent execution using PydanticAI's native multimodal capabilities"""
        try:
            # Debug multimodal content
            self._debug_multimodal_content(ctx)

            # Create multimodal user content with images
            multimodal_content = self._create_multimodal_user_content(ctx)

            # Prepare message history (text-only for now to avoid token bloat)
            message_history = await self._prepare_multimodal_message_history(ctx)

            # Create and run agent
            agent = self._create_agent(ctx)

            resp = await agent.run(
                user_prompt=multimodal_content,
                message_history=message_history,
            )

            return ChatAgentResponse(
                response=resp.output,
                tool_calls=[],
                citations=[],
            )

        except Exception as e:
            logger.error(f"Error in multimodal run method: {str(e)}", exc_info=True)
            # Fallback to standard execution
            logger.info("Falling back to standard text-only execution")
            return await self._run_standard(ctx)

    async def run_stream(
        self, ctx: ChatContext
    ) -> AsyncGenerator[ChatAgentResponse, None]:
        logger.info(
            f"Running pydantic-ai agent stream {'with multimodal support' if ctx.has_images() else ''}"
        )

        # Check if we have images and if the model supports vision
        if ctx.has_images() and self.llm_provider.is_vision_model():
            logger.info(
                f"Processing {len(ctx.get_all_images())} images with PydanticAI multimodal streaming"
            )
            async for chunk in self._run_multimodal_stream(ctx):
                yield chunk
        else:
            if ctx.has_images() and not self.llm_provider.is_vision_model():
                logger.warning(
                    "Images provided but current model doesn't support vision, proceeding with text-only streaming"
                )
            # Use standard PydanticAI streaming for text-only
            async for chunk in self._run_standard_stream(ctx):
                yield chunk

    def _check_token_threshold(
        self, 
        run, 
        context_window: int, 
        token_threshold: int
    ) -> tuple[bool, int]:
        """
        Check if token usage exceeds threshold.
        
        Returns:
            tuple: (should_compress: bool, total_tokens: int)
        """
        try:
            current_usage = run.usage()
            
            # Check if total_tokens attribute exists and is not None
            if not hasattr(current_usage, 'total_tokens'):
                logger.debug("Usage object has no total_tokens attribute")
                return (False, 0)
            
            total_tokens = current_usage.total_tokens
            
            # Handle case where total_tokens is None (no usage data yet)
            if total_tokens is None:
                logger.debug("total_tokens is None - no usage data yet")
                return (False, 0)
            
            # Log progress periodically (every ~1000 tokens)
            if total_tokens % 1000 < 100:
                usage_pct = (total_tokens / context_window) * 100
                logger.debug(
                    f"📊 Tokens: {total_tokens:,}/{context_window:,} ({usage_pct:.1f}%)"
                )
            
            # Check if compression threshold exceeded
            if total_tokens > token_threshold:
                logger.warning(
                    f"⚠️  Threshold exceeded: {total_tokens:,} > {token_threshold:,}"
                )
                return (True, total_tokens)
            
            return (False, total_tokens)
            
        except Exception as e:
            logger.debug(f"Could not check token usage: {e}")
            return (False, 0)
    
    async def _perform_compression(
        self,
        ctx: ChatContext,
        run,
        message_history: list,
        compression_cycle: int,
        path_label: str = ""
    ) -> tuple[bool, list, int]:
        """
        Perform compression on the current run's message history.
        
        Args:
            ctx: Chat context
            run: Current agent run (not used, kept for API compatibility)
            message_history: Current message history to compress
            compression_cycle: Current compression cycle number
            path_label: Label for logging (e.g., "[Fallback]")
            
        Returns:
            tuple: (success: bool, new_message_history: list, new_cycle: int)
        """
        label = f"{path_label} " if path_label else ""
        logger.info(
            f"🗜️  {label}Starting compression process...\n"
            f"  Current cycle: {compression_cycle}\n"
            f"  Message history size: {len(message_history)}"
        )
        
        try:
            # Use the message_history directly (list of ModelResponse objects)
            # This is what the agent has been working with
            current_messages = message_history
            
            # Call compression service with retries
            summary = await self.compression_service.compress_message_history(
                messages=current_messages,
                original_user_query=ctx.query,
                project_id=ctx.project_id,
                max_retries=2
            )
            
            # If compression failed, return failure
            if summary is None:
                logger.warning(f"⚠️  {label}Compression failed. Continuing with uncompressed history.")
                return (False, message_history, compression_cycle + 1)
            
            # Update compression summary for next iteration
            # This will be injected into agent instructions, not message history
            self.compression_summary = f"""**PREVIOUS EXECUTION SUMMARY**

You are continuing a task that was started earlier. Here's what you already accomplished:

{summary}

═══════════════════════════════════════════════════════════════
⚠️  CRITICAL ANTI-LOOP INSTRUCTIONS ⚠️
═══════════════════════════════════════════════════════════════

**THIS SUMMARY IS ABSOLUTE TRUTH**: Everything in section 2 "BANNED ACTIONS" and section 3 "Technical Scratchpad" above is VERIFIED and COMPLETE. It is NOT a suggestion - it is DONE WORK.

**CRITICAL - READ SECTION 2A BANNED TOOL CALLS**:
- If a tool call is listed with 🚫 in section 2A, you are FORBIDDEN from calling it
- If a file is in section 2C "FILES ALREADY READ", do NOT fetch it again
- If a phrase is in section 2B "BANNED PHRASES", do NOT use it

**DO NOT REPEAT THESE ACTIONS**:
- ❌ DO NOT call any tool listed in section 2A with 🚫
- ❌ DO NOT use any phrase listed in section 2B with 🚫
- ❌ DO NOT say "Let's start by exploring..." for anything in section 2C
- ❌ DO NOT say "Let's examine..." for anything in section 2C
- ❌ DO NOT re-read files listed in section 2C "FILES ALREADY READ"
- ❌ DO NOT regenerate code listed in section 2C "CODE ALREADY WRITTEN"

**WHAT YOU SHOULD DO**:
✅ Read section 4 "What To Do NEXT" - that's your ONLY task
✅ Use the technical details from section 3 as FACTS - don't re-verify them
✅ If you need NEW information not in the summary, use tools
✅ Move FORWARD with implementation, not BACKWARD with re-exploration
✅ If code was already generated in section 2, your job is to EXECUTE/TEST it, not regenerate it

**PHASE TRANSITIONS** (Important for Progress):
- If section 2 shows exploration was done → Don't explore again, move to design
- If section 2 shows code was generated → Don't regenerate, move to testing/execution/next feature
- If section 2 shows testing was done → Don't test again, move to documentation/deployment/next step

**IF YOU CATCH YOURSELF**:
- About to say "Let me first explore..." → STOP! Check section 2B BANNED PHRASES
- About to call fetch_file or get_file_content → STOP! Check section 2A BANNED TOOL CALLS
- About to generate code → STOP! Check section 2C "CODE ALREADY WRITTEN"
- Starting from scratch → STOP! You are NOT starting fresh, you are CONTINUING"""
            
            # Keep only recent messages (no duplicate summary in history)
            # Reduced from 8 to 3 messages to save more tokens
            recent_history = [
                ModelResponse([TextPart(content=msg)]) 
                for msg in ctx.history[-3:]
            ]
            
            new_message_history = recent_history
            
            logger.info(
                f"✅ {label}Compression complete:\n"
                f"  Summary: {len(summary)} chars\n"
                f"  New history: {len(new_message_history)} messages\n"
                f"  Restarting agent cycle #{compression_cycle + 2}..."
            )
            
            return (True, new_message_history, compression_cycle + 1)
            
        except Exception as compression_error:
            logger.error(
                f"❌ {label}Compression process failed: {compression_error}",
                exc_info=True
            )
            return (False, message_history, compression_cycle + 1)

    async def _run_multimodal_stream(
        self, ctx: ChatContext
    ) -> AsyncGenerator[ChatAgentResponse, None]:
        """Stream multimodal response using PydanticAI's native capabilities"""
        try:
            # Debug multimodal content
            self._debug_multimodal_content(ctx)

            # Create multimodal user content with images
            multimodal_content = self._create_multimodal_user_content(ctx)

            # Prepare message history (text-only for now to avoid token bloat)
            message_history = await self._prepare_multimodal_message_history(ctx)

            # Create agent
            agent = self._create_agent(ctx)

            # Stream the response
            async with agent.iter(
                user_prompt=multimodal_content,
                message_history=message_history,
            ) as run:
                async for node in run:
                    if Agent.is_model_request_node(node):
                        # A model request node => We can stream tokens from the model's request
                        async with node.stream(run.ctx) as request_stream:
                            async for event in request_stream:
                                if isinstance(event, PartStartEvent) and isinstance(
                                    event.part, TextPart
                                ):
                                    yield ChatAgentResponse(
                                        response=event.part.content,
                                        tool_calls=[],
                                        citations=[],
                                    )
                                if isinstance(event, PartDeltaEvent) and isinstance(
                                    event.delta, TextPartDelta
                                ):
                                    yield ChatAgentResponse(
                                        response=event.delta.content_delta,
                                        tool_calls=[],
                                        citations=[],
                                    )

                    elif Agent.is_call_tools_node(node):
                        async with node.stream(run.ctx) as handle_stream:
                            async for event in handle_stream:
                                if isinstance(event, FunctionToolCallEvent):
                                    yield ChatAgentResponse(
                                        response="",
                                        tool_calls=[
                                            ToolCallResponse(
                                                call_id=event.part.tool_call_id or "",
                                                event_type=ToolCallEventType.CALL,
                                                tool_name=event.part.tool_name,
                                                tool_response=get_tool_run_message(
                                                    event.part.tool_name
                                                ),
                                                tool_call_details={
                                                    "summary": get_tool_call_info_content(
                                                        event.part.tool_name,
                                                        event.part.args_as_dict(),
                                                    )
                                                },
                                            )
                                        ],
                                        citations=[],
                                    )
                                if isinstance(event, FunctionToolResultEvent):
                                    yield ChatAgentResponse(
                                        response="",
                                        tool_calls=[
                                            ToolCallResponse(
                                                call_id=event.result.tool_call_id or "",
                                                event_type=ToolCallEventType.RESULT,
                                                tool_name=event.result.tool_name
                                                or "unknown tool",
                                                tool_response=get_tool_response_message(
                                                    event.result.tool_name
                                                    or "unknown tool"
                                                ),
                                                tool_call_details={
                                                    "summary": get_tool_result_info_content(
                                                        event.result.tool_name
                                                        or "unknown tool",
                                                        event.result.content,
                                                    )
                                                },
                                            )
                                        ],
                                        citations=[],
                                    )

                    elif Agent.is_end_node(node):
                        logger.info("multimodal result streamed successfully!!")

        except Exception as e:
            logger.error(f"Error in multimodal stream: {str(e)}", exc_info=True)
            # Fallback to standard streaming
            async for chunk in self._run_standard_stream(ctx):
                yield chunk

    async def _run_standard_stream(
        self, ctx: ChatContext
    ) -> AsyncGenerator[ChatAgentResponse, None]:
        """Standard streaming execution with looping context compression"""
        
        # Get model info for token tracking
        model_name = self.llm_provider.chat_config.model
        context_window = get_context_window_for_model(model_name)
        token_threshold = int(context_window * self.compression_threshold_percentage)
        
        logger.info(
            f"🚀 Starting agent with compression enabled:\n"
            f"  Model: {model_name}\n"
            f"  Context window: {context_window:,} tokens\n"
            f"  Compression threshold: {token_threshold:,} tokens"
        )
        
        # Initialize message history from context
        message_history = [
            ModelResponse([TextPart(content=msg)]) for msg in ctx.history
        ]
        
        compression_cycle = 0
        
        # Main compression loop
        while True:
            # Safety check: break out if we've hit max compression cycles
            if compression_cycle >= self.max_compression_cycles:
                logger.error(
                    f"🛑 Max compression cycles ({self.max_compression_cycles}) reached. "
                    f"Breaking out to prevent infinite loop."
                )
                yield ChatAgentResponse(
                    response=f"\n\n*[ERROR: Maximum compression cycles ({self.max_compression_cycles}) reached. "
                    f"The task may be too complex for the current context window. Please try breaking it into smaller subtasks.]*\n\n",
                    tool_calls=[],
                    citations=[]
                )
                return
            
            # Create agent with compression summary (empty first time, populated after compression)
            agent = self._create_agent(ctx)
            
            logger.info(
                f"🔄 Agent cycle #{compression_cycle + 1}/{self.max_compression_cycles}. "
                f"Compression summary length: {len(self.compression_summary)} chars"
            )
            
            # Warn if approaching limit
            if compression_cycle >= self.max_compression_cycles - 1:
                logger.warning(
                    f"⚠️  Approaching max compression cycles! "
                    f"This is cycle {compression_cycle + 1}/{self.max_compression_cycles}"
                )
            
            compression_needed = False
            run = None
            
            try:
                # Try to initialize MCP servers with timeout handling
                try:
                    async with agent.run_mcp_servers():
                        async with agent.iter(
                            user_prompt=ctx.query,  # Always the original query
                            message_history=message_history,
                        ) as run:
                            async for node in run:
                                # Check if compression needed before processing this node
                                should_compress, current_tokens = self._check_token_threshold(
                                    run, context_window, token_threshold
                                )
                                
                                if should_compress:
                                    compression_needed = True
                                    break  # Exit node loop to trigger compression
                                
                                if Agent.is_model_request_node(node):
                                    # A model request node => We can stream tokens from the model's request
                                    try:
                                        async with node.stream(run.ctx) as request_stream:
                                            async for event in request_stream:
                                                if isinstance(
                                                    event, PartStartEvent
                                                ) and isinstance(event.part, TextPart):
                                                    yield ChatAgentResponse(
                                                        response=event.part.content,
                                                        tool_calls=[],
                                                        citations=[],
                                                    )
                                                if isinstance(
                                                    event, PartDeltaEvent
                                                ) and isinstance(
                                                    event.delta, TextPartDelta
                                                ):
                                                    yield ChatAgentResponse(
                                                        response=event.delta.content_delta,
                                                        tool_calls=[],
                                                        citations=[],
                                                    )
                                    except (
                                        ModelRetry,
                                        AgentRunError,
                                        UserError,
                                    ) as pydantic_error:
                                        logger.warning(
                                            f"Pydantic-ai error in model request stream: {pydantic_error}"
                                        )
                                        yield ChatAgentResponse(
                                            response="\n\n*Encountered an issue while processing your request. Trying to recover...*\n\n",
                                            tool_calls=[],
                                            citations=[],
                                        )
                                        continue
                                    except anyio.WouldBlock:
                                        logger.warning(
                                            "Model request stream would block - continuing..."
                                        )
                                        continue
                                    except Exception as e:
                                        logger.error(
                                            f"Unexpected error in model request stream: {e}"
                                        )
                                        yield ChatAgentResponse(
                                            response="\n\n*An unexpected error occurred. Continuing...*\n\n",
                                            tool_calls=[],
                                            citations=[],
                                        )
                                        continue

                                elif Agent.is_call_tools_node(node):
                                    try:
                                        async with node.stream(run.ctx) as handle_stream:
                                            async for event in handle_stream:
                                                if isinstance(event, FunctionToolCallEvent):
                                                    
                                                    yield ChatAgentResponse(
                                                        response="",
                                                        tool_calls=[
                                                            ToolCallResponse(
                                                                call_id=event.part.tool_call_id
                                                                or "",
                                                                event_type=ToolCallEventType.CALL,
                                                                tool_name=event.part.tool_name,
                                                                tool_response=get_tool_run_message(
                                                                    event.part.tool_name
                                                                ),
                                                                tool_call_details={
                                                                    "summary": get_tool_call_info_content(
                                                                        event.part.tool_name,
                                                                        event.part.args_as_dict(),
                                                                    )
                                                                },
                                                            )
                                                        ],
                                                        citations=[],
                                                    )
                                                if isinstance(
                                                    event, FunctionToolResultEvent
                                                ):
                                                    yield ChatAgentResponse(
                                                        response="",
                                                        tool_calls=[
                                                            ToolCallResponse(
                                                                call_id=event.result.tool_call_id
                                                                or "",
                                                                event_type=ToolCallEventType.RESULT,
                                                                tool_name=event.result.tool_name
                                                                or "unknown tool",
                                                                tool_response=get_tool_response_message(
                                                                    event.result.tool_name
                                                                    or "unknown tool"
                                                                ),
                                                                tool_call_details={
                                                                    "summary": get_tool_result_info_content(
                                                                        event.result.tool_name
                                                                        or "unknown tool",
                                                                        event.result.content,
                                                                    )
                                                                },
                                                            )
                                                        ],
                                                        citations=[],
                                                    )
                                    except (
                                        ModelRetry,
                                        AgentRunError,
                                        UserError,
                                    ) as pydantic_error:
                                        logger.warning(
                                            f"Pydantic-ai error in tool call stream: {pydantic_error}"
                                        )
                                        yield ChatAgentResponse(
                                            response="\n\n*Encountered an issue while calling tools. Trying to recover...*\n\n",
                                            tool_calls=[],
                                            citations=[],
                                        )
                                        continue
                                    except anyio.WouldBlock:
                                        logger.warning(
                                            "Tool call stream would block - continuing..."
                                        )
                                        continue
                                    except Exception as e:
                                        logger.error(
                                            f"Unexpected error in tool call stream: {e}"
                                        )
                                        yield ChatAgentResponse(
                                            response="\n\n*An unexpected error occurred during tool execution. Continuing...*\n\n",
                                            tool_calls=[],
                                            citations=[],
                                        )
                                        continue

                                elif Agent.is_end_node(node):
                                    logger.info("✅ Agent execution completed successfully")
                                    return  # Exit the while True loop - we're done!
                            
                            # If we exited the loop naturally (not compression), we're done
                            if not compression_needed:
                                logger.info("Agent completed without needing compression")
                                return
                    
                    # === PERFORM COMPRESSION (outside agent.iter context) ===
                    if compression_needed and run:
                        yield ChatAgentResponse(
                            response="\n\n*[Context window filling up - compressing history...]*\n\n",
                            tool_calls=[], citations=[]
                        )
                        
                        # Call compression helper
                        success, message_history, compression_cycle = await self._perform_compression(
                            ctx, run, message_history, compression_cycle
                        )
                        
                        if success:
                            yield ChatAgentResponse(
                                response="*[Compression complete. Continuing with fresh context...]*\n\n",
                                tool_calls=[], citations=[]
                            )
                        else:
                            yield ChatAgentResponse(
                                response="*[Compression unavailable. Continuing with full history...]*\n\n",
                                tool_calls=[], citations=[]
                            )
                        
                        continue  # Loop continues - will create new agent

                except (TimeoutError, anyio.WouldBlock, Exception) as mcp_error:
                    logger.warning(f"MCP server initialization failed: {mcp_error}")
                    logger.info("Continuing without MCP servers...")

                    # Fallback: run without MCP servers (with same compression logic)
                    try:
                        async with agent.iter(
                            user_prompt=ctx.query,
                            message_history=message_history,
                        ) as run:
                            async for node in run:
                                # Check if compression needed before processing this node
                                should_compress, current_tokens = self._check_token_threshold(
                                    run, context_window, token_threshold
                                )
                                
                                # Log token usage after each node (fallback path)
                                if current_tokens > 0:
                                    usage_pct = (current_tokens / context_window) * 100
                                    logger.info(
                                        f"📊 [Fallback] Token usage after node: {current_tokens:,}/{context_window:,} "
                                        f"({usage_pct:.1f}%) - Node type: {type(node).__name__}"
                                    )
                                
                                if should_compress:
                                    compression_needed = True
                                    break  # Exit node loop to trigger compression
                                
                                if Agent.is_model_request_node(node):
                                    try:
                                        async with node.stream(run.ctx) as request_stream:
                                            async for event in request_stream:
                                                if isinstance(
                                                    event, PartStartEvent
                                                ) and isinstance(event.part, TextPart):
                                                    yield ChatAgentResponse(
                                                        response=event.part.content,
                                                        tool_calls=[],
                                                        citations=[],
                                                    )
                                                if isinstance(
                                                    event, PartDeltaEvent
                                                ) and isinstance(
                                                    event.delta, TextPartDelta
                                                ):
                                                    yield ChatAgentResponse(
                                                        response=event.delta.content_delta,
                                                        tool_calls=[],
                                                        citations=[],
                                                    )
                                    except (
                                        ModelRetry,
                                        AgentRunError,
                                        UserError,
                                    ) as pydantic_error:
                                        logger.warning(
                                            f"Pydantic-ai error in fallback model request stream: {pydantic_error}"
                                        )
                                        yield ChatAgentResponse(
                                            response="\n\n*Encountered an issue while processing your request. Trying to recover...*\n\n",
                                            tool_calls=[],
                                            citations=[],
                                        )
                                        continue
                                    except anyio.WouldBlock:
                                        logger.warning(
                                            "Model request stream would block - continuing..."
                                        )
                                        continue
                                    except Exception as e:
                                        logger.error(
                                            f"Unexpected error in fallback model request stream: {e}"
                                        )
                                        yield ChatAgentResponse(
                                            response="\n\n*An unexpected error occurred. Continuing...*\n\n",
                                            tool_calls=[],
                                            citations=[],
                                        )
                                        continue

                                elif Agent.is_call_tools_node(node):
                                    try:
                                        async with node.stream(run.ctx) as handle_stream:
                                            async for event in handle_stream:
                                                if isinstance(event, FunctionToolCallEvent):
                                                    
                                                    yield ChatAgentResponse(
                                                        response="",
                                                        tool_calls=[
                                                            ToolCallResponse(
                                                                call_id=event.part.tool_call_id
                                                                or "",
                                                                event_type=ToolCallEventType.CALL,
                                                                tool_name=event.part.tool_name,
                                                                tool_response=get_tool_run_message(
                                                                    event.part.tool_name
                                                                ),
                                                                tool_call_details={
                                                                    "summary": get_tool_call_info_content(
                                                                        event.part.tool_name,
                                                                        event.part.args_as_dict(),
                                                                    )
                                                                },
                                                            )
                                                        ],
                                                        citations=[],
                                                    )
                                                if isinstance(
                                                    event, FunctionToolResultEvent
                                                ):
                                                    yield ChatAgentResponse(
                                                        response="",
                                                        tool_calls=[
                                                            ToolCallResponse(
                                                                call_id=event.result.tool_call_id
                                                                or "",
                                                                event_type=ToolCallEventType.RESULT,
                                                                tool_name=event.result.tool_name
                                                                or "unknown tool",
                                                                tool_response=get_tool_response_message(
                                                                    event.result.tool_name
                                                                    or "unknown tool"
                                                                ),
                                                                tool_call_details={
                                                                    "summary": get_tool_result_info_content(
                                                                        event.result.tool_name
                                                                        or "unknown tool",
                                                                        event.result.content,
                                                                    )
                                                                },
                                                            )
                                                        ],
                                                        citations=[],
                                                    )
                                    except (
                                        ModelRetry,
                                        AgentRunError,
                                        UserError,
                                    ) as pydantic_error:
                                        logger.warning(
                                            f"Pydantic-ai error in fallback tool call stream: {pydantic_error}"
                                        )
                                        yield ChatAgentResponse(
                                            response="\n\n*Encountered an issue while calling tools. Trying to recover...*\n\n",
                                            tool_calls=[],
                                            citations=[],
                                        )
                                        continue
                                    except anyio.WouldBlock:
                                        logger.warning(
                                            "Tool call stream would block - continuing..."
                                        )
                                        continue
                                    except Exception as e:
                                        logger.error(
                                            f"Unexpected error in fallback tool call stream: {e}"
                                        )
                                        yield ChatAgentResponse(
                                            response="\n\n*An unexpected error occurred during tool execution. Continuing...*\n\n",
                                            tool_calls=[],
                                            citations=[],
                                        )
                                        continue

                                elif Agent.is_end_node(node):
                                    logger.info("✅ Agent execution completed successfully")
                                    return
                            
                            # If we exited the loop naturally (not compression), we're done
                            if not compression_needed:
                                logger.info("Agent completed without needing compression (fallback path)")
                                return
                        
                        # === PERFORM COMPRESSION IN FALLBACK PATH ===
                        if compression_needed and run:
                            yield ChatAgentResponse(
                                response="\n\n*[Context window filling up - compressing history...]*\n\n",
                                tool_calls=[], citations=[]
                            )
                            
                            # Call compression helper with fallback label
                            success, message_history, compression_cycle = await self._perform_compression(
                                ctx, run, message_history, compression_cycle, path_label="[Fallback]"
                            )
                            
                            if success:
                                yield ChatAgentResponse(
                                    response="*[Compression complete. Continuing with fresh context...]*\n\n",
                                    tool_calls=[], citations=[]
                                )
                            else:
                                yield ChatAgentResponse(
                                    response="*[Compression unavailable. Continuing with full history...]*\n\n",
                                    tool_calls=[], citations=[]
                                )
                            
                            continue  # Loop continues - will create new agent

                    except (ModelRetry, AgentRunError, UserError) as pydantic_error:
                        logger.error(
                            f"Pydantic-ai error in fallback agent iteration: {pydantic_error}"
                        )
                        yield ChatAgentResponse(
                            response=f"\n\n*The agent encountered an error while processing your request: {str(pydantic_error)}*\n\n",
                            tool_calls=[],
                            citations=[],
                        )
                        return  # Exit on error
                    except Exception as e:
                        logger.error(f"Unexpected error in fallback agent iteration: {e}")
                        yield ChatAgentResponse(
                            response=f"\n\n*An unexpected error occurred: {str(e)}*\n\n",
                            tool_calls=[],
                            citations=[],
                        )
                        return  # Exit on error

            except (ModelRetry, AgentRunError, UserError) as pydantic_error:
                logger.error(
                    f"Pydantic-ai error in agent execution loop: {str(pydantic_error)}",
                    exc_info=True,
                )
                yield ChatAgentResponse(
                    response=f"\n\n*The agent encountered an error: {str(pydantic_error)}*\n\n",
                    tool_calls=[],
                    citations=[],
                )
                return  # Exit on error
            except Exception as e:
                logger.error(f"Error in agent execution loop: {str(e)}", exc_info=True)
                yield ChatAgentResponse(
                    response="\n\n*An error occurred during streaming*\n\n",
                    tool_calls=[],
                    citations=[],
                )
                return  # Exit on error<|MERGE_RESOLUTION|>--- conflicted
+++ resolved
@@ -122,7 +122,6 @@
             f"Created {len(mcp_toolsets)} MCP servers out of {len(self.mcp_servers)} configured"
         )
 
-<<<<<<< HEAD
         # Prepare compression summary section if available
         # CRITICAL: Put this at the TOP, not buried after role/goal
         compression_prefix = ""
@@ -151,10 +150,6 @@
             
             """
 
-        return Agent(
-            model=self.llm_provider.get_pydantic_model(),
-            tools=[
-=======
         allow_parallel_tools = self.llm_provider.chat_config.capabilities.get(
             "supports_tool_parallelism", True
         )
@@ -162,7 +157,6 @@
         agent_kwargs = {
             "model": self.llm_provider.get_pydantic_model(),
             "tools": [
->>>>>>> bff11e6f
                 Tool(
                     name=tool.name,
                     description=tool.description,
@@ -170,16 +164,11 @@
                 )
                 for tool in self.tools
             ],
-<<<<<<< HEAD
-            mcp_servers=mcp_toolsets,
-            instructions=f"""
+            "mcp_servers": mcp_toolsets,
+            "instructions": f"""
             {compression_prefix}
             {compression_context}
             
-=======
-            "mcp_servers": mcp_toolsets,
-            "instructions": f"""
->>>>>>> bff11e6f
             Role: {config.role}
             Goal: {config.goal}
             Backstory:
