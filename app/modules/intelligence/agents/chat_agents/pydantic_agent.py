--- conflicted
+++ resolved
@@ -36,59 +36,6 @@
 logger = setup_logger(__name__)
 
 
-<<<<<<< HEAD
-def get_tool_run_message(tool_name: str):
-    match tool_name:
-        case "GetCodeanddocstringFromProbableNodeName":
-            return "Retrieving code from referenced names"
-        case "Getcodechanges":
-            return "Fetching code changes from your repo"
-        case "GetNodesfromTags":
-            return "Fetching nodes from tags"
-        case "AskKnowledgeGraphQueries":
-            return "Traversing the knowledge graph"
-        case "GetCodeanddocstringFromMultipleNodeIDs":
-            return "Fetching code and docstrings"
-        case "get_code_file_structure":
-            return "Loading the file structure of the repo"
-        case "GetNodeNeighboursFromNodeID":
-            return "Identifying referenced code"
-        case "WebpageContentExtractor":
-            return "Querying information from a webpage"
-        case "WebSearchTool":
-            return "Querying information from the web"
-        case "GitHubContentFetcher":
-            return "Fetching content from github"
-        case _:
-            return "Fetching code"
-
-
-def get_tool_response_message(tool_name: str):
-    match tool_name:
-        case "Getcodechanges":
-            return "Code changes fetched successfully"
-        case "GetNodesfromTags":
-            return "Fetched nodes from tags"
-        case "AskKnowledgeGraphQueries":
-            return "Knowledge graph queries successful"
-        case "GetCodeanddocstringFromMultipleNodeIDs":
-            return "Fetched code and docstrings"
-        case "get_code_file_structure":
-            return "File structure of the repo loaded successfully"
-        case "GetNodeNeighboursFromNodeID":
-            return "Fetched referenced code"
-        case "WebpageContentExtractor":
-            return "Content retrieved from webpage"
-        case "WebSearchTool":
-            return "Querying information from the web"
-        case "GitHubContentFetcher":
-            return "File contents fetched from github"
-        case _:
-            return "Code fetched"
-
-
-=======
->>>>>>> 5e6d3ba1
 class PydanticRagAgent(ChatAgent):
     def __init__(
         self,
