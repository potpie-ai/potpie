--- conflicted
+++ resolved
@@ -173,13 +173,8 @@
 
             logger.info(f"Starting Crew AI kickoff with {len(tasks)} tasks")
             result = await crew.kickoff_async()
-<<<<<<< HEAD
-            response: CrewAIResponse = result.tasks_output[-1].raw
-            pydantic_response = result.tasks_output[-1].pydantic
-=======
-            response: CrewAIResponse = result.tasks_output[0].pydantic  # type: ignore
->>>>>>> 56ebd562
-            # agentops.end_session("success")
+            response = result.tasks_output[-1].raw
+            pydantic_response: CrewAIResponse = result.tasks_output[-1].pydantic
             return ChatAgentResponse(
                 response=response,
                 tool_calls=[],
