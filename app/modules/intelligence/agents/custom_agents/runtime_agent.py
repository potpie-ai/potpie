import json
import os
from typing import Any, Dict, List, Optional, Union

from crewai import Agent, Crew, Process, Task
from pydantic import BaseModel, validator
from sqlalchemy.orm import Session

from app.modules.conversations.message.message_model import MessageType
from app.modules.intelligence.memory.chat_history_service import ChatHistoryService
from app.modules.intelligence.provider.provider_service import (
    AgentProvider,
    ProviderService,
)
from app.modules.intelligence.tools.tool_service import ToolService
from app.modules.utils.logger import setup_logger

logger = setup_logger(__name__)


class TaskExpectedOutput(BaseModel):
    """Model for expected output structure in task configuration"""

    output: str


class TaskConfig(BaseModel):
    """Model for task configuration from agent_config.json"""

    tools: List[str]
    description: str
    expected_output: Union[Dict[str, Any], str]

    @validator("expected_output", pre=True, always=True)
    def parse_expected_output(cls, v):
        """Ensure expected_output is a dictionary"""
        if isinstance(v, str):
            try:
                return json.loads(v)
            except json.JSONDecodeError as e:
                logger.error(f"Error parsing expected_output: {str(e)}")
                raise ValueError("Invalid JSON format for expected_output")
        return v


class AgentConfig(BaseModel):
    """Model for agent configuration from agent_config.json"""

    user_id: str
    role: str
    goal: str
    backstory: str
    system_prompt: str
    tasks: List[TaskConfig]
    project_id: str = ""


class RuntimeAgent:
    def __init__(
        self,
        db: Session,
        agent_config: Dict[str, Any],
    ):
        """Initialize the agent with configuration and tools"""
        self.config = AgentConfig(**agent_config)
        self.db = db
        self.max_iter = int(os.getenv("MAX_ITER", "5"))

        self.user_id = self.config.user_id
        self.role = self.config.role
        self.goal = self.config.goal
        self.backstory = self.config.backstory
        self.history_manager = ChatHistoryService(self.db)
        self.project_id = None
        self.agent = None
<<<<<<< HEAD
        self.llm = ProviderService(self.db, self.user_id).get_llm(AgentProvider.CREWAI)
=======
        self.llm = ProviderService(self.db, self.user_id).get_llm(
            AgentProvider.CREWAI, config_type="chat"
        )
>>>>>>> 56ebd562
        # Initialize tools
        self.tool_service = ToolService(db, self.user_id)
        self.tools = {}
        for tool_id, tool in self.get_available_tools().items():
            tool = self.tool_service.tools[tool_id]

            if tool:
                self.tools[tool_id] = tool

    def get_available_tools(self) -> List[str]:
        """Get list of available tools from tool service"""
        return self.tool_service.list_tools_with_parameters()

    def _create_task_description(
        self,
        task_config: TaskConfig,
        query: str,
        node_ids: Optional[List[str]] = None,
        context: str = "",
    ) -> str:
        """Create a task description from task configuration"""
        if isinstance(node_ids, str):
            node_ids = [node_ids]

        tools_help = "Available Tools:\n"
        for tool_name in task_config.tools:
            if tool_name in self.tools:
                tool = self.tools[tool_name]
                tools_help += f"{tool.name}: {tool.description}\n"
                if hasattr(tool, "args_schema"):
                    schema = tool.args_schema.schema()
                    tools_help += (
                        f"Input: {json.dumps(schema.get('example', {}), indent=2)}\n\n"
                    )

        return f"""
                CONTEXT:
                Query: {query}
                Project ID: {self.project_id}
                Node IDs: {node_ids}
                Additional Context: {context}

                TASK:
                {task_config.description}

                Expected Output Format:
                {json.dumps(task_config.expected_output, indent=2)}

                INSTRUCTIONS:
                1. Use the available tools to gather information
                2. Process and synthesize the gathered information
                3. Format your response in markdown
                4. Include relevant code snippets and file references
                5. Provide clear explanations

                IMPORTANT:
                - You have a maximum of {self.max_iter} iterations
                - Use tools efficiently and avoid unnecessary API calls
                - Only use the tools listed below
                {tools_help}
            """

    async def create_task(
        self,
        query: str,
        node_ids: Optional[List[str]] = None,
        context: str = "",
        task_index: int = 0,
        previous_task: Optional[Task] = None,
    ) -> Task:
        """Create a task with proper context and description"""
        if task_index >= len(self.config.tasks):
            raise ValueError(
                f"Task index {task_index} out of range. Only {len(self.config.tasks)} tasks available."
            )

        # Ensure agent is initialized
        if not self.agent:
            self.agent = await self.create_agent()

        task_config = self.config.tasks[task_index]
        task_description = self._create_task_description(
            task_config, query, node_ids, context
        )

        # Create task with agent and LLM
        task = Task(
            description=task_description,
            agent=self.agent,
            expected_output=f"{task_config.expected_output}",
            context=[previous_task] if previous_task else None,
        )

        logger.info(f"Created task {task_index + 1} with LLM configuration")
        return task

    async def run(
        self,
        agent_id: str,
        query: str,
        project_id: str,
        conversation_id: str,
        node_ids: Optional[List[str]] = None,
        task_context: Optional[Dict[str, Any]] = None,
    ) -> Dict[str, Any]:
        """Main execution flow"""
        try:
            # Set project_id from run parameters or config
            self.project_id = project_id or self.config.project_id
            if not self.project_id:
                raise ValueError(
                    "project_id must be provided either in config or as a parameter"
                )

            logger.info(f"Running agent with project_id: {self.project_id}")

            # Create agent
            self.agent = await self.create_agent()

            # Create all tasks with context chaining
            tasks = []
            previous_task = None
            for i, task_config in enumerate(self.config.tasks):
                task = await self.create_task(
                    query,
                    node_ids,
                    "",  # Empty context string since we're using task context
                    task_index=i,
                    previous_task=previous_task,
                )
                tasks.append(task)
                previous_task = task
                logger.info(f"Created task {i+1}/{len(self.config.tasks)}")

            # Create crew with all tasks
            crew = Crew(
                agents=[self.agent],
                tasks=tasks,
                process=Process.sequential,
                verbose=True,
            )

            logger.info(f"Starting Crew AI kickoff with {len(tasks)} tasks")
            result = await crew.kickoff_async()

            content = result.raw
            self.history_manager.add_message_chunk(
                conversation_id,
                content,
                MessageType.AI_GENERATED,
            )
            self.history_manager.flush_message_buffer(
                conversation_id, MessageType.AI_GENERATED
            )

            return {"response": result.raw, "conversation_id": conversation_id}

        except Exception as e:
            logger.error(f"Error in run method: {str(e)}", exc_info=True)
            return {"error": str(e)}

    async def create_agent(self) -> Agent:
        """Create the main agent with tools and configuration"""
        agent = Agent(
            role=self.role,
            goal=self.goal,
            backstory=self.backstory,
            tools=list(self.tools.values()),
            allow_delegation=False,
            verbose=True,
            llm=self.llm,
            max_iter=self.max_iter,
        )
        logger.info("Created CrewAI Agent instance")
        return agent<|MERGE_RESOLUTION|>--- conflicted
+++ resolved
@@ -73,13 +73,9 @@
         self.history_manager = ChatHistoryService(self.db)
         self.project_id = None
         self.agent = None
-<<<<<<< HEAD
-        self.llm = ProviderService(self.db, self.user_id).get_llm(AgentProvider.CREWAI)
-=======
         self.llm = ProviderService(self.db, self.user_id).get_llm(
             AgentProvider.CREWAI, config_type="chat"
         )
->>>>>>> 56ebd562
         # Initialize tools
         self.tool_service = ToolService(db, self.user_id)
         self.tools = {}
