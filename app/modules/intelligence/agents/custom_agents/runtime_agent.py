--- conflicted
+++ resolved
@@ -1,12 +1,5 @@
 from pydantic import BaseModel
 from app.modules.intelligence.agents.chat_agents.pydantic_agent import PydanticRagAgent
-<<<<<<< HEAD
-from app.modules.intelligence.agents.chat_agents.pydantic_multi_agent import (
-    PydanticMultiAgent,
-)
-
-=======
->>>>>>> f7c038f9
 from app.modules.intelligence.provider.provider_service import (
     ProviderService,
 )
@@ -51,10 +44,6 @@
         self.llm_provider = llm_provider
         self.tools_provider = tools_provider
         self.agent_config = CustomAgentConfig(**agent_config)
-<<<<<<< HEAD
-        self.is_task = is_task
-=======
->>>>>>> f7c038f9
 
     def _build_agent(self) -> ChatAgent:
         agent_config = AgentConfig(
@@ -87,30 +76,6 @@
                 f"Failed to extract MCP servers from task configuration: {e}. Continuing without MCP servers."
             )
             mcp_servers = []
-<<<<<<< HEAD
-
-        if not self.llm_provider.is_current_model_supported_by_pydanticai(
-            config_type="chat"
-        ):
-            return CrewAIAgent(self.llm_provider, agent_config, tools)
-        elif self.is_task:
-            return PydanticMultiAgent(
-                self.llm_provider,
-                agent_config,
-                tools,
-            )
-        else:
-            return PydanticRagAgent(self.llm_provider, agent_config, tools, mcp_servers)
-
-    async def _enriched_context(self, ctx: ChatContext) -> ChatContext:
-        if ctx.node_ids and len(ctx.node_ids) > 0:
-            code_results = await self.tools_provider.get_code_from_multiple_node_ids_tool.run_multiple(
-                ctx.project_id, ctx.node_ids
-            )
-            ctx.additional_context += (
-                f"Code referred to in the query:\n {code_results}\n"
-            )
-=======
 
         if self.llm_provider.is_current_model_supported_by_pydanticai(
             config_type="chat"
@@ -131,7 +96,6 @@
             ctx.additional_context += (
                 f"Code referred to in the query:\n {code_results}\n"
             )
->>>>>>> f7c038f9
         return ctx
 
     async def run(self, ctx: ChatContext) -> ChatAgentResponse:
