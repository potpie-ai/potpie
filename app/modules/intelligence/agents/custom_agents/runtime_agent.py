from pydantic import BaseModel
from app.modules.intelligence.agents.chat_agents.pydantic_agent import PydanticRagAgent
<<<<<<< HEAD
=======
from app.modules.intelligence.agents.chat_agents.pydantic_multi_agent import (
    PydanticMultiAgent,
)
>>>>>>> 117b5b68
from app.modules.intelligence.provider.provider_service import (
    ProviderService,
)
from app.modules.intelligence.tools.tool_service import ToolService
from ..chat_agents.crewai_agent import AgentConfig, CrewAIAgent, TaskConfig
from ..chat_agent import ChatAgent, ChatAgentResponse, ChatContext
from app.modules.utils.logger import setup_logger
from typing import Any, AsyncGenerator, Dict, List, Union

logger = setup_logger(__name__)


class CustomTaskConfig(BaseModel):
    """Model for task configuration from agent_config.json"""

    tools: List[str]
    description: str
    expected_output: Union[Dict[str, Any], str]
    mcp_servers: List[Dict[str, Any]] = []


class CustomAgentConfig(BaseModel):
    """Model for agent configuration from agent_config.json"""

    user_id: str
    role: str
    goal: str
    backstory: str
    system_prompt: str
    tasks: List[CustomTaskConfig]
    project_id: str = ""


class RuntimeCustomAgent(ChatAgent):
    def __init__(
        self,
        llm_provider: ProviderService,
        tools_provider: ToolService,
        agent_config: Dict[str, Any],
        is_task: bool = False,
    ):
        self.llm_provider = llm_provider
        self.tools_provider = tools_provider
        self.agent_config = CustomAgentConfig(**agent_config)
        self.is_task = is_task

    def _build_agent(self) -> ChatAgent:
        agent_config = AgentConfig(
            role=self.agent_config.role,
            goal=self.agent_config.goal,
            backstory=self.agent_config.backstory + "\n\n" + how_to_prompt,
            tasks=[
                TaskConfig(
                    description=self.agent_config.tasks[0].description,
                    expected_output=f"{self.agent_config.tasks[0].expected_output}",
                )
            ],
        )

        tools = self.tools_provider.get_tools(self.agent_config.tasks[0].tools)
<<<<<<< HEAD

        # Extract MCP servers from the first task with graceful error handling
        mcp_servers = []
        try:
            if (
                hasattr(self.agent_config.tasks[0], "mcp_servers")
                and self.agent_config.tasks[0].mcp_servers
            ):
                mcp_servers = self.agent_config.tasks[0].mcp_servers
                logger.info(
                    f"Found {len(mcp_servers)} MCP servers in task configuration"
                )
        except Exception as e:
            logger.warning(
                f"Failed to extract MCP servers from task configuration: {e}. Continuing without MCP servers."
            )
            mcp_servers = []

        if self.llm_provider.is_current_model_supported_by_pydanticai(
            config_type="chat"
        ):
            agent = PydanticRagAgent(
                self.llm_provider, agent_config, tools, mcp_servers
            )
            self._pydantic_agent = agent  # Store reference for status access
            return agent
        else:
=======
        if not self.llm_provider.is_current_model_supported_by_pydanticai(
            config_type="chat"
        ):
>>>>>>> 117b5b68
            return CrewAIAgent(self.llm_provider, agent_config, tools)
        elif self.is_task:
            return PydanticMultiAgent(
                self.llm_provider,
                agent_config,
                tools,
            )
        else:
            return PydanticRagAgent(self.llm_provider, agent_config, tools)

    async def _enriched_context(self, ctx: ChatContext) -> ChatContext:
        if ctx.node_ids and len(ctx.node_ids) > 0:
            code_results = await self.tools_provider.get_code_from_multiple_node_ids_tool.run_multiple(
                ctx.project_id, ctx.node_ids
            )
            ctx.additional_context += (
                f"Code referred to in the query:\n {code_results}\n"
            )
        return ctx

    async def run(self, ctx: ChatContext) -> ChatAgentResponse:
        return await self._build_agent().run(await self._enriched_context(ctx))

    async def run_stream(
        self, ctx: ChatContext
    ) -> AsyncGenerator[ChatAgentResponse, None]:
        ctx = await self._enriched_context(ctx)
        async for chunk in self._build_agent().run_stream(ctx):
            yield chunk


how_to_prompt = """
    IMPORTANT: Use the following guide to accomplish tasks within the current context of execution
    HOW TO GUIDE:

    IMPORATANT: steps on HOW TO traverse the codebase:
    1. You can use websearch, docstrings, readme to understand current feature/code you are working with better. Understand how to use current feature in context of codebase
    2. Use AskKnowledgeGraphQueries tool to understand where perticular feature or functionality resides or to fetch specific code related to some keywords. Fetch file structure to understand the codebase better, Use FetchFile tool to fetch code from a file
    3. Use GetcodefromProbableNodeIDs tool to fetch code for perticular class or function in a file, Use analyze_code_structure to get all the class/function/nodes in a file
    4. Use GetcodeFromMultipleNodeIDs to fetch code for nodeIDs fetched from tools before
    5. Use GetNodeNeighboursFromNodeIDs to fetch all the code referencing current code or code referenced in the current node (code snippet)
    6. Above tools and steps can help you figure out full context about the current code in question
    7. Figure out how all the code ties together to implement current functionality
    8. Fetch Dir structure of the repo and use fetch file tool to fetch entire files, if file is too big the tool will throw error, then use code analysis tool to target proper line numbers (feel free to use set startline and endline such that few extra context lines are also fetched, tool won't throw out of bounds exception and return lines if they exist)
    9. Use above mentioned tools to fetch imported code, referenced code, helper functions, classes etc to understand the control flow
"""<|MERGE_RESOLUTION|>--- conflicted
+++ resolved
@@ -1,11 +1,9 @@
 from pydantic import BaseModel
 from app.modules.intelligence.agents.chat_agents.pydantic_agent import PydanticRagAgent
-<<<<<<< HEAD
-=======
 from app.modules.intelligence.agents.chat_agents.pydantic_multi_agent import (
     PydanticMultiAgent,
 )
->>>>>>> 117b5b68
+
 from app.modules.intelligence.provider.provider_service import (
     ProviderService,
 )
@@ -66,7 +64,7 @@
         )
 
         tools = self.tools_provider.get_tools(self.agent_config.tasks[0].tools)
-<<<<<<< HEAD
+
 
         # Extract MCP servers from the first task with graceful error handling
         mcp_servers = []
@@ -94,11 +92,10 @@
             self._pydantic_agent = agent  # Store reference for status access
             return agent
         else:
-=======
+
         if not self.llm_provider.is_current_model_supported_by_pydanticai(
             config_type="chat"
         ):
->>>>>>> 117b5b68
             return CrewAIAgent(self.llm_provider, agent_config, tools)
         elif self.is_task:
             return PydanticMultiAgent(
