from typing import Any, AsyncGenerator, Dict, List, Optional, Union

from pydantic import BaseModel
<<<<<<< HEAD

from app.modules.intelligence.agents.chat_agents.pydantic_agent import (
    PydanticRagAgent,
)
=======
from app.modules.intelligence.agents.chat_agents.pydantic_multi_agent import (
    PydanticMultiAgent,
)
from app.modules.intelligence.agents.multi_agent_config import MultiAgentConfig
>>>>>>> 91e87a99
from app.modules.intelligence.provider.provider_service import (
    ProviderService,
)
from app.modules.intelligence.agents.chat_agents.agent_config import (
    AgentConfig,
    TaskConfig,
)
from app.modules.intelligence.agents.chat_agents.pydantic_agent import PydanticRagAgent
from app.modules.intelligence.provider.exceptions import UnsupportedProviderError
from app.modules.intelligence.provider.provider_service import ProviderService
from app.modules.intelligence.tools.tool_service import ToolService
from ..chat_agent import ChatAgent, ChatAgentResponse, ChatContext
from ..chat_agents.crewai_agent import AgentConfig, CrewAIAgent, TaskConfig
from app.modules.utils.logger import setup_logger


logger = setup_logger(__name__)


class CustomTaskConfig(BaseModel):
    """Model for task configuration from agent_config.json"""

    tools: List[str]
    description: str
    expected_output: Union[Dict[str, Any], str]
    mcp_servers: List[Dict[str, Any]] = []


class CustomAgentConfig(BaseModel):
    """Model for agent configuration from agent_config.json"""

    user_id: str
    role: str
    goal: str
    backstory: str
    system_prompt: str
    tasks: List[CustomTaskConfig]
    project_id: str = ""
    use_multi_agent: bool = True  # Multi-agent mode is now default


class RuntimeCustomAgent(ChatAgent):
    def __init__(
        self,
        llm_provider: ProviderService,
        tools_provider: ToolService,
        agent_config: Dict[str, Any],
    ):
        self.llm_provider = llm_provider
        self.tools_provider = tools_provider
        self.agent_config = CustomAgentConfig(**agent_config)
        self._project_context_cache: Dict[str, str] = {}
        self._pydantic_agent: Optional[PydanticRagAgent] = None

    def _build_agent(self) -> ChatAgent:
        if not self.agent_config.tasks:
            raise ValueError("Agent configuration must include at least one task")

        first_task = self.agent_config.tasks[0]
        agent_config = AgentConfig(
            role=self.agent_config.role,
            goal=self.agent_config.goal,
            backstory=self.agent_config.backstory + "\n\n" + how_to_prompt,
            tasks=[
                TaskConfig(
                    description=first_task.description,
                    expected_output=f"{first_task.expected_output}",
                )
            ],
        )

        tools = self.tools_provider.get_tools(first_task.tools)

        mcp_servers: List[Dict[str, Any]] = []
        try:
            if hasattr(first_task, "mcp_servers") and first_task.mcp_servers:
                mcp_servers = first_task.mcp_servers
                logger.info(
                    "Found %d MCP servers in task configuration", len(mcp_servers)
                )
        except Exception as exc:
            logger.warning(
                "Failed to extract MCP servers from task configuration: %s. Continuing without MCP servers.",
                exc,
            )
            mcp_servers = []

<<<<<<< HEAD
        if self.llm_provider.is_current_model_supported_by_pydanticai(
            config_type="chat"
        ):
            agent = PydanticRagAgent(
                self.llm_provider, agent_config, tools, mcp_servers
            )
            self._pydantic_agent = agent
            return agent

        return CrewAIAgent(self.llm_provider, agent_config, tools)

    async def _get_large_pr_context(self, project_id: str) -> Optional[str]:
        if not project_id:
            return None

        if project_id in self._project_context_cache:
            return self._project_context_cache[project_id]

        tool = getattr(self.tools_provider, "process_large_pr_tool", None)
        if not tool:
            return None

        payload = {"project_id": project_id}
        try:
            logger.info("Fetching large PR context for project %s", project_id)
            context = await tool.arun(payload)
        except Exception as exc:
            logger.warning("Failed to fetch large PR context: %s", exc)
            return None

        if isinstance(context, str) and context.strip():
            self._project_context_cache[project_id] = context
            return context

        return None
=======
        supports_pydantic = self.llm_provider.supports_pydantic("chat")
        should_use_multi = MultiAgentConfig.should_use_multi_agent("custom_agent")

        logger.info(
            f"RuntimeCustomAgent: supports_pydantic={supports_pydantic}, should_use_multi_agent={should_use_multi}"
        )
        logger.info(f"Current model: {self.llm_provider.chat_config.model}")
        logger.info(f"Model capabilities: {self.llm_provider.chat_config.capabilities}")

        if supports_pydantic:
            if should_use_multi:
                logger.info(
                    "✅ Using PydanticMultiAgent (multi-agent system) for custom agent"
                )
                agent = PydanticMultiAgent(
                    self.llm_provider, agent_config, tools, mcp_servers
                )
                self._pydantic_agent = agent  # Store reference for status access
                return agent
            else:
                logger.info(
                    "❌ Multi-agent disabled by config for custom agent, using PydanticRagAgent"
                )
                from app.modules.intelligence.agents.chat_agents.pydantic_agent import (
                    PydanticRagAgent,
                )

                agent = PydanticRagAgent(self.llm_provider, agent_config, tools)
                self._pydantic_agent = agent
                return agent
        else:
            logger.error(
                f"❌ Model '{self.llm_provider.chat_config.model}' does not support Pydantic - cannot create custom agent"
            )
            raise UnsupportedProviderError(
                f"Model '{self.llm_provider.chat_config.model}' does not support Pydantic-based agents."
            )
>>>>>>> 91e87a99

    async def _enriched_context(self, ctx: ChatContext) -> ChatContext:
        project_id = ctx.project_id or self.agent_config.project_id
        pr_context = await self._get_large_pr_context(project_id)
        if pr_context:
            project_header = (
                f"Project Name (github: {ctx.project_name})\n"
                if ctx.project_name
                else ""
            )
            context_block = f"{project_header}{pr_context}".strip()
            if context_block:
                if ctx.additional_context:
                    ctx.additional_context += "\n"
                ctx.additional_context += f"PR Analysis Summary:\n{context_block}"

        if ctx.node_ids:
            try:
                code_results = await (
                    self.tools_provider.get_code_from_multiple_node_ids_tool.run_multiple(
                        ctx.project_id, ctx.node_ids
                    )
                )
                if code_results:
                    if ctx.additional_context:
                        ctx.additional_context += "\n"
                    ctx.additional_context += (
                        f"Code referred to in the query:\n{code_results}\n"
                    )
            except Exception as exc:
                logger.warning(
                    "Failed to fetch code snippets for node ids %s: %s",
                    ctx.node_ids,
                    exc,
                )

        return ctx

    async def run(self, ctx: ChatContext) -> ChatAgentResponse:
        enriched_ctx = await self._enriched_context(ctx)
        return await self._build_agent().run(enriched_ctx)

    async def run_stream(
        self, ctx: ChatContext
    ) -> AsyncGenerator[ChatAgentResponse, None]:
        enriched_ctx = await self._enriched_context(ctx)
        async for chunk in self._build_agent().run_stream(enriched_ctx):
            yield chunk


how_to_prompt = """
    IMPORTANT: Use the following guide to accomplish tasks within the current context of execution
    HOW TO GUIDE:

    IMPORATANT: steps on HOW TO traverse the codebase:
    1. You can use websearch, docstrings, readme to understand current feature/code you are working with better. Understand how to use current feature in context of codebase
    2. Use AskKnowledgeGraphQueries tool to understand where perticular feature or functionality resides or to fetch specific code related to some keywords. Fetch file structure to understand the codebase better, Use FetchFile tool to fetch code from a file
    3. Use GetcodefromProbableNodeIDs tool to fetch code for perticular class or function in a file, Use analyze_code_structure to get all the class/function/nodes in a file
    4. Use GetcodeFromMultipleNodeIDs to fetch code for nodeIDs fetched from tools before
    5. Use GetNodeNeighboursFromNodeIDs to fetch all the code referencing current code or code referenced in the current node (code snippet)
    6. Above tools and steps can help you figure out full context about the current code in question
    7. Figure out how all the code ties together to implement current functionality
    8. Fetch Dir structure of the repo and use fetch file tool to fetch entire files, if file is too big the tool will throw error, then use code analysis tool to target proper line numbers (feel free to use set startline and endline such that few extra context lines are also fetched, tool won't throw out of bounds exception and return lines if they exist)
    9. Use above mentioned tools to fetch imported code, referenced code, helper functions, classes etc to understand the control flow
"""<|MERGE_RESOLUTION|>--- conflicted
+++ resolved
@@ -1,17 +1,10 @@
 from typing import Any, AsyncGenerator, Dict, List, Optional, Union
 
 from pydantic import BaseModel
-<<<<<<< HEAD
-
-from app.modules.intelligence.agents.chat_agents.pydantic_agent import (
-    PydanticRagAgent,
-)
-=======
 from app.modules.intelligence.agents.chat_agents.pydantic_multi_agent import (
     PydanticMultiAgent,
 )
 from app.modules.intelligence.agents.multi_agent_config import MultiAgentConfig
->>>>>>> 91e87a99
 from app.modules.intelligence.provider.provider_service import (
     ProviderService,
 )
@@ -24,7 +17,6 @@
 from app.modules.intelligence.provider.provider_service import ProviderService
 from app.modules.intelligence.tools.tool_service import ToolService
 from ..chat_agent import ChatAgent, ChatAgentResponse, ChatContext
-from ..chat_agents.crewai_agent import AgentConfig, CrewAIAgent, TaskConfig
 from app.modules.utils.logger import setup_logger
 
 
@@ -99,43 +91,6 @@
             )
             mcp_servers = []
 
-<<<<<<< HEAD
-        if self.llm_provider.is_current_model_supported_by_pydanticai(
-            config_type="chat"
-        ):
-            agent = PydanticRagAgent(
-                self.llm_provider, agent_config, tools, mcp_servers
-            )
-            self._pydantic_agent = agent
-            return agent
-
-        return CrewAIAgent(self.llm_provider, agent_config, tools)
-
-    async def _get_large_pr_context(self, project_id: str) -> Optional[str]:
-        if not project_id:
-            return None
-
-        if project_id in self._project_context_cache:
-            return self._project_context_cache[project_id]
-
-        tool = getattr(self.tools_provider, "process_large_pr_tool", None)
-        if not tool:
-            return None
-
-        payload = {"project_id": project_id}
-        try:
-            logger.info("Fetching large PR context for project %s", project_id)
-            context = await tool.arun(payload)
-        except Exception as exc:
-            logger.warning("Failed to fetch large PR context: %s", exc)
-            return None
-
-        if isinstance(context, str) and context.strip():
-            self._project_context_cache[project_id] = context
-            return context
-
-        return None
-=======
         supports_pydantic = self.llm_provider.supports_pydantic("chat")
         should_use_multi = MultiAgentConfig.should_use_multi_agent("custom_agent")
 
@@ -173,7 +128,6 @@
             raise UnsupportedProviderError(
                 f"Model '{self.llm_provider.chat_config.model}' does not support Pydantic-based agents."
             )
->>>>>>> 91e87a99
 
     async def _enriched_context(self, ctx: ChatContext) -> ChatContext:
         project_id = ctx.project_id or self.agent_config.project_id
@@ -192,10 +146,8 @@
 
         if ctx.node_ids:
             try:
-                code_results = await (
-                    self.tools_provider.get_code_from_multiple_node_ids_tool.run_multiple(
-                        ctx.project_id, ctx.node_ids
-                    )
+                code_results = await self.tools_provider.get_code_from_multiple_node_ids_tool.run_multiple(
+                    ctx.project_id, ctx.node_ids
                 )
                 if code_results:
                     if ctx.additional_context:
