--- conflicted
+++ resolved
@@ -1,10 +1,4 @@
 from pydantic import BaseModel
-<<<<<<< HEAD
-from app.modules.intelligence.agents.chat_agents.agent_config import (
-    AgentConfig,
-    TaskConfig,
-)
-=======
 from app.modules.intelligence.agents.chat_agents.pydantic_multi_agent import (
     PydanticMultiAgent,
 )
@@ -16,7 +10,6 @@
     AgentConfig,
     TaskConfig,
 )
->>>>>>> 91e87a99
 from app.modules.intelligence.agents.chat_agents.pydantic_agent import PydanticRagAgent
 from app.modules.intelligence.provider.exceptions import UnsupportedProviderError
 from app.modules.intelligence.provider.provider_service import ProviderService
@@ -93,17 +86,6 @@
             )
             mcp_servers = []
 
-<<<<<<< HEAD
-        if self.llm_provider.supports_pydantic("chat"):
-            agent = PydanticRagAgent(
-                self.llm_provider, agent_config, tools, mcp_servers
-            )
-            self._pydantic_agent = agent  # Store reference for status access
-            return agent
-        raise UnsupportedProviderError(
-            f"Model '{self.llm_provider.chat_config.model}' does not support Pydantic-based agents."
-        )
-=======
         supports_pydantic = self.llm_provider.supports_pydantic("chat")
         should_use_multi = MultiAgentConfig.should_use_multi_agent("custom_agent")
 
@@ -141,7 +123,6 @@
             raise UnsupportedProviderError(
                 f"Model '{self.llm_provider.chat_config.model}' does not support Pydantic-based agents."
             )
->>>>>>> 91e87a99
 
     async def _enriched_context(self, ctx: ChatContext) -> ChatContext:
         if ctx.node_ids and len(ctx.node_ids) > 0:
