import logging
from typing import Any, Dict

from sqlalchemy.orm import Session

from app.modules.intelligence.agents.chat_agents.code_changes_agent import (
    CodeChangesAgent,
)
from app.modules.intelligence.agents.chat_agents.debugging_agent import DebuggingAgent
from app.modules.intelligence.agents.chat_agents.integration_test_agent import (
    IntegrationTestAgent,
)
<<<<<<< HEAD
from app.modules.intelligence.agents.chat_agents.qna_agent import QNAAgent
from app.modules.intelligence.agents.chat_agents.unit_test_agent import UnitTestAgent
from app.modules.intelligence.provider.provider_service import ProviderService
from app.modules.intelligence.agents.custom_agents.custom_agents_service import CustomAgentService
=======
from app.modules.intelligence.agents.chat_agents.lld_agent import LLDAgent
from app.modules.intelligence.agents.chat_agents.qna_agent import QNAAgent
from app.modules.intelligence.agents.chat_agents.unit_test_agent import UnitTestAgent
from app.modules.intelligence.provider.provider_service import ProviderService
>>>>>>> 01585245

logger = logging.getLogger(__name__)


class AgentInjectorService:
    def __init__(self, db: Session, provider_service: ProviderService):
        self.sql_db = db
        self.provider_service = provider_service
        self.custom_agent_service = CustomAgentService(db)
        self.agents = self._initialize_agents()

    def _initialize_agents(self) -> Dict[str, Any]:
        mini_llm = self.provider_service.get_small_llm()
        reasoning_llm = self.provider_service.get_large_llm()
        return {
            "debugging_agent": DebuggingAgent(mini_llm, reasoning_llm, self.sql_db),
            "codebase_qna_agent": QNAAgent(mini_llm, reasoning_llm, self.sql_db),
            "unit_test_agent": UnitTestAgent(mini_llm, reasoning_llm, self.sql_db),
            "integration_test_agent": IntegrationTestAgent(
                mini_llm, reasoning_llm, self.sql_db
            ),
            "code_changes_agent": CodeChangesAgent(
                mini_llm, reasoning_llm, self.sql_db
            ),
<<<<<<< HEAD
        }

    def get_agent(self, agent_id: str) -> Any:
        if agent_id in self.agents:
            return self.agents[agent_id]
        else:
            return self.custom_agent_service

    def validate_agent_id(self, agent_id: str) -> bool:
        return agent_id in self.agents or self.custom_agent_service.is_valid_agent(agent_id)
=======
            "LLD_agent": LLDAgent(mini_llm, reasoning_llm, self.sql_db),
        }

    def get_agent(self, agent_id: str) -> Any:
        agent = self.agents.get(agent_id)
        if not agent:
            logger.error(f"Invalid agent_id: {agent_id}")
            raise ValueError(f"Invalid agent_id: {agent_id}")
        return agent

    def validate_agent_id(self, agent_id: str) -> bool:
        logger.info(f"Validating agent_id: {agent_id}")
        return agent_id in self.agents
>>>>>>> 01585245
<|MERGE_RESOLUTION|>--- conflicted
+++ resolved
@@ -10,17 +10,12 @@
 from app.modules.intelligence.agents.chat_agents.integration_test_agent import (
     IntegrationTestAgent,
 )
-<<<<<<< HEAD
+
+from app.modules.intelligence.agents.chat_agents.lld_agent import LLDAgent
 from app.modules.intelligence.agents.chat_agents.qna_agent import QNAAgent
 from app.modules.intelligence.agents.chat_agents.unit_test_agent import UnitTestAgent
 from app.modules.intelligence.provider.provider_service import ProviderService
 from app.modules.intelligence.agents.custom_agents.custom_agents_service import CustomAgentService
-=======
-from app.modules.intelligence.agents.chat_agents.lld_agent import LLDAgent
-from app.modules.intelligence.agents.chat_agents.qna_agent import QNAAgent
-from app.modules.intelligence.agents.chat_agents.unit_test_agent import UnitTestAgent
-from app.modules.intelligence.provider.provider_service import ProviderService
->>>>>>> 01585245
 
 logger = logging.getLogger(__name__)
 
@@ -45,8 +40,8 @@
             "code_changes_agent": CodeChangesAgent(
                 mini_llm, reasoning_llm, self.sql_db
             ),
-<<<<<<< HEAD
-        }
+            "LLD_agent": LLDAgent(mini_llm, reasoning_llm, self.sql_db),
+        }}
 
     def get_agent(self, agent_id: str) -> Any:
         if agent_id in self.agents:
@@ -56,9 +51,6 @@
 
     def validate_agent_id(self, agent_id: str) -> bool:
         return agent_id in self.agents or self.custom_agent_service.is_valid_agent(agent_id)
-=======
-            "LLD_agent": LLDAgent(mini_llm, reasoning_llm, self.sql_db),
-        }
 
     def get_agent(self, agent_id: str) -> Any:
         agent = self.agents.get(agent_id)
@@ -67,7 +59,4 @@
             raise ValueError(f"Invalid agent_id: {agent_id}")
         return agent
 
-    def validate_agent_id(self, agent_id: str) -> bool:
-        logger.info(f"Validating agent_id: {agent_id}")
-        return agent_id in self.agents
->>>>>>> 01585245
+
