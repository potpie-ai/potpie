--- conflicted
+++ resolved
@@ -196,17 +196,10 @@
     llm,
     mini_llm,
     user_id: str,
-<<<<<<< HEAD
-) -> str:
-    provider_service = LLMProviderService(sql_db, user_id)
-    crew_ai_mini_llm = provider_service.get_small_llm(agent_type=AgentLLMType.CREWAI)
-    crew_ai_llm = provider_service.get_large_llm(agent_type=AgentLLMType.CREWAI)
-=======
 ) -> AsyncGenerator[str, None]:
     provider_service = ProviderService(sql_db, user_id)
     crew_ai_mini_llm = provider_service.get_small_llm(agent_type=AgentType.CREWAI)
     crew_ai_llm = provider_service.get_large_llm(agent_type=AgentType.CREWAI)
->>>>>>> c4e5a837
     code_gen_agent = CodeGenerationAgent(sql_db, crew_ai_llm, crew_ai_mini_llm, user_id)
     async for chunk in code_gen_agent.run(query, project_id, history, node_ids):
         yield chunk