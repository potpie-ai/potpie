--- conflicted
+++ resolved
@@ -51,20 +51,9 @@
         #     agent_id="blast_radius_agent", user_id=self.user_id, db=self.sql_db
         # )
         blast_radius_agent = Agent(
-<<<<<<< HEAD
             role=agent_prompt["role"],
             goal=agent_prompt["goal"],
             backstory=agent_prompt["backstory"],
-=======
-            role="Blast Radius Agent",
-            goal="Explain the blast radius of the changes made in the code.",
-            backstory="You are an expert in understanding the impact of code changes on the codebase.",
-            tools=[
-                get_change_detection_tool(self.user_id),
-                self.get_nodes_from_tags,
-                self.ask_knowledge_graph_queries,
-            ],
->>>>>>> c4e5a837
             allow_delegation=False,
             verbose=True,
             llm=self.llm,
