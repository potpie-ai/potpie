import asyncio
import logging
import os
from typing import Dict, List, Optional

from fastapi import HTTPException
from langchain_core.tools import StructuredTool
from pydantic import BaseModel, Field
from tree_sitter_languages import get_parser
import pathspec

from app.core.database import get_db
from app.core.config_provider import config_provider
from app.modules.code_provider.code_provider_service import CodeProviderService
from app.modules.code_provider.github.github_service import GithubService
from app.modules.code_provider.local_repo.local_repo_service import LocalRepoService
from app.modules.intelligence.tools.kg_based_tools.get_code_from_node_id_tool import (
    GetCodeFromNodeIdTool,
)
from app.modules.parsing.graph_construction.parsing_repomap import RepoMap
from app.modules.parsing.knowledge_graph.inference_service import InferenceService
from app.modules.projects.projects_service import ProjectService
from app.modules.search.search_service import SearchService
from neo4j import GraphDatabase


class ChangeDetectionInput(BaseModel):
    project_id: str = Field(
        ..., description="The ID of the project being evaluated, this is a UUID."
    )


class ChangeDetail(BaseModel):
    updated_code: str = Field(..., description="The updated code for the node")
    entrypoint_code: str = Field(..., description="The code for the entry point")
    citations: List[str] = Field(
        ..., description="List of file names referenced in the response"
    )


class ChangeDetectionResponse(BaseModel):
    patches: Dict[str, str] = Field(..., description="Dictionary of file patches")
    changes: List[ChangeDetail] = Field(
        ..., description="List of changes with updated and entry point code"
    )


class ChangeDetectionTool:
    name = "Get code changes"
    description = """Analyzes differences between branches in a Git repository and retrieves updated function details.
        :param project_id: string, the ID of the project being evaluated (UUID).

            example:
            {
                "project_id": "550e8400-e29b-41d4-a716-446655440000"
            }

        Returns dictionary containing:
        - patches: Dict[str, str] - file patches
        - changes: List[ChangeDetail] - list of changes with updated and entry point code
        """

    def __init__(self, sql_db, user_id):
        self.sql_db = sql_db
        self.user_id = user_id
        self.search_service = SearchService(self.sql_db)
        # Initialize Neo4j driver for direct queries
        neo4j_config = config_provider.get_neo4j_config()
        self.neo4j_driver = GraphDatabase.driver(
            neo4j_config["uri"],
            auth=(neo4j_config["username"], neo4j_config["password"]),
        )

    def _find_node_by_file_and_name(
        self, project_id: str, file_path: str, function_name: str
    ) -> Optional[str]:
        """
        Find a node_id in Neo4j by file path and function name.

        Args:
            project_id: The project/repo ID
            file_path: The file path (e.g., 'tests/test_sdk.py')
            function_name: The function name (e.g., 'test_document_lifecycle')

        Returns:
            The node_id if found, None otherwise
        """
        # Try multiple query strategies:
        # 1. Exact match on file_path ending (handles full paths)
        # 2. Contains match on file_path (handles both relative and full paths)
        # 3. Match on just the filename
        # 4. Try with full absolute path (if we can construct it)
        queries = [
            # Strategy 1: File path ends with the relative path
            """
            MATCH (n:NODE {repoId: $project_id})
            WHERE n.file_path ENDS WITH $file_path
            AND n.name = $function_name
            AND (n:FUNCTION OR n:CLASS)
            RETURN n.node_id AS node_id, n.file_path AS file_path, n.name AS name
            LIMIT 5
            """,
            # Strategy 2: File path contains the relative path
            """
            MATCH (n:NODE {repoId: $project_id})
            WHERE n.file_path CONTAINS $file_path
            AND n.name = $function_name
            AND (n:FUNCTION OR n:CLASS)
            RETURN n.node_id AS node_id, n.file_path AS file_path, n.name AS name
            LIMIT 5
            """,
            # Strategy 3: Match on just the filename
            """
            MATCH (n:NODE {repoId: $project_id})
            WHERE n.file_path ENDS WITH $filename
            AND n.name = $function_name
            AND (n:FUNCTION OR n:CLASS)
            RETURN n.node_id AS node_id, n.file_path AS file_path, n.name AS name
            LIMIT 5
            """,
            # Strategy 4: Try with dot-separated path format (e.g., .Users.dhirenmathur.Documents.mongo-proxy.tests.test_sdk.py)
            """
            MATCH (n:NODE {repoId: $project_id})
            WHERE n.file_path ENDS WITH $dot_path
            AND n.name = $function_name
            AND (n:FUNCTION OR n:CLASS)
            RETURN n.node_id AS node_id, n.file_path AS file_path, n.name AS name
            LIMIT 5
            """,
        ]

        # Extract just the filename for strategy 3
        filename = file_path.split("/")[-1] if "/" in file_path else file_path

        # Create dot-separated path format for strategy 4
        # Convert 'tests/test_sdk.py' to '.tests.test_sdk.py'
        dot_path = "." + file_path.replace("/", ".")

        try:
            with self.neo4j_driver.session() as session:
                for i, query in enumerate(queries, 1):
                    if i == 3:
                        # Use filename for strategy 3
                        result = session.run(
                            query,
                            project_id=project_id,
                            filename=filename,
                            function_name=function_name,
                        )
                    elif i == 4:
                        # Use dot_path for strategy 4
                        result = session.run(
                            query,
                            project_id=project_id,
                            dot_path=dot_path,
                            function_name=function_name,
                        )
                    else:
                        result = session.run(
                            query,
                            project_id=project_id,
                            file_path=file_path,
                            function_name=function_name,
                        )

                    records = list(result)
                    if records:
                        # Return the first match
                        return records[0]["node_id"]

                # No matches found with any strategy
                return None
        except Exception as e:
            logging.error(
                f"[CHANGE_DETECTION] Error searching for node by file and name: {e}",
                exc_info=True,
            )
            return None

    def _get_gitignore_spec(self, repo_path: str) -> Optional[pathspec.PathSpec]:
        """
        Create a PathSpec object from the .gitignore file in the repository.

        Args:
            repo_path: Path to the repository root

        Returns:
            PathSpec object or None if .gitignore doesn't exist
        """
        gitignore_path = os.path.join(repo_path, ".gitignore")
        if not os.path.exists(gitignore_path):
            return None

        try:
            with open(gitignore_path, "r", encoding="utf-8") as f:
                gitignore_content = f.read()

            # Create a PathSpec object from the .gitignore content
            return pathspec.PathSpec.from_lines(
                pathspec.patterns.GitWildMatchPattern, gitignore_content.splitlines()
            )
        except Exception as e:
            logging.warning(
                f"[CHANGE_DETECTION] Error reading .gitignore file: {str(e)}"
            )
            return None

    def _parse_diff_detail(self, patch_details):
        changed_files = {}
        current_file = None
        for filename, patch in patch_details.items():
            lines = patch.split("\n")
            current_file = filename
            changed_files[current_file] = set()
            for line in lines:
                if line.startswith("@@"):
                    parts = line.split()
                    add_start_line, add_num_lines = (
                        map(int, parts[2][1:].split(","))
                        if "," in parts[2]
                        else (int(parts[2][1:]), 1)
                    )
                    for i in range(add_start_line, add_start_line + add_num_lines):
                        changed_files[current_file].add(i)
        return changed_files

    async def _find_changed_functions(self, changed_files, project_id):
        result = []
        for relative_file_path, lines in changed_files.items():
            try:
                project = await ProjectService(self.sql_db).get_project_from_db_by_id(
                    project_id
                )
                code_service = CodeProviderService(self.sql_db)
                # Use repo_path for local repos, otherwise use project_name
                # Only use project_name if repo_path is not set AND it's a valid remote repo format
                repo_path = project.get("repo_path")
                if repo_path:
                    repo_identifier = repo_path
                else:
                    # Check if project_name is a local path before using it
                    project_name = project["project_name"]
                    if os.path.isabs(project_name) or os.path.isdir(
                        os.path.expanduser(project_name)
                    ):
                        repo_identifier = project_name
                    else:
                        # Not a local path, use project_name (will be validated by provider)
                        repo_identifier = project_name

                file_content = code_service.get_file_content(
                    repo_identifier,
                    relative_file_path,
                    0,
                    0,
                    project["branch_name"],
                    project_id,
                    project["commit_id"],
                )
                tags = RepoMap.get_tags_from_code(relative_file_path, file_content)

                language = RepoMap.get_language_for_file(relative_file_path)
                if language:
                    parser = get_parser(language.name)
                    tree = parser.parse(bytes(file_content, "utf8"))
                    root_node = tree.root_node

                nodes = {}
                for tag in tags:
                    if tag.kind == "def":
                        if tag.type == "class":
                            node_type = "CLASS"
                        elif tag.type in ["method", "function"]:
                            node_type = "FUNCTION"

                        else:
                            node_type = "other"

                        node_name = f"{relative_file_path}:{tag.name}"

                        if language:
                            node = RepoMap.find_node_by_range(
                                root_node, tag.line, node_type
                            )
                        if node:
                            nodes[node_name] = node

                for node_name, node in nodes.items():
                    start_line = node.start_point[0]
                    end_line = node.end_point[0]
                    if any(start_line < line < end_line for line in lines):
                        result.append(node_name)
            except Exception as e:
                logging.error(f"Exception {e}")
        return result

    async def get_updated_function_list(self, patch_details, project_id):
        changed_files = self._parse_diff_detail(patch_details)
        return await self._find_changed_functions(changed_files, project_id)

    @staticmethod
    def _find_inbound_neighbors(tx, node_id, project_id, with_bodies):
        query = f"""
        MATCH (start:Function {{id: $endpoint_id, project_id: $project_id}})
        CALL {{
            WITH start
            MATCH (neighbor:Function {{project_id: $project_id}})-[:CALLS*]->(start)
            RETURN neighbor{', neighbor.body AS body' if with_bodies else ''}
        }}
        RETURN start, collect({{neighbor: neighbor{', body: neighbor.body' if with_bodies else ''}}}) AS neighbors
        """
        endpoint_id = node_id
        result = tx.run(query, endpoint_id, project_id)
        record = result.single()
        if not record:
            return []

        start_node = dict(record["start"])
        neighbors = record["neighbors"]
        combined = [start_node] + neighbors if neighbors else [start_node]
        return combined

    def traverse(self, identifier, project_id, neighbors_fn):
        neighbors_query = neighbors_fn(with_bodies=False)
        with self.driver.session() as session:
            return session.read_transaction(
                self._traverse, identifier, project_id, neighbors_query
            )

    def find_entry_points(self, identifiers, project_id):
        all_inbound_nodes = set()

        for identifier in identifiers:
            traversal_result = self.traverse(
                identifier=identifier,
                project_id=project_id,
                neighbors_fn=ChangeDetectionTool._find_inbound_neighbors,
            )
            for item in traversal_result:
                if isinstance(item, dict):
                    all_inbound_nodes.update([frozenset(item.items())])

        entry_points = set()
        for node in all_inbound_nodes:
            node_dict = dict(node)
            traversal_result = self.traverse(
                identifier=node_dict["id"],
                project_id=project_id,
                neighbors_fn=ChangeDetectionTool._find_inbound_neighbors,
            )
            if len(traversal_result) == 1:
                entry_points.add(node)

        return entry_points

    async def get_code_changes(self, project_id):
        logging.info(
            f"[CHANGE_DETECTION] Starting get_code_changes for project_id: {project_id}"
        )
        patches_dict = {}
        project_details = await ProjectService(self.sql_db).get_project_from_db_by_id(
            project_id
        )
        logging.info(f"[CHANGE_DETECTION] Retrieved project details: {project_details}")

        if project_details is None:
            logging.error(
                f"[CHANGE_DETECTION] Project details not found for project_id: {project_id}"
            )
            raise HTTPException(status_code=400, detail="Project Details not found.")

        if project_details["user_id"] != self.user_id:
            logging.error(
                f"[CHANGE_DETECTION] User mismatch: project user_id={project_details['user_id']}, requesting user={self.user_id}"
            )
            raise ValueError(
                f"Project id {project_id} not found for user {self.user_id}"
            )

        repo_name = project_details["project_name"]
        branch_name = project_details["branch_name"]
        repo_path = project_details["repo_path"]
        logging.info(
            f"[CHANGE_DETECTION] Project info - repo: {repo_name}, branch: {branch_name}, path: {repo_path}"
        )

        # Use CodeProviderService to get the appropriate service instance
        code_service = CodeProviderService(self.sql_db)
        logging.info(
            f"[CHANGE_DETECTION] CodeProviderService created, service_instance type: {type(code_service.service_instance).__name__}"
        )

        # Import ProviderWrapper to check instance type
        from app.modules.code_provider.code_provider_service import ProviderWrapper

        try:
            # Handle ProviderWrapper (new provider factory pattern)
            if isinstance(code_service.service_instance, ProviderWrapper):
                logging.info("[CHANGE_DETECTION] Using ProviderWrapper for diff")

                # Get the actual repo name for API calls (handles GitBucket conversion)
                from app.modules.parsing.utils.repo_name_normalizer import (
                    get_actual_repo_name_for_lookup,
                )
                from app.modules.code_provider.provider_factory import (
                    CodeProviderFactory,
                )
                import os

                provider_type = os.getenv("CODE_PROVIDER", "github").lower()

                # Use repo_path for local repos, otherwise normalize the repo_name
                if repo_path:
                    actual_repo_name = repo_path
                    logging.info(
                        f"[CHANGE_DETECTION] Using local repo_path: {actual_repo_name}"
                    )
                else:
                    actual_repo_name = get_actual_repo_name_for_lookup(
                        repo_name, provider_type
                    )
                    logging.info(
                        f"[CHANGE_DETECTION] Provider type: {provider_type}, Original repo: {repo_name}, Actual repo for API: {actual_repo_name}"
                    )

                # For local repos, skip provider creation and use git diff directly
                if repo_path and os.path.isdir(repo_path):
                    # Local repository - use git diff for accurate change detection
                    from git import Repo as GitRepo

                    git_repo = GitRepo(actual_repo_name)

                    # Get default branch (usually main or master)
                    try:
                        # Try to get the default branch from git config
                        default_branch = git_repo.git.symbolic_ref(
                            "refs/remotes/origin/HEAD"
                        ).split("/")[-1]
                    except Exception:
                        # Fallback to common default branch names
                        if "main" in git_repo.heads:
                            default_branch = "main"
                        elif "master" in git_repo.heads:
                            default_branch = "master"
                        else:
                            default_branch = git_repo.active_branch.name

                    current_branch = branch_name or git_repo.active_branch.name
                    logging.info(
                        f"[CHANGE_DETECTION] Local repo - comparing {default_branch}..{current_branch}"
                    )

                    # Get all changes from default branch (includes committed + uncommitted)
                    # This is equivalent to: git diff <default_branch>
                    patches_dict = {}
                    try:
                        # Load .gitignore patterns to filter out ignored files
                        gitignore_spec = self._get_gitignore_spec(actual_repo_name)

                        # Use git diff <default_branch> to get all changes from that branch
                        # This includes both committed changes on current branch AND uncommitted changes
                        diff_output = git_repo.git.diff(default_branch, unified=3)

                        # Parse diff output to get file-level patches
                        if diff_output:
                            current_file = None
                            current_patch = []
                            for line in diff_output.splitlines():
                                if line.startswith("diff --git"):
                                    # Save previous file
                                    if current_file:
                                        # Only add file if it doesn't match .gitignore patterns
                                        if (
                                            not gitignore_spec
                                            or not gitignore_spec.match_file(
                                                current_file
                                            )
                                        ):
                                            patches_dict[current_file] = "\n".join(
                                                current_patch
                                            )
                                        else:
                                            logging.debug(
                                                f"[CHANGE_DETECTION] Excluding ignored file: {current_file}"
                                            )
                                    # Extract filename
                                    parts = line.split()
                                    if len(parts) >= 3:
                                        current_file = parts[2].lstrip("a/")
                                        current_patch = [line]
                                elif current_file:
                                    current_patch.append(line)
                            # Save last file
                            if current_file:
                                # Only add file if it doesn't match .gitignore patterns
                                if not gitignore_spec or not gitignore_spec.match_file(
                                    current_file
                                ):
                                    patches_dict[current_file] = "\n".join(
                                        current_patch
                                    )
                                else:
                                    logging.debug(
                                        f"[CHANGE_DETECTION] Excluding ignored file: {current_file}"
                                    )

                        logging.info(
                            f"[CHANGE_DETECTION] Local repo - found {len(patches_dict)} changed files (diff from {default_branch})"
                        )
                    except Exception as e:
                        logging.error(
                            f"[CHANGE_DETECTION] Error getting local changes: {e}"
                        )
                        patches_dict = {}
                else:
                    # Remote repository - create provider with proper auth
                    provider = CodeProviderFactory.create_provider_with_fallback(
                        actual_repo_name
                    )

                    github_client = provider.client
                    repo = github_client.get_repo(actual_repo_name)
                    default_branch = repo.default_branch
                    logging.info(
                        f"[CHANGE_DETECTION] Remote repo - default branch: {default_branch}, comparing with: {branch_name}"
                    )

                    # Use provider's compare_branches method
                    logging.info(
                        "[CHANGE_DETECTION] Using provider's compare_branches method"
                    )
                    comparison_result = provider.compare_branches(
                        actual_repo_name, default_branch, branch_name
                    )

                    # Extract patches from comparison result
                    patches_dict = {
                        file["filename"]: file["patch"]
                        for file in comparison_result["files"]
                        if "patch" in file
                    }
                    logging.info(
                        f"[CHANGE_DETECTION] Comparison complete: {len(patches_dict)} files with patches, {comparison_result['commits']} commits"
                    )

            elif isinstance(code_service.service_instance, GithubService):
                logging.info("[CHANGE_DETECTION] Using GithubService for diff")
                github, _, _ = code_service.service_instance.get_github_repo_details(
                    repo_name
                )
                logging.info("[CHANGE_DETECTION] Got github client from service")

                # Get the actual repo name for API calls (handles GitBucket conversion)
                from app.modules.parsing.utils.repo_name_normalizer import (
                    get_actual_repo_name_for_lookup,
                )
                import os

                provider_type = os.getenv("CODE_PROVIDER", "github").lower()
                actual_repo_name = get_actual_repo_name_for_lookup(
                    repo_name, provider_type
                )
                logging.info(
                    f"[CHANGE_DETECTION] Provider type: {provider_type}, Original repo: {repo_name}, Actual repo for API: {actual_repo_name}"
                )

                repo = github.get_repo(actual_repo_name)
                logging.info(f"[CHANGE_DETECTION] Got repo object: {repo.name}")
                default_branch = repo.default_branch
                logging.info(
                    f"[CHANGE_DETECTION] Default branch: {default_branch}, comparing with: {branch_name}"
                )

                # GitBucket workaround: Use commits API to get diff
                if provider_type == "gitbucket":
<<<<<<< HEAD

                    logging.info(
                        "[CHANGE_DETECTION] Using commits API for GitBucket diff"
                    )

                    try:
                        # Get commits on the branch
                        logging.info(
                            f"[CHANGE_DETECTION] Getting commits for branch: {branch_name}"
                        )
                        commits = repo.get_commits(sha=branch_name)

                        patches_dict = {}
                        commit_count = 0

                        # Get all commits until we reach the default branch
                        for commit in commits:
                            commit_count += 1
                            # Check if this commit is on the default branch
                            try:
                                default_commits = list(
                                    repo.get_commits(sha=default_branch)
                                )
                                default_commit_shas = [c.sha for c in default_commits]

                                if commit.sha in default_commit_shas:
                                    logging.info(
                                        f"[CHANGE_DETECTION] Reached common ancestor at commit {commit.sha[:7]}"
                                    )
                                    break
                            except:
                                pass

                            # Get the commit details with files
                            logging.info(
                                f"[CHANGE_DETECTION] Processing commit {commit.sha[:7]}: {commit.commit.message.split(chr(10))[0]}"
                            )

=======

                    logging.info(
                        "[CHANGE_DETECTION] Using commits API for GitBucket diff"
                    )

                    try:
                        # Get commits on the branch
                        logging.info(
                            f"[CHANGE_DETECTION] Getting commits for branch: {branch_name}"
                        )
                        commits = repo.get_commits(sha=branch_name)

                        patches_dict = {}
                        commit_count = 0

                        # Get all commits until we reach the default branch
                        for commit in commits:
                            commit_count += 1
                            # Check if this commit is on the default branch
                            try:
                                default_commits = list(
                                    repo.get_commits(sha=default_branch)
                                )
                                default_commit_shas = [c.sha for c in default_commits]

                                if commit.sha in default_commit_shas:
                                    logging.info(
                                        f"[CHANGE_DETECTION] Reached common ancestor at commit {commit.sha[:7]}"
                                    )
                                    break
                            except:
                                pass

                            # Get the commit details with files
                            logging.info(
                                f"[CHANGE_DETECTION] Processing commit {commit.sha[:7]}: {commit.commit.message.split(chr(10))[0]}"
                            )

>>>>>>> 6851b07d
                            for file in commit.files:
                                if file.patch and file.filename not in patches_dict:
                                    patches_dict[file.filename] = file.patch
                                    logging.info(
                                        f"[CHANGE_DETECTION] Added patch for file: {file.filename}"
                                    )

                            # Limit to reasonable number of commits
                            if commit_count >= 50:
                                logging.warning(
                                    "[CHANGE_DETECTION] Reached commit limit of 50, stopping"
                                )
                                break

                        logging.info(
                            f"[CHANGE_DETECTION] GitBucket diff complete: {len(patches_dict)} files with patches from {commit_count} commits"
                        )
                    except Exception as api_error:
                        logging.error(
                            f"[CHANGE_DETECTION] GitBucket commits API error: {type(api_error).__name__}: {str(api_error)}",
                            exc_info=True,
                        )
                        raise
                else:
                    # Use PyGithub for GitHub
                    git_diff = repo.compare(default_branch, branch_name)
                    logging.info(
                        f"[CHANGE_DETECTION] Comparison complete, files changed: {len(git_diff.files)}"
                    )
                    patches_dict = {
                        file.filename: file.patch
                        for file in git_diff.files
                        if file.patch
                    }
                    logging.info(
                        f"[CHANGE_DETECTION] Patches extracted: {len(patches_dict)} files with patches"
                    )
            elif isinstance(code_service.service_instance, LocalRepoService):
                logging.info("[CHANGE_DETECTION] Using LocalRepoService for diff")
                patches_dict = code_service.service_instance.get_local_repo_diff(
                    repo_path, branch_name
                )
                logging.info(
                    f"[CHANGE_DETECTION] Local diff complete: {len(patches_dict)} files"
                )
        except Exception as e:
            logging.error(
                f"[CHANGE_DETECTION] Exception during diff: {type(e).__name__}: {str(e)}",
                exc_info=True,
            )
            raise HTTPException(
                status_code=400, detail=f"Error while fetching changes: {str(e)}"
            )
        finally:
            if project_details is not None:
                logging.info(
                    f"[CHANGE_DETECTION] Processing patches: {len(patches_dict)} files"
                )
                identifiers = []
                node_ids = []
                try:
                    identifiers = await self.get_updated_function_list(
                        patches_dict, project_id
                    )
<<<<<<< HEAD
=======
                    logging.info(
                        f"[CHANGE_DETECTION] Found {len(identifiers)} changed functions: {identifiers}"
                    )
>>>>>>> 6851b07d
                    for identifier in identifiers:
                        node_id_query = " ".join(identifier.split(":"))
                        relevance_search = await self.search_service.search_codebase(
                            project_id, node_id_query
                        )
                        if relevance_search:
                            node_id = relevance_search[0].get("node_id")
                            if node_id:
                                node_ids.append(node_id)
                        else:
                            # Fallback: try to find node by file path and function name
                            # Identifier format is 'file_path:function_name'
                            # Parse identifier into file_path and function_name
                            if ":" in identifier:
                                file_path, function_name = identifier.rsplit(":", 1)

                                # Try to find node by file path and name
                                found_node_id = self._find_node_by_file_and_name(
                                    project_id, file_path, function_name
                                )

                                if found_node_id:
                                    node_ids.append(found_node_id)
                                else:
                                    # Last resort: try GetCodeFromNodeIdTool with identifier as-is
                                    # (in case the identifier IS the actual node_id format)
                                    fallback_result = GetCodeFromNodeIdTool(
                                        self.sql_db, self.user_id
                                    ).run(project_id, identifier)

                                    # Check if result has an error or missing node_id
                                    if "error" in fallback_result:
                                        logging.warning(
                                            f"[CHANGE_DETECTION] Could not find node for identifier '{identifier}': {fallback_result['error']}"
                                        )
                                        continue

                                    node_id = fallback_result.get("node_id")
                                    if node_id:
                                        node_ids.append(node_id)

                    # Fetch code for node ids and store in a dict
                    node_code_dict = {}
                    for node_id in node_ids:
                        node_code = GetCodeFromNodeIdTool(
                            self.sql_db, self.user_id
                        ).run(project_id, node_id)

                        # Check for errors in the response
                        if "error" in node_code:
                            logging.warning(
                                f"[CHANGE_DETECTION] Error getting code for node {node_id}: {node_code['error']}"
                            )
                            continue

                        # Check for required fields
                        if (
                            "code_content" not in node_code
                            or "file_path" not in node_code
                        ):
                            logging.warning(
                                f"[CHANGE_DETECTION] Missing required fields for node {node_id}"
                            )
                            continue

                        node_code_dict[node_id] = {
                            "code_content": node_code["code_content"],
                            "file_path": node_code["file_path"],
                        }

                    entry_points = InferenceService(
                        self.sql_db, "dummy"
                    ).get_entry_points_for_nodes(node_ids, project_id)

                    changes_list = []
                    for node, entry_point in entry_points.items():
                        # Skip if node is not in node_code_dict (was filtered out due to errors)
                        if node not in node_code_dict:
                            logging.warning(
                                f"[CHANGE_DETECTION] Skipping node {node} - not in node_code_dict"
                            )
                            continue

                        entry_point_code = GetCodeFromNodeIdTool(
                            self.sql_db, self.user_id
                        ).run(project_id, entry_point[0])

                        # Check for errors in entry_point_code
                        if "error" in entry_point_code:
                            logging.warning(
                                f"[CHANGE_DETECTION] Error getting entry point code for {entry_point[0]}: {entry_point_code['error']}"
                            )
                            continue

                        # Check for required fields in entry_point_code
                        if (
                            "code_content" not in entry_point_code
                            or "file_path" not in entry_point_code
                        ):
                            logging.warning(
                                f"[CHANGE_DETECTION] Missing required fields in entry point code: {entry_point_code}"
                            )
                            continue

                        changes_list.append(
                            ChangeDetail(
                                updated_code=node_code_dict[node]["code_content"],
                                entrypoint_code=entry_point_code["code_content"],
                                citations=[
                                    node_code_dict[node]["file_path"],
                                    entry_point_code["file_path"],
                                ],
                            )
                        )

                    # For local repos with too many changes, return only file names instead of full patches
                    # to avoid context length issues
                    if len(patches_dict) > 50:
                        logging.warning(
                            f"[CHANGE_DETECTION] Too many patches ({len(patches_dict)}), returning file names only"
                        )
                        # Convert patches to just file names with line counts
                        patches_summary = {
                            filename: f"Changed ({len(patch.splitlines())} lines)"
                            for filename, patch in patches_dict.items()
                        }
                        result = ChangeDetectionResponse(
                            patches=patches_summary, changes=changes_list
                        )
                    else:
                        result = ChangeDetectionResponse(
                            patches=patches_dict, changes=changes_list
                        )
                    logging.info(
                        f"[CHANGE_DETECTION] Returning result with {len(patches_dict)} patches and {len(changes_list)} changes"
                    )
                    return result
                except Exception as e:
                    logging.error(
                        f"[CHANGE_DETECTION] Exception in finally block - project_id: {project_id}, error: {type(e).__name__}: {str(e)}",
                        exc_info=True,
                    )

                if len(identifiers) == 0:
                    logging.info(
                        "[CHANGE_DETECTION] No identifiers found, returning empty list"
                    )
                    return []

    async def arun(self, project_id: str) -> str:
        return await self.get_code_changes(project_id)

    def run(self, project_id: str) -> str:
        return asyncio.run(self.get_code_changes(project_id))


def get_change_detection_tool(user_id: str) -> StructuredTool:
    """
    Get a list of LangChain Tool objects for use in agents.
    """
    change_detection_tool = ChangeDetectionTool(next(get_db()), user_id)
    return StructuredTool.from_function(
        coroutine=change_detection_tool.arun,
        func=change_detection_tool.run,
        name="Get code changes",
        description="""
            Get the changes in the codebase.
            This tool analyzes the differences between branches in a Git repository and retrieves updated function details, including their entry points and citations.
            Inputs for the get_code_changes method:
            - project_id (str): The ID of the project being evaluated, this is a UUID.
            The output includes a dictionary of file patches and a list of changes with updated code and entry point code.
            """,
        args_schema=ChangeDetectionInput,
    )<|MERGE_RESOLUTION|>--- conflicted
+++ resolved
@@ -573,7 +573,6 @@
 
                 # GitBucket workaround: Use commits API to get diff
                 if provider_type == "gitbucket":
-<<<<<<< HEAD
 
                     logging.info(
                         "[CHANGE_DETECTION] Using commits API for GitBucket diff"
@@ -612,46 +611,6 @@
                                 f"[CHANGE_DETECTION] Processing commit {commit.sha[:7]}: {commit.commit.message.split(chr(10))[0]}"
                             )
 
-=======
-
-                    logging.info(
-                        "[CHANGE_DETECTION] Using commits API for GitBucket diff"
-                    )
-
-                    try:
-                        # Get commits on the branch
-                        logging.info(
-                            f"[CHANGE_DETECTION] Getting commits for branch: {branch_name}"
-                        )
-                        commits = repo.get_commits(sha=branch_name)
-
-                        patches_dict = {}
-                        commit_count = 0
-
-                        # Get all commits until we reach the default branch
-                        for commit in commits:
-                            commit_count += 1
-                            # Check if this commit is on the default branch
-                            try:
-                                default_commits = list(
-                                    repo.get_commits(sha=default_branch)
-                                )
-                                default_commit_shas = [c.sha for c in default_commits]
-
-                                if commit.sha in default_commit_shas:
-                                    logging.info(
-                                        f"[CHANGE_DETECTION] Reached common ancestor at commit {commit.sha[:7]}"
-                                    )
-                                    break
-                            except:
-                                pass
-
-                            # Get the commit details with files
-                            logging.info(
-                                f"[CHANGE_DETECTION] Processing commit {commit.sha[:7]}: {commit.commit.message.split(chr(10))[0]}"
-                            )
-
->>>>>>> 6851b07d
                             for file in commit.files:
                                 if file.patch and file.filename not in patches_dict:
                                     patches_dict[file.filename] = file.patch
@@ -716,12 +675,9 @@
                     identifiers = await self.get_updated_function_list(
                         patches_dict, project_id
                     )
-<<<<<<< HEAD
-=======
                     logging.info(
                         f"[CHANGE_DETECTION] Found {len(identifiers)} changed functions: {identifiers}"
                     )
->>>>>>> 6851b07d
                     for identifier in identifiers:
                         node_id_query = " ".join(identifier.split(":"))
                         relevance_search = await self.search_service.search_codebase(
