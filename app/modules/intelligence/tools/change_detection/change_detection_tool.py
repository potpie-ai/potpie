--- conflicted
+++ resolved
@@ -408,23 +408,6 @@
                 import os
 
                 provider_type = os.getenv("CODE_PROVIDER", "github").lower()
-<<<<<<< HEAD
-                actual_repo_name = get_actual_repo_name_for_lookup(
-                    repo_name, provider_type
-                )
-                logging.info(
-                    f"[CHANGE_DETECTION] Provider type: {provider_type}, Original repo: {repo_name}, Actual repo for API: {actual_repo_name}"
-                )
-
-                # Create provider with proper auth for this specific repo
-                provider = CodeProviderFactory.create_provider_with_fallback(
-                    actual_repo_name
-                )
-
-                # Get default branch first
-                github_client = provider.client
-                repo = github_client.get_repo(actual_repo_name)
-=======
 
                 # Use repo_path for local repos, otherwise normalize the repo_name
                 if repo_path:
@@ -583,61 +566,11 @@
 
                 repo = github.get_repo(actual_repo_name)
                 logging.info(f"[CHANGE_DETECTION] Got repo object: {repo.name}")
->>>>>>> f200b371
                 default_branch = repo.default_branch
                 logging.info(
                     f"[CHANGE_DETECTION] Default branch: {default_branch}, comparing with: {branch_name}"
                 )
 
-<<<<<<< HEAD
-                # Use provider's compare_branches method
-                logging.info(
-                    "[CHANGE_DETECTION] Using provider's compare_branches method"
-                )
-                comparison_result = provider.compare_branches(
-                    actual_repo_name, default_branch, branch_name
-                )
-
-                # Extract patches from comparison result
-                patches_dict = {
-                    file["filename"]: file["patch"]
-                    for file in comparison_result["files"]
-                    if "patch" in file
-                }
-                logging.info(
-                    f"[CHANGE_DETECTION] Comparison complete: {len(patches_dict)} files with patches, {comparison_result['commits']} commits"
-                )
-
-            elif isinstance(code_service.service_instance, GithubService):
-                logging.info("[CHANGE_DETECTION] Using GithubService for diff")
-                github, _, _ = code_service.service_instance.get_github_repo_details(
-                    repo_name
-                )
-                logging.info("[CHANGE_DETECTION] Got github client from service")
-
-                # Get the actual repo name for API calls (handles GitBucket conversion)
-                from app.modules.parsing.utils.repo_name_normalizer import (
-                    get_actual_repo_name_for_lookup,
-                )
-                import os
-
-                provider_type = os.getenv("CODE_PROVIDER", "github").lower()
-                actual_repo_name = get_actual_repo_name_for_lookup(
-                    repo_name, provider_type
-                )
-                logging.info(
-                    f"[CHANGE_DETECTION] Provider type: {provider_type}, Original repo: {repo_name}, Actual repo for API: {actual_repo_name}"
-                )
-
-                repo = github.get_repo(actual_repo_name)
-                logging.info(f"[CHANGE_DETECTION] Got repo object: {repo.name}")
-                default_branch = repo.default_branch
-                logging.info(
-                    f"[CHANGE_DETECTION] Default branch: {default_branch}, comparing with: {branch_name}"
-                )
-
-=======
->>>>>>> f200b371
                 # GitBucket workaround: Use commits API to get diff
                 if provider_type == "gitbucket":
 
@@ -806,11 +739,7 @@
                             or "file_path" not in node_code
                         ):
                             logging.warning(
-<<<<<<< HEAD
-                                f"[CHANGE_DETECTION] Missing required fields for node {node_id}: {node_code}"
-=======
                                 f"[CHANGE_DETECTION] Missing required fields for node {node_id}"
->>>>>>> f200b371
                             )
                             continue
 
@@ -864,14 +793,6 @@
                             )
                         )
 
-<<<<<<< HEAD
-                    result = ChangeDetectionResponse(
-                        patches=patches_dict, changes=changes_list
-                    )
-                    logging.info(
-                        f"[CHANGE_DETECTION] Returning result with {len(patches_dict)} patches and {len(changes_list)} changes"
-                    )
-=======
                     # For local repos with too many changes, return only file names instead of full patches
                     # to avoid context length issues
                     if len(patches_dict) > 50:
@@ -893,7 +814,6 @@
                     logging.info(
                         f"[CHANGE_DETECTION] Returning result with {len(patches_dict)} patches and {len(changes_list)} changes"
                     )
->>>>>>> f200b371
                     return result
                 except Exception as e:
                     logging.error(
