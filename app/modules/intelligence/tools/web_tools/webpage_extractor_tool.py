import asyncio
import os
from typing import Any, Dict, Optional

from firecrawl import FirecrawlApp
from langchain_core.tools import StructuredTool
from pydantic import BaseModel, Field
from sqlalchemy.orm import Session

<<<<<<< HEAD
from app.modules.intelligence.tools.tool_utils import truncate_dict_response
=======
from app.modules.utils.logger import setup_logger

logger = setup_logger(__name__)
>>>>>>> 1d33d50c


class WebpageExtractorInput(BaseModel):
    url: str = Field(description="The URL of the webpage to extract content from")


class WebpageExtractorTool:
    name = "Webpage Extractor"
    description = """Extracts the full text content from a webpage.
        :param url: string, the URL of the webpage to extract.

            example:
            {
                "url": "https://example.com/article"
            }

        Returns dictionary containing the webpage content, metadata, and success status.
        
        ⚠️ IMPORTANT: Large webpages may result in truncated responses (max 80,000 characters).
        If the response is truncated, a notice will be included indicating the truncation occurred.
        """

    def __init__(self, sql_db: Session, user_id: str):
        self.sql_db = sql_db
        self.user_id = user_id
        self.api_key = os.getenv("FIRECRAWL_API_KEY")
        self.firecrawl = None
        if self.api_key:
            self.firecrawl = FirecrawlApp(api_key=self.api_key)

    async def arun(self, url: str) -> Dict[str, Any]:
        return await asyncio.to_thread(self.run, url)

    def run(self, url: str) -> Dict[str, Any]:
        try:
            content = self._extract_content(url)
            if not content:
                return {
                    "success": False,
                    "error": "Failed to extract content",
                    "content": None,
                }
            return content
        except Exception as e:
            logger.exception("An unexpected error occurred")
            return {
                "success": False,
                "error": f"An unexpected error occurred: {str(e)}",
                "content": None,
            }

    def _extract_content(self, url: str) -> Optional[Dict[str, Any]]:
        if not self.api_key or not self.firecrawl:
            return None

        if not url:
            return None

        response = self.firecrawl.scrape_url(
            url=url,
            params={
                "formats": ["markdown"],
            },
        )
        if not response.get("markdown"):
            return None

        data = response.get("markdown", {})
        metadata = response.get("metadata", {})

        result = {
            "success": True,
            "content": data,
            "metadata": {
                "title": metadata.get("title", ""),
                "description": metadata.get("description", ""),
                "language": metadata.get("language"),
                "url": metadata.get("sourceURL", url),
            },
        }
        
        # Truncate response if it exceeds character limits
        truncated_result = truncate_dict_response(result)
        if len(str(result)) > 80000:
            logging.warning(
                f"webpage_extractor_tool output truncated for URL: {url}"
            )
        return truncated_result


def webpage_extractor_tool(sql_db: Session, user_id: str) -> Optional[StructuredTool]:
    if not os.getenv("FIRECRAWL_API_KEY"):
        logger.warning(
            "FIRECRAWL_API_KEY not set, webpage extractor tool will not be initialized"
        )
        return None

    tool_instance = WebpageExtractorTool(sql_db, user_id)
    return StructuredTool.from_function(
        coroutine=tool_instance.arun,
        func=tool_instance.run,
        name="Webpage Content Extractor",
        description="""Extracts the full text content from a webpage.
        :param url: string, the URL of the webpage to extract.

            example:
            {
                "url": "https://example.com/article"
            }

        Returns dictionary containing the webpage content, metadata, and success status.""",
        args_schema=WebpageExtractorInput,
    )<|MERGE_RESOLUTION|>--- conflicted
+++ resolved
@@ -7,13 +7,10 @@
 from pydantic import BaseModel, Field
 from sqlalchemy.orm import Session
 
-<<<<<<< HEAD
 from app.modules.intelligence.tools.tool_utils import truncate_dict_response
-=======
 from app.modules.utils.logger import setup_logger
 
 logger = setup_logger(__name__)
->>>>>>> 1d33d50c
 
 
 class WebpageExtractorInput(BaseModel):
@@ -94,13 +91,11 @@
                 "url": metadata.get("sourceURL", url),
             },
         }
-        
+
         # Truncate response if it exceeds character limits
         truncated_result = truncate_dict_response(result)
         if len(str(result)) > 80000:
-            logging.warning(
-                f"webpage_extractor_tool output truncated for URL: {url}"
-            )
+            logger.warning(f"webpage_extractor_tool output truncated for URL: {url}")
         return truncated_result
 
 
