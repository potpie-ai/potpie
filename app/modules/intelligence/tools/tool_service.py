from typing import Dict, List

from sqlalchemy.orm import Session

from app.modules.intelligence.tools.change_detection.change_detection_tool import (
    get_change_detection_tool,
)
from app.modules.intelligence.tools.code_query_tools.get_code_file_structure import (
    get_code_file_structure_tool,
    GetCodeFileStructureTool,
)
from app.modules.intelligence.tools.code_query_tools.code_analysis import (
    universal_analyze_code_tool,
)
from app.modules.intelligence.tools.code_query_tools.get_code_graph_from_node_id_tool import (
    get_code_graph_from_node_id_tool,
    GetCodeGraphFromNodeIdTool,
)
from app.modules.intelligence.tools.code_query_tools.get_node_neighbours_from_node_id_tool import (
    get_node_neighbours_from_node_id_tool,
)
from app.modules.intelligence.tools.code_query_tools.intelligent_code_graph_tool import (
    get_intelligent_code_graph_tool,
)
from app.modules.intelligence.tools.kg_based_tools.ask_knowledge_graph_queries_tool import (
    get_ask_knowledge_graph_queries_tool,
)
from app.modules.intelligence.tools.kg_based_tools.get_code_from_multiple_node_ids_tool import (
    get_code_from_multiple_node_ids_tool,
    GetCodeFromMultipleNodeIdsTool,
)
from app.modules.intelligence.tools.kg_based_tools.get_code_from_node_id_tool import (
    get_code_from_node_id_tool,
)
from app.modules.intelligence.tools.kg_based_tools.get_code_from_probable_node_name_tool import (
    get_code_from_probable_node_name_tool,
)
from app.modules.intelligence.tools.kg_based_tools.get_nodes_from_tags_tool import (
    get_nodes_from_tags_tool,
)
from app.modules.intelligence.tools.code_query_tools.get_file_content_by_path import (
    fetch_file_tool,
)
from app.modules.intelligence.tools.code_query_tools.bash_command_tool import (
    bash_command_tool,
)
<<<<<<< HEAD
from app.modules.intelligence.tools.code_query_tools.lsp_query_tool import (
    lsp_query_tool,
)
=======
>>>>>>> 3030bbc9
from app.modules.intelligence.tools.tool_schema import ToolInfo, ToolInfoWithParameters
from app.modules.intelligence.tools.web_tools.code_provider_tool import (
    code_provider_tool,
)
from app.modules.intelligence.tools.web_tools.code_provider_create_branch import (
    code_provider_create_branch_tool,
)
from app.modules.intelligence.tools.web_tools.code_provider_create_pr import (
    code_provider_create_pull_request_tool,
)
from app.modules.intelligence.tools.web_tools.code_provider_add_pr_comment import (
    code_provider_add_pr_comments_tool,
)
from app.modules.intelligence.tools.web_tools.code_provider_update_file import (
    code_provider_update_file_tool,
)
from app.modules.intelligence.tools.web_tools.webpage_extractor_tool import (
    webpage_extractor_tool,
)
from app.modules.intelligence.tools.linear_tools import (
    get_linear_issue_tool,
    update_linear_issue_tool,
)
from app.modules.intelligence.tools.jira_tools import (
    get_jira_issue_tool,
    search_jira_issues_tool,
    create_jira_issue_tool,
    update_jira_issue_tool,
    add_jira_comment_tool,
    transition_jira_issue_tool,
    get_jira_projects_tool,
    get_jira_project_details_tool,
    get_jira_project_users_tool,
    link_jira_issues_tool,
)
from app.modules.intelligence.tools.confluence_tools import (
    get_confluence_spaces_tool,
    get_confluence_page_tool,
    search_confluence_pages_tool,
    get_confluence_space_pages_tool,
    create_confluence_page_tool,
    update_confluence_page_tool,
    add_confluence_comment_tool,
)
from app.modules.intelligence.tools.web_tools.web_search_tool import web_search_tool
from app.modules.intelligence.provider.provider_service import ProviderService
from langchain_core.tools import StructuredTool
from .think_tool import think_tool
from .todo_management_tool import create_todo_management_tools
from .code_changes_manager import create_code_changes_management_tools


class ToolService:
    def __init__(self, db: Session, user_id: str):
        self.db = db
        self.user_id = user_id
        self.webpage_extractor_tool = webpage_extractor_tool(db, user_id)
        self.web_search_tool = web_search_tool(db, user_id)
        self.code_provider_tool = code_provider_tool(db, user_id)
        self.code_provider_create_branch_tool = code_provider_create_branch_tool(
            db, user_id
        )
        self.code_provider_create_pr_tool = code_provider_create_pull_request_tool(
            db, user_id
        )
        self.code_provider_add_pr_comments_tool = code_provider_add_pr_comments_tool(
            db, user_id
        )
        self.code_provider_update_file_tool = code_provider_update_file_tool(
            db, user_id
        )
        self.get_code_from_multiple_node_ids_tool = GetCodeFromMultipleNodeIdsTool(
            self.db, self.user_id
        )
        self.get_code_graph_from_node_id_tool = GetCodeGraphFromNodeIdTool(db)
        self.file_structure_tool = GetCodeFileStructureTool(db)
        self.provider_service = ProviderService.create(db, user_id)
        self.tools = self._initialize_tools()

    def get_tools(self, tool_names: List[str]) -> List[StructuredTool]:
        """get tools if exists"""
        tools = []
        for tool_name in tool_names:
            if self.tools.get(tool_name) is not None:
                tools.append(self.tools[tool_name])
        # Ensure LSP base tool is always available when configured.
        lsp_tool = self.tools.get("lsp_query")
        if lsp_tool is not None and all(
            getattr(existing, "name", None) != getattr(lsp_tool, "name", None)
            for existing in tools
        ):
            tools.append(lsp_tool)  # type: ignore[arg-type]
        return tools

    def _initialize_tools(self) -> Dict[str, StructuredTool]:
        tools = {
            "get_code_from_probable_node_name": get_code_from_probable_node_name_tool(
                self.db, self.user_id
            ),
            "get_code_from_node_id": get_code_from_node_id_tool(self.db, self.user_id),
            "get_code_from_multiple_node_ids": get_code_from_multiple_node_ids_tool(
                self.db, self.user_id
            ),
            "ask_knowledge_graph_queries": get_ask_knowledge_graph_queries_tool(
                self.db, self.user_id
            ),
            "get_nodes_from_tags": get_nodes_from_tags_tool(self.db, self.user_id),
            "get_code_graph_from_node_id": get_code_graph_from_node_id_tool(self.db),
            "change_detection": get_change_detection_tool(self.user_id),
            "get_code_file_structure": get_code_file_structure_tool(self.db),
            "get_node_neighbours_from_node_id": get_node_neighbours_from_node_id_tool(
                self.db
            ),
            "get_linear_issue": get_linear_issue_tool(self.db, self.user_id),
            "update_linear_issue": update_linear_issue_tool(self.db, self.user_id),
            "get_jira_issue": get_jira_issue_tool(self.db, self.user_id),
            "search_jira_issues": search_jira_issues_tool(self.db, self.user_id),
            "create_jira_issue": create_jira_issue_tool(self.db, self.user_id),
            "update_jira_issue": update_jira_issue_tool(self.db, self.user_id),
            "add_jira_comment": add_jira_comment_tool(self.db, self.user_id),
            "transition_jira_issue": transition_jira_issue_tool(self.db, self.user_id),
            "get_jira_projects": get_jira_projects_tool(self.db, self.user_id),
            "get_jira_project_details": get_jira_project_details_tool(
                self.db, self.user_id
            ),
            "get_jira_project_users": get_jira_project_users_tool(
                self.db, self.user_id
            ),
            "link_jira_issues": link_jira_issues_tool(self.db, self.user_id),
            "get_confluence_spaces": get_confluence_spaces_tool(self.db, self.user_id),
            "get_confluence_page": get_confluence_page_tool(self.db, self.user_id),
            "search_confluence_pages": search_confluence_pages_tool(self.db, self.user_id),
            "get_confluence_space_pages": get_confluence_space_pages_tool(self.db, self.user_id),
            "create_confluence_page": create_confluence_page_tool(self.db, self.user_id),
            "update_confluence_page": update_confluence_page_tool(self.db, self.user_id),
            "add_confluence_comment": add_confluence_comment_tool(self.db, self.user_id),
            "intelligent_code_graph": get_intelligent_code_graph_tool(
                self.db, self.provider_service, self.user_id
            ),
            "think": think_tool(self.db, self.user_id),
            "fetch_file": fetch_file_tool(self.db, self.user_id),
            "analyze_code_structure": universal_analyze_code_tool(
                self.db, self.user_id
            ),
        }

        # Add bash command tool if repo manager is enabled
        bash_tool = bash_command_tool(self.db, self.user_id)
        if bash_tool:
            tools["bash_command"] = bash_tool
<<<<<<< HEAD

        lsp_tool = lsp_query_tool(self.db, self.user_id)
        if lsp_tool:
            tools["lsp_query"] = lsp_tool

=======
>>>>>>> 3030bbc9
        # Add todo management tools
        todo_tools = create_todo_management_tools()
        for tool in todo_tools:
            tools[tool.name] = tool  # type: ignore[assignment]

        # Add code changes management tools
        code_changes_tools = create_code_changes_management_tools()
        for tool in code_changes_tools:
            tools[tool.name] = tool  # type: ignore[assignment]

        if self.webpage_extractor_tool:
            tools["webpage_extractor"] = self.webpage_extractor_tool  # type: ignore[assignment]

        if self.code_provider_tool:
            tools["code_provider_tool"] = self.code_provider_tool  # type: ignore[assignment]
            tools["github_tool"] = self.code_provider_tool  # type: ignore[assignment]

        if self.code_provider_create_branch_tool:
            tools["code_provider_create_branch"] = (
                self.code_provider_create_branch_tool  # type: ignore[assignment]
            )
            tools["github_create_branch"] = (
                self.code_provider_create_branch_tool  # type: ignore[assignment]
            )

        if self.code_provider_create_pr_tool:
            tools["code_provider_create_pr"] = (
                self.code_provider_create_pr_tool  # type: ignore[assignment]
            )
            tools["github_create_pull_request"] = (
                self.code_provider_create_pr_tool  # type: ignore[assignment]
            )

        if self.code_provider_add_pr_comments_tool:
            tools["code_provider_add_pr_comments"] = (
                self.code_provider_add_pr_comments_tool  # type: ignore[assignment]
            )
            tools["github_add_pr_comments"] = (
                self.code_provider_add_pr_comments_tool  # type: ignore[assignment]
            )

        if self.code_provider_update_file_tool:
            tools["code_provider_update_file"] = (
                self.code_provider_update_file_tool  # type: ignore[assignment]
            )
            tools["github_update_branch"] = (
                self.code_provider_update_file_tool  # type: ignore[assignment]
            )

        if self.web_search_tool:
            tools["web_search_tool"] = self.web_search_tool  # type: ignore[assignment]

        return tools

    def list_tools(self) -> List[ToolInfo]:
        return [
            ToolInfo(
                id=tool_id,
                name=tool.name,
                description=tool.description,
            )
            for tool_id, tool in self.tools.items()
        ]

    def list_tools_with_parameters(self) -> Dict[str, ToolInfoWithParameters]:
        return {
            tool_id: ToolInfoWithParameters(
                name=tool.name,
                description=tool.description,
                args_schema=tool.args_schema.schema() if tool.args_schema else {},
            )
            for tool_id, tool in self.tools.items()
        }<|MERGE_RESOLUTION|>--- conflicted
+++ resolved
@@ -44,12 +44,9 @@
 from app.modules.intelligence.tools.code_query_tools.bash_command_tool import (
     bash_command_tool,
 )
-<<<<<<< HEAD
 from app.modules.intelligence.tools.code_query_tools.lsp_query_tool import (
     lsp_query_tool,
 )
-=======
->>>>>>> 3030bbc9
 from app.modules.intelligence.tools.tool_schema import ToolInfo, ToolInfoWithParameters
 from app.modules.intelligence.tools.web_tools.code_provider_tool import (
     code_provider_tool,
@@ -181,11 +178,21 @@
             "link_jira_issues": link_jira_issues_tool(self.db, self.user_id),
             "get_confluence_spaces": get_confluence_spaces_tool(self.db, self.user_id),
             "get_confluence_page": get_confluence_page_tool(self.db, self.user_id),
-            "search_confluence_pages": search_confluence_pages_tool(self.db, self.user_id),
-            "get_confluence_space_pages": get_confluence_space_pages_tool(self.db, self.user_id),
-            "create_confluence_page": create_confluence_page_tool(self.db, self.user_id),
-            "update_confluence_page": update_confluence_page_tool(self.db, self.user_id),
-            "add_confluence_comment": add_confluence_comment_tool(self.db, self.user_id),
+            "search_confluence_pages": search_confluence_pages_tool(
+                self.db, self.user_id
+            ),
+            "get_confluence_space_pages": get_confluence_space_pages_tool(
+                self.db, self.user_id
+            ),
+            "create_confluence_page": create_confluence_page_tool(
+                self.db, self.user_id
+            ),
+            "update_confluence_page": update_confluence_page_tool(
+                self.db, self.user_id
+            ),
+            "add_confluence_comment": add_confluence_comment_tool(
+                self.db, self.user_id
+            ),
             "intelligent_code_graph": get_intelligent_code_graph_tool(
                 self.db, self.provider_service, self.user_id
             ),
@@ -200,14 +207,11 @@
         bash_tool = bash_command_tool(self.db, self.user_id)
         if bash_tool:
             tools["bash_command"] = bash_tool
-<<<<<<< HEAD
 
         lsp_tool = lsp_query_tool(self.db, self.user_id)
         if lsp_tool:
             tools["lsp_query"] = lsp_tool
 
-=======
->>>>>>> 3030bbc9
         # Add todo management tools
         todo_tools = create_todo_management_tools()
         for tool in todo_tools:
