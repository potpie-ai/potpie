from typing import Dict, List

from sqlalchemy.orm import Session

from app.modules.intelligence.tools.change_detection.change_detection_tool import (
    get_change_detection_tool,
)
from app.modules.intelligence.tools.change_detection.patch_extraction_tool import get_patch_extraction_tool
from app.modules.intelligence.tools.change_detection.process_large_pr_tool import get_process_large_pr_tool
from app.modules.intelligence.tools.code_query_tools.get_code_file_structure import (
    get_code_file_structure_tool,
    GetCodeFileStructureTool,
)
from app.modules.intelligence.tools.code_query_tools.code_analysis import (
    universal_analyze_code_tool,
)
from app.modules.intelligence.tools.code_query_tools.get_code_graph_from_node_id_tool import (
    get_code_graph_from_node_id_tool,
    GetCodeGraphFromNodeIdTool,
)
from app.modules.intelligence.tools.code_query_tools.get_node_neighbours_from_node_id_tool import (
    get_node_neighbours_from_node_id_tool,
)
from app.modules.intelligence.tools.code_query_tools.intelligent_code_graph_tool import (
    get_intelligent_code_graph_tool,
)
from app.modules.intelligence.tools.kg_based_tools.ask_knowledge_graph_queries_tool import (
    get_ask_knowledge_graph_queries_tool,
)
from app.modules.intelligence.tools.kg_based_tools.get_code_from_multiple_node_ids_tool import (
    get_code_from_multiple_node_ids_tool,
    GetCodeFromMultipleNodeIdsTool,
)
from app.modules.intelligence.tools.kg_based_tools.get_code_from_node_id_tool import (
    get_code_from_node_id_tool,
)
from app.modules.intelligence.tools.kg_based_tools.get_code_from_probable_node_name_tool import (
    get_code_from_probable_node_name_tool,
)
from app.modules.intelligence.tools.kg_based_tools.get_nodes_from_tags_tool import (
    get_nodes_from_tags_tool,
)
from app.modules.intelligence.tools.code_query_tools.get_file_content_by_path import (
    fetch_file_tool,
)
from app.modules.intelligence.tools.misc_tools.generate_diff_tool import (
    generate_patch_diff_tool,
)
from app.modules.intelligence.tools.misc_tools.verify_diff_tool import (
    verify_patch_diff_tool,
)
from app.modules.intelligence.tools.tool_schema import ToolInfo, ToolInfoWithParameters
from app.modules.intelligence.tools.web_tools.github_tool import github_tool
from app.modules.intelligence.tools.web_tools.webpage_extractor_tool import (
    webpage_extractor_tool,
)
from app.modules.intelligence.tools.linear_tools import (
    get_linear_issue_tool,
    update_linear_issue_tool,
)
from app.modules.intelligence.tools.web_tools.web_search_tool import web_search_tool
from app.modules.intelligence.provider.provider_service import ProviderService
from langchain_core.tools import StructuredTool
from .think_tool import think_tool
from app.modules.intelligence.tools.file_changes_tools import (
    file_change_manager,
    generate_diffs_tool,
    load_file_for_editing_tool,
    read_lines_in_changed_file_tool,
    replace_lines_in_file_tool,
    insert_lines_in_file_tool,
    remove_lines_in_file_tool,
    search_pattern_in_file,
)


class ToolService:
    def __init__(self, db: Session, user_id: str):
        self.db = db
        self.user_id = user_id
        self.webpage_extractor_tool = webpage_extractor_tool(db, user_id)
        self.web_search_tool = web_search_tool(db, user_id)
        self.github_tool = github_tool(db, user_id)
        self.get_code_from_multiple_node_ids_tool = GetCodeFromMultipleNodeIdsTool(
            self.db, self.user_id
        )
        self.get_code_graph_from_node_id_tool = GetCodeGraphFromNodeIdTool(db)
        self.file_structure_tool = GetCodeFileStructureTool(db)
        self.provider_service = ProviderService.create(db, user_id)
        self.tools = self._initialize_tools()
        self.process_large_pr_tool = get_process_large_pr_tool(user_id, db)

    def get_tools(self, tool_names: List[str]) -> List[StructuredTool]:
        """get tools if exists"""
        tools = []
        for tool_name in tool_names:
            if self.tools.get(tool_name) is not None:
                tools.append(self.tools[tool_name])
        return tools

    def _initialize_tools(self) -> Dict[str, StructuredTool]:
        tools = {
            "get_code_from_probable_node_names": get_code_from_probable_node_name_tool(
                self.db, self.user_id
            ),
            "get_code_from_node_id": get_code_from_node_id_tool(self.db, self.user_id),
            "get_code_from_multiple_node_ids": get_code_from_multiple_node_ids_tool(
                self.db, self.user_id
            ),
            "ask_knowledge_graph_queries": get_ask_knowledge_graph_queries_tool(
                self.db, self.user_id
            ),
            "get_nodes_from_tags": get_nodes_from_tags_tool(self.db, self.user_id),
            "get_code_graph_from_node_id": get_code_graph_from_node_id_tool(self.db),
            "change_detection": get_change_detection_tool(self.user_id, self.db),
            "get_code_file_structure": get_code_file_structure_tool(self.db),
            "get_node_neighbours_from_node_id": get_node_neighbours_from_node_id_tool(
                self.db
            ),
            "get_linear_issue": get_linear_issue_tool(self.db, self.user_id),
            "update_linear_issue": update_linear_issue_tool(self.db, self.user_id),
            "intelligent_code_graph": get_intelligent_code_graph_tool(
                self.db, self.provider_service, self.user_id
            ),
            "think": think_tool(self.db, self.user_id),
            "fetch_file": fetch_file_tool(self.db, self.user_id),
            "analyze_code_structure": universal_analyze_code_tool(
                self.db, self.user_id
            ),
<<<<<<< HEAD
            "get_patch_tool": get_patch_extraction_tool(self.user_id),
            "process_large_pr_tool": get_process_large_pr_tool(self.user_id, self.db),
            "fetch_file": fetch_file_tool(self.db, self.user_id),
            "analyze_code_structure": universal_analyze_code_tool(
                self.db, self.user_id
            ),
=======
>>>>>>> 1e78d8d5
        }

        if self.webpage_extractor_tool:
            tools["webpage_extractor"] = self.webpage_extractor_tool

        if self.github_tool:
            tools["github_tool"] = self.github_tool

        if self.web_search_tool:
            tools["web_search_tool"] = self.web_search_tool

        file_manager = file_change_manager.FileChangeManager()
        tools["generate_patch_diff"] = generate_diffs_tool.generate_file_diff_tool(
            file_manager
        )
        tools["load_file_for_editing"] = (
            load_file_for_editing_tool.load_file_for_editing_tool(
                fetch_file_tool(self.db, self.user_id), file_manager
            )
        )
        tools["replace_lines_in_file"] = replace_lines_in_file_tool.replace_lines_tool(
            file_manager
        )
        tools["insert_lines_in_file"] = insert_lines_in_file_tool.insert_lines_tool(
            file_manager
        )
        tools["remove_lines_in_file"] = remove_lines_in_file_tool.delete_lines_tool(
            file_manager
        )
        tools["read_lines_in_changed_file"] = (
            read_lines_in_changed_file_tool.get_lines_from_file_tool(file_manager)
        )
        tools["search_in_file"] = search_pattern_in_file.search_in_file_tool(
            file_manager
        )

        return tools

    def list_tools(self) -> List[ToolInfo]:
        return [
            ToolInfo(
                id=tool_id,
                name=tool.name,
                description=tool.description,
            )
            for tool_id, tool in self.tools.items()
        ]

    def list_tools_with_parameters(self) -> Dict[str, ToolInfoWithParameters]:
        return {
            tool_id: ToolInfoWithParameters(
                id=tool_id,
                name=tool.name,
                description=tool.description,
                args_schema=tool.args_schema.schema(),
            )
            for tool_id, tool in self.tools.items()
        }<|MERGE_RESOLUTION|>--- conflicted
+++ resolved
@@ -50,6 +50,12 @@
     verify_patch_diff_tool,
 )
 from app.modules.intelligence.tools.tool_schema import ToolInfo, ToolInfoWithParameters
+from app.modules.intelligence.tools.web_tools import (
+    github_create_branch,
+    github_update_branch,
+    github_create_pr,
+    github_add_pr_comment,
+)
 from app.modules.intelligence.tools.web_tools.github_tool import github_tool
 from app.modules.intelligence.tools.web_tools.webpage_extractor_tool import (
     webpage_extractor_tool,
@@ -123,19 +129,25 @@
                 self.db, self.provider_service, self.user_id
             ),
             "think": think_tool(self.db, self.user_id),
+            "github_create_branch": github_create_branch.github_create_branch_tool(
+                self.db, self.user_id
+            ),
+            "github_update_branch": github_update_branch.github_update_branch_tool(
+                self.db, self.user_id
+            ),
+            "github_create_pull_request": github_create_pr.github_create_pull_request_tool(
+                self.db, self.user_id
+            ),
+            "github_add_pr_comments": github_add_pr_comment.git_add_pr_comments_tool(
+                self.db, self.user_id
+            ),
+            "get_patch_tool": get_patch_extraction_tool(self.user_id),
+            "process_large_pr_tool": get_process_large_pr_tool(self.user_id, self.db),
+
             "fetch_file": fetch_file_tool(self.db, self.user_id),
             "analyze_code_structure": universal_analyze_code_tool(
                 self.db, self.user_id
             ),
-<<<<<<< HEAD
-            "get_patch_tool": get_patch_extraction_tool(self.user_id),
-            "process_large_pr_tool": get_process_large_pr_tool(self.user_id, self.db),
-            "fetch_file": fetch_file_tool(self.db, self.user_id),
-            "analyze_code_structure": universal_analyze_code_tool(
-                self.db, self.user_id
-            ),
-=======
->>>>>>> 1e78d8d5
         }
 
         if self.webpage_extractor_tool:
