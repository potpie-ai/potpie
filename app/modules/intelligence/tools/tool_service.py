from typing import Dict, List

from sqlalchemy.orm import Session

from app.modules.intelligence.tools.change_detection.change_detection_tool import (
    get_change_detection_tool,
)
from app.modules.intelligence.tools.change_detection.patch_extraction_tool import get_patch_extraction_tool
from app.modules.intelligence.tools.change_detection.process_large_pr_tool import get_process_large_pr_tool
from app.modules.intelligence.tools.code_query_tools.get_code_file_structure import (
    get_code_file_structure_tool,
    GetCodeFileStructureTool,
)

from app.modules.intelligence.tools.code_query_tools.get_code_graph_from_node_id_tool import (
    get_code_graph_from_node_id_tool,
    GetCodeGraphFromNodeIdTool,
)
from app.modules.intelligence.tools.code_query_tools.get_node_neighbours_from_node_id_tool import (
    get_node_neighbours_from_node_id_tool,
)
from app.modules.intelligence.tools.code_query_tools.intelligent_code_graph_tool import (
    get_intelligent_code_graph_tool,
)
from app.modules.intelligence.tools.kg_based_tools.ask_knowledge_graph_queries_tool import (
    get_ask_knowledge_graph_queries_tool,
)
from app.modules.intelligence.tools.kg_based_tools.get_code_from_multiple_node_ids_tool import (
    get_code_from_multiple_node_ids_tool,
    GetCodeFromMultipleNodeIdsTool,
)
from app.modules.intelligence.tools.kg_based_tools.get_code_from_node_id_tool import (
    get_code_from_node_id_tool,
)
from app.modules.intelligence.tools.kg_based_tools.get_code_from_probable_node_name_tool import (
    get_code_from_probable_node_name_tool,
)
from app.modules.intelligence.tools.kg_based_tools.get_nodes_from_tags_tool import (
    get_nodes_from_tags_tool,
)
from app.modules.intelligence.tools.code_query_tools.get_file_content_by_path import (
    fetch_file_tool,
)
from app.modules.intelligence.tools.misc_tools.generate_diff_tool import (
    generate_patch_diff_tool,
)
from app.modules.intelligence.tools.misc_tools.verify_diff_tool import (
    verify_patch_diff_tool,
)
from app.modules.intelligence.tools.tool_schema import ToolInfo, ToolInfoWithParameters
from app.modules.intelligence.tools.web_tools.github_tool import github_tool
from app.modules.intelligence.tools.web_tools import (
    github_create_branch,
    github_update_branch,
    github_create_pr,
    github_add_pr_comment,
)
from app.modules.intelligence.tools.web_tools.webpage_extractor_tool import (
    webpage_extractor_tool,
)
from app.modules.intelligence.tools.linear_tools import (
    get_linear_issue_tool,
    update_linear_issue_tool,
)
from app.modules.intelligence.tools.web_tools.web_search_tool import web_search_tool
from app.modules.intelligence.provider.provider_service import ProviderService
from langchain_core.tools import StructuredTool
from .think_tool import think_tool
from app.modules.intelligence.tools.file_changes_tools import (
    file_change_manager,
    generate_diffs_tool,
    load_file_for_editing_tool,
    read_lines_in_changed_file_tool,
    replace_lines_in_file_tool,
    insert_lines_in_file_tool,
    remove_lines_in_file_tool,
    search_pattern_in_file,
)


class ToolService:
    def __init__(self, db: Session, user_id: str):
        self.db = db
        self.user_id = user_id
        self.webpage_extractor_tool = webpage_extractor_tool(db, user_id)
        self.web_search_tool = web_search_tool(db, user_id)
        self.github_tool = github_tool(db, user_id)
        self.get_code_from_multiple_node_ids_tool = GetCodeFromMultipleNodeIdsTool(
            self.db, self.user_id
        )
        self.get_code_graph_from_node_id_tool = GetCodeGraphFromNodeIdTool(db)
        self.file_structure_tool = GetCodeFileStructureTool(db)
        self.provider_service = ProviderService.create(db, user_id)
        self.tools = self._initialize_tools()
        self.process_large_pr_tool = get_process_large_pr_tool(user_id, db)

    def get_tools(self, tool_names: List[str]) -> List[StructuredTool]:
        """get tools if exists"""
        tools = []
        for tool_name in tool_names:
            if self.tools.get(tool_name) is not None:
                tools.append(self.tools[tool_name])
        return tools

    def _initialize_tools(self) -> Dict[str, StructuredTool]:
        tools = {
            "get_code_from_probable_node_names": get_code_from_probable_node_name_tool(
                self.db, self.user_id
            ),
            "get_code_from_node_id": get_code_from_node_id_tool(self.db, self.user_id),
            "get_code_from_multiple_node_ids": get_code_from_multiple_node_ids_tool(
                self.db, self.user_id
            ),
            "ask_knowledge_graph_queries": get_ask_knowledge_graph_queries_tool(
                self.db, self.user_id
            ),
            "get_nodes_from_tags": get_nodes_from_tags_tool(self.db, self.user_id),
            "get_code_graph_from_node_id": get_code_graph_from_node_id_tool(self.db),
            "change_detection": get_change_detection_tool(self.user_id, self.db),
            "get_code_file_structure": get_code_file_structure_tool(self.db),
            "get_node_neighbours_from_node_id": get_node_neighbours_from_node_id_tool(
                self.db
            ),
            "get_linear_issue": get_linear_issue_tool(self.db, self.user_id),
            "update_linear_issue": update_linear_issue_tool(self.db, self.user_id),
            "intelligent_code_graph": get_intelligent_code_graph_tool(
                self.db, self.provider_service, self.user_id
            ),
            "think": think_tool(self.db, self.user_id),
            "github_create_branch": github_create_branch.github_create_branch_tool(
                self.db, self.user_id
            ),
            "github_update_branch": github_update_branch.github_update_branch_tool(
                self.db, self.user_id
            ),
            "github_create_pull_request": github_create_pr.github_create_pull_request_tool(
                self.db, self.user_id
            ),
            "github_add_pr_comments": github_add_pr_comment.git_add_pr_comments_tool(
                self.db, self.user_id
            ),
<<<<<<< HEAD
            "fetch_file": fetch_file_tool(self.db, self.user_id),
            "verify_patch_diff": verify_patch_diff_tool(
                fetch_file_tool(self.db, self.user_id)
            ),
            # "generate_patch_diff": generate_patch_diff_tool(
            #     fetch_file_tool(self.db, self.user_id)
            # ),
=======
            "get_patch_tool": get_patch_extraction_tool(self.user_id),
            "process_large_pr_tool": get_process_large_pr_tool(self.user_id, self.db),
>>>>>>> 2718e7aa
        }

        if self.webpage_extractor_tool:
            tools["webpage_extractor"] = self.webpage_extractor_tool

        if self.github_tool:
            tools["github_tool"] = self.github_tool

        if self.web_search_tool:
            tools["web_search_tool"] = self.web_search_tool

        file_manager = file_change_manager.FileChangeManager()
        tools["generate_patch_diff"] = generate_diffs_tool.generate_file_diff_tool(
            file_manager
        )
        tools["load_file_for_editing"] = (
            load_file_for_editing_tool.load_file_for_editing_tool(
                fetch_file_tool(self.db, self.user_id), file_manager
            )
        )
        tools["replace_lines_in_file"] = replace_lines_in_file_tool.replace_lines_tool(
            file_manager
        )
        tools["insert_lines_in_file"] = insert_lines_in_file_tool.insert_lines_tool(
            file_manager
        )
        tools["remove_lines_in_file"] = remove_lines_in_file_tool.delete_lines_tool(
            file_manager
        )
        tools["read_lines_in_changed_file"] = (
            read_lines_in_changed_file_tool.get_lines_from_file_tool(file_manager)
        )
        tools["search_in_file"] = search_pattern_in_file.search_in_file_tool(
            file_manager
        )

        return tools

    def list_tools(self) -> List[ToolInfo]:
        return [
            ToolInfo(
                id=tool_id,
                name=tool.name,
                description=tool.description,
            )
            for tool_id, tool in self.tools.items()
        ]

    def list_tools_with_parameters(self) -> Dict[str, ToolInfoWithParameters]:
        return {
            tool_id: ToolInfoWithParameters(
                id=tool_id,
                name=tool.name,
                description=tool.description,
                args_schema=tool.args_schema.schema(),
            )
            for tool_id, tool in self.tools.items()
        }<|MERGE_RESOLUTION|>--- conflicted
+++ resolved
@@ -139,18 +139,8 @@
             "github_add_pr_comments": github_add_pr_comment.git_add_pr_comments_tool(
                 self.db, self.user_id
             ),
-<<<<<<< HEAD
-            "fetch_file": fetch_file_tool(self.db, self.user_id),
-            "verify_patch_diff": verify_patch_diff_tool(
-                fetch_file_tool(self.db, self.user_id)
-            ),
-            # "generate_patch_diff": generate_patch_diff_tool(
-            #     fetch_file_tool(self.db, self.user_id)
-            # ),
-=======
             "get_patch_tool": get_patch_extraction_tool(self.user_id),
             "process_large_pr_tool": get_process_large_pr_tool(self.user_id, self.db),
->>>>>>> 2718e7aa
         }
 
         if self.webpage_extractor_tool:
