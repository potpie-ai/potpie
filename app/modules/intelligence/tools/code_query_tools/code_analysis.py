import logging
import os
import warnings
from collections import namedtuple
from pathlib import Path
from typing import Optional, Type, Dict, Any, List

from pydantic import BaseModel, Field
from redis import Redis
from sqlalchemy.orm import Session
from grep_ast import filename_to_lang
from pygments.lexers import guess_lexer_for_filename
from pygments.token import Token
from pygments.util import ClassNotFound
from tree_sitter_languages import get_language, get_parser

from app.modules.code_provider.code_provider_service import CodeProviderService
from app.modules.projects.projects_service import ProjectService
from app.core.config_provider import config_provider

# tree_sitter is throwing a FutureWarning
warnings.simplefilter("ignore", category=FutureWarning)

Tag = namedtuple("Tag", "rel_fname fname line end_line name kind type".split())


class UniversalAnalyzeCodeToolInput(BaseModel):
    project_id: str = Field(
        ..., description="Project ID that references the repository"
    )
    file_path: str = Field(..., description="Path to the file within the repo")
    include_methods: bool = Field(
        True, description="Whether to include class methods in the analysis"
    )
    include_private: bool = Field(
        False,
        description="Whether to include private functions/methods (starting with _ or private keyword)",
    )
    language: Optional[str] = Field(
        None,
        description="Programming language (auto-detected from file extension if not provided)",
    )


class CodeElement(BaseModel):
    name: str
    type: str  # 'function', 'class', 'method', 'interface', 'struct', 'enum', 'variable', 'constant'
    start_line: int
    end_line: int
    start_column: int
    end_column: int
    docstring: Optional[str] = None
    parent_class: Optional[str] = None  # For methods
    signature: str  # Function/method signature
    is_private: bool = False
    is_async: bool = False
    is_static: bool = False
    visibility: Optional[str] = None  # public, private, protected, internal
    language: str
    parameters: List[str] = []
    return_type: Optional[str] = None


class UniversalCodeAnalyzer:
    """Universal code analyzer using Tree-sitter for multiple programming languages."""

    def __init__(self):
        self.warned_files = set()

    def get_scm_fname(self, lang):
        # Get the repository root (adjust the number of parent() calls as needed)
        repo_root = Path(
            __file__
        ).parent.parent.parent.parent.parent  # or however many levels up
        query_file = (
            repo_root
            / "modules/parsing/graph_construction/queries"
            / f"tree-sitter-{lang}-tags.scm"
        )

        return query_file if query_file.exists() else None

    def detect_language(self, file_path: str) -> Optional[str]:
        """Detect programming language from file extension using grep_ast."""
        return filename_to_lang(file_path)

    def get_tags_raw(self, fname, rel_fname, code=None):
        """Extract tags from source code using tree-sitter queries."""
        lang = filename_to_lang(fname)
        if not lang:
            return

        try:
            language = get_language(lang)
            parser = get_parser(lang)
        except Exception as e:
            logging.warning(f"Could not get language/parser for {lang}: {e}")
            return

        query_scm = self.get_scm_fname(lang)
        if not query_scm or not query_scm.exists():
            return

        query_scm_content = query_scm.read_text()

        if code is None:
            try:
                with open(fname, "r", encoding="utf-8") as f:
                    code = f.read()
            except Exception as e:
                logging.warning(f"Could not read file {fname}: {e}")
                return

        if not code:
            return

        try:
            tree = parser.parse(bytes(code, "utf-8"))
        except Exception as e:
            logging.warning(f"Could not parse code for {fname}: {e}")
            return

        # Run the tags queries
        try:
            query = language.query(query_scm_content)
            captures = query.captures(tree.root_node)
            captures = list(captures)
        except Exception as e:
            logging.warning(f"Could not run query for {fname}: {e}")
            return

        saw = set()

        for node, tag in captures:
            try:
                node_text = node.text.decode("utf-8")
            except UnicodeDecodeError:
                continue

            if tag.startswith("name.definition."):
                kind = "def"
                type_name = tag.split(".")[-1]
            elif tag.startswith("name.reference."):
                kind = "ref"
                type_name = tag.split(".")[-1]
            else:
                continue

            saw.add(kind)

            # Enhanced node text extraction for Java methods
            if lang == "java" and type_name == "method":
                # Handle method calls with object references (e.g., productService.listAllProducts())
                parent = node.parent
                if parent and parent.type == "method_invocation":
                    object_node = parent.child_by_field_name("object")
                    if object_node:
                        try:
                            object_text = object_node.text.decode("utf-8")
                            node_text = f"{object_text}.{node_text}"
                        except UnicodeDecodeError:
                            pass

            result = Tag(
                rel_fname=rel_fname,
                fname=fname,
                name=node_text,
                kind=kind,
                line=node.start_point[0],
                end_line=node.end_point[0],
                type=type_name,
            )

            yield result

        # If we only saw definitions but no references, use pygments to backfill
        if "ref" in saw:
            return
        if "def" not in saw:
            return

        try:
            lexer = guess_lexer_for_filename(fname, code)
        except ClassNotFound:
            return

        tokens = list(lexer.get_tokens(code))
        tokens = [token[1] for token in tokens if token[0] in Token.Name]

        for token in tokens:
            yield Tag(
                rel_fname=rel_fname,
                fname=fname,
                name=token,
                kind="ref",
                line=-1,
                end_line=-1,
                type="unknown",
            )

    def get_tags(self, fname, rel_fname, code=None):
        """Get tags for a file, handling file existence checks."""
        if not os.path.isfile(fname):
            if fname not in self.warned_files:
                if os.path.exists(fname):
                    logging.warning(f"Can't include {fname}, it is not a normal file")
                else:
                    logging.warning(f"Can't include {fname}, it no longer exists")
                self.warned_files.add(fname)
            return []

        try:
            return list(self.get_tags_raw(fname, rel_fname, code))
        except Exception as e:
            logging.warning(f"Error getting tags for {fname}: {e}")
            return []

    def _extract_docstring_comment(
        self, node_text: str, language: str, start_line: int, code_lines: List[str]
    ) -> Optional[str]:
        """Extract docstring or comment for a code element."""
        if language == "python":
            # Look for triple-quoted strings at the beginning of function/class
            lines = node_text.split("\n")
            for i, line in enumerate(lines):
                stripped = line.strip()
                if stripped.startswith('"""') or stripped.startswith("'''"):
                    # Find the end of the docstring
                    quote_type = '"""' if stripped.startswith('"""') else "'''"
                    if stripped.count(quote_type) >= 2:
                        # Single line docstring
                        return stripped.strip(quote_type).strip()
                    else:
                        # Multi-line docstring
                        docstring_lines = [stripped[3:]]  # Remove opening quotes
                        for j in range(i + 1, len(lines)):
                            if quote_type in lines[j]:
                                docstring_lines.append(
                                    lines[j][: lines[j].find(quote_type)]
                                )
                                break
                            docstring_lines.append(lines[j])
                        return "\n".join(docstring_lines).strip()

        elif language in ["javascript", "typescript", "java", "cpp", "c", "php"]:
            # Look for comments before the function/class
            if start_line > 0:
                prev_line = (
                    code_lines[start_line - 1].strip()
                    if start_line - 1 < len(code_lines)
                    else ""
                )
                if prev_line.startswith("/*") and prev_line.endswith("*/"):
                    return prev_line[2:-2].strip()
                elif prev_line.startswith("//"):
                    return prev_line[2:].strip()

        return None

    def _extract_signature(self, node_text: str, language: str) -> str:
        """Extract function/method signature."""
        lines = node_text.split("\n")

        if language == "python":
            # Extract until the colon
            signature_parts = []
            for line in lines:
                signature_parts.append(line.strip())
                if line.strip().endswith(":"):
                    break
            return " ".join(signature_parts).replace(":", "").strip()

        elif language in ["javascript", "typescript"]:
            # Extract until opening brace
            if "{" in node_text:
                return node_text.split("{")[0].strip()
            return lines[0].strip()

        elif language in ["java", "cpp", "c"]:
            # Extract method/function declaration
            if "{" in node_text:
                return node_text.split("{")[0].strip()
            elif ";" in node_text:
                return node_text.split(";")[0].strip()
            return lines[0].strip()

        else:
            # Default: return first line or up to opening brace
            first_line = lines[0].strip()
            if "{" in first_line:
                return first_line.split("{")[0].strip()
            return first_line

    def _is_private(self, name: str, signature: str, language: str) -> bool:
        """Check if a code element is private based on naming conventions or keywords."""
        if language == "python":
            return name.startswith("_")
        elif language in ["javascript", "typescript"]:
            return name.startswith("_") or name.startswith("#")
        elif language == "java":
            return "private" in signature.lower()
        elif language in ["cpp", "c"]:
            return "private" in signature.lower()
        elif language == "php":
            return name.startswith("_") or "private" in signature.lower()
        elif language == "ruby":
            return name.startswith("_")
        return False

    def _get_element_type(self, tag_type: str, parent_class: Optional[str]) -> str:
        """Map tag type to our element type."""
        type_mapping = {
            "function": "method" if parent_class else "function",
            "method": "method",
            "class": "class",
            "interface": "interface",
            "struct": "struct",
            "enum": "enum",
            "type": "type",
            "namespace": "namespace",
            "module": "module",
            "trait": "trait",
            "impl": "impl",
        }
        return type_mapping.get(tag_type, tag_type)

    def analyze(
        self,
        source_code: str,
        language: str,
        file_path: str = "unknown",
        include_methods: bool = True,
        include_private: bool = False,
    ) -> List[CodeElement]:
        """Analyze source code and extract all code elements."""
        if not language:
            language = self.detect_language(file_path)
            if not language:
                raise ValueError(f"Could not detect language for file: {file_path}")

        # Get tags using the tree-sitter approach
        tags = list(self.get_tags_raw(file_path, file_path, source_code))

        if not tags:
            return []

        elements = []
        code_lines = source_code.split("\n")

        # Group tags by type and track class context
        definitions = [tag for tag in tags if tag.kind == "def"]
        current_class = None

        for tag in definitions:
            # Determine if this is inside a class
            parent_class = None
            if tag.type in ["method"] or (tag.type == "function" and current_class):
                parent_class = current_class
            elif tag.type == "class":
                current_class = tag.name

            element_type = self._get_element_type(tag.type, parent_class)

            # Skip methods if not included
            if element_type == "method" and not include_methods:
                continue

            # Extract signature from the code
            try:
                start_line = max(0, tag.line)
                end_line = min(len(code_lines) - 1, tag.end_line)
                node_text = "\n".join(code_lines[start_line : end_line + 1])
            except (IndexError, ValueError):
                node_text = tag.name

            signature = self._extract_signature(node_text, language)
            is_private = self._is_private(tag.name, signature, language)

            # Skip private elements if not included
            if not include_private and is_private:
                continue

            # Extract docstring
            docstring = self._extract_docstring_comment(
                node_text, language, tag.line, code_lines
            )

            # Detect async and static
            is_async = "async" in signature.lower()
            is_static = "static" in signature.lower()

            element = CodeElement(
                name=tag.name,
                type=element_type,
                start_line=tag.line + 1,  # Convert to 1-indexed
                end_line=tag.end_line + 1,
                start_column=0,  # Tree-sitter queries don't provide column info easily
                end_column=0,
                docstring=docstring,
                parent_class=parent_class,
                signature=signature,
                is_private=is_private,
                is_async=is_async,
                is_static=is_static,
                language=language,
            )

            elements.append(element)

        # Sort by line number
        elements.sort(key=lambda x: x.start_line)
        return elements


class UniversalAnalyzeCodeTool:
    name: str = "analyze_code_structure_universal"
    description: str = (
        """Universal code structure analyzer that works with multiple programming languages using Tree-sitter.
        Supports Python, JavaScript, TypeScript, Java, C++, C, Rust, Go, PHP, Ruby, and more.

        Extracts detailed information about:
        - All classes, structs, interfaces, enums with their docstrings and line ranges
        - All functions and methods with signatures and docstrings
        - Exact start and end line numbers for each code element
        - Language-specific elements (traits in Rust, namespaces in C++, modules in Ruby, etc.)
        - Visibility and access modifiers
        - Async/static function detection

        param project_id: string, the repository ID (UUID) to analyze
        param file_path: string, the path to the file in the repository
        param include_methods: bool, whether to include class methods (default: True)
        param include_private: bool, whether to include private functions/methods (default: False)
        param language: string, programming language (auto-detected from file extension if not provided)

        Returns a structured analysis of the code with all extractable elements.
        """
    )
    args_schema: Type[BaseModel] = UniversalAnalyzeCodeToolInput

    def __init__(self, sql_db: Session, user_id: str):
        self.sql_db = sql_db
        self.user_id = user_id
        self.cp_service = CodeProviderService(self.sql_db)
        self.project_service = ProjectService(self.sql_db)
        self.redis = Redis.from_url(config_provider.get_redis_url())
        self.analyzer = UniversalCodeAnalyzer()

    def _get_project_details(self, project_id: str) -> Dict[str, str]:
        details = self.project_service.get_project_from_db_by_id_sync(project_id)
        if not details or "project_name" not in details:
            raise ValueError(f"Cannot find repo details for project_id: {project_id}")
        if details["user_id"] != self.user_id:
            raise ValueError(
                f"Cannot find repo details for project_id: {project_id} for current user"
            )
        return details

    def _run(
        self,
        project_id: str,
        file_path: str,
        include_methods: bool = True,
        include_private: bool = False,
        language: Optional[str] = None,
    ) -> Dict[str, Any]:
        try:
            # Detect language if not provided
            if not language:
                language = self.analyzer.detect_language(file_path)
                if not language:
                    return {
                        "success": False,
                        "error": f"Could not detect programming language for file: {file_path}",
                        "elements": [],
                    }

            # Check cache first
            cache_key = f"universal_code_analysis:{project_id}:{file_path}:{include_methods}:{include_private}:{language}"
            cached_result = self.redis.get(cache_key)
            if cached_result:
                import json

                return json.loads(cached_result.decode("utf-8"))

            details = self._get_project_details(project_id)

            # Get file content
            # Use repo_path for local repos, project_name for remote repos
            repo_identifier = details.get("repo_path") or details["project_name"]

            content = self.cp_service.get_file_content(
                repo_name=repo_identifier,
                file_path=file_path,
                start_line=None,
                end_line=None,
                branch_name=details["branch_name"],
                project_id=project_id,
                commit_id=details["commit_id"],
            )

            # Analyze the code
            try:
                elements = self.analyzer.analyze(
                    content, language, file_path, include_methods, include_private
                )
            except Exception as e:
                logging.exception(f"Failed to analyze {language} file: {str(e)}")
                return {
                    "success": False,
                    "error": f"Failed to parse {language} file: {str(e)}",
                    "elements": [],
                }

            # Convert to dict for JSON serialization
            elements_dict = [element.dict() for element in elements]

            result = {
                "success": True,
                "file_path": file_path,
                "language": language,
                "total_elements": len(elements_dict),
                "elements": elements_dict,
                "summary": {
                    "classes": len([e for e in elements_dict if e["type"] == "class"]),
                    "functions": len(
                        [e for e in elements_dict if e["type"] == "function"]
                    ),
                    "methods": len([e for e in elements_dict if e["type"] == "method"]),
                    "interfaces": len(
                        [e for e in elements_dict if e["type"] == "interface"]
                    ),
                    "structs": len([e for e in elements_dict if e["type"] == "struct"]),
                    "enums": len([e for e in elements_dict if e["type"] == "enum"]),
                    "private_elements": len(
                        [e for e in elements_dict if e["is_private"]]
                    ),
                    "async_functions": len([e for e in elements_dict if e["is_async"]]),
                    "static_functions": len(
                        [e for e in elements_dict if e["is_static"]]
                    ),
                },
            }

            # Cache the result for 30 minutes
            import json

            self.redis.setex(cache_key, 1800, json.dumps(result))

            return result

        except Exception as e:
            logging.exception(
                f"Failed to analyze code structure for {file_path}: {str(e)}"
            )
            return {"success": False, "error": str(e), "elements": []}

    async def _arun(
        self,
        project_id: str,
        file_path: str,
        include_methods: bool = True,
        include_private: bool = False,
        language: Optional[str] = None,
    ) -> Dict[str, Any]:
        return self._run(
            project_id, file_path, include_methods, include_private, language
        )


def universal_analyze_code_tool(sql_db: Session, user_id: str):
    """Factory function to create the universal code analysis tool."""
<<<<<<< HEAD
    try:
        from langchain_core.tools import StructuredTool
    except ImportError:  # Fallback for older LangChain releases
        from langchain.tools import StructuredTool
=======
    from langchain_core.tools import StructuredTool
>>>>>>> 6851b07d

    tool_instance = UniversalAnalyzeCodeTool(sql_db, user_id)
    return StructuredTool.from_function(
        coroutine=tool_instance._arun,
        func=tool_instance._run,
        name="analyze_code_structure",
        description=tool_instance.description,
        args_schema=UniversalAnalyzeCodeToolInput,
    )<|MERGE_RESOLUTION|>--- conflicted
+++ resolved
@@ -569,14 +569,7 @@
 
 def universal_analyze_code_tool(sql_db: Session, user_id: str):
     """Factory function to create the universal code analysis tool."""
-<<<<<<< HEAD
-    try:
-        from langchain_core.tools import StructuredTool
-    except ImportError:  # Fallback for older LangChain releases
-        from langchain.tools import StructuredTool
-=======
     from langchain_core.tools import StructuredTool
->>>>>>> 6851b07d
 
     tool_instance = UniversalAnalyzeCodeTool(sql_db, user_id)
     return StructuredTool.from_function(
