import logging
from typing import Optional, Type, Dict, Any
from pydantic import BaseModel, Field
from redis import Redis
from sqlalchemy.orm import Session
from langchain_core.tools import StructuredTool
from app.modules.code_provider.code_provider_service import CodeProviderService
from app.modules.projects.projects_service import ProjectService
from app.core.config_provider import config_provider


class FetchFileToolInput(BaseModel):
    project_id: str = Field(
        ..., description="Project ID that references the repository"
    )
    file_path: str = Field(..., description="Path to the file within the repo")
    start_line: Optional[int] = Field(
        None, description="First line to fetch (1-based, inclusive)"
    )
    end_line: Optional[int] = Field(None, description="Last line to fetch (inclusive)")


class FetchFileTool:
    name: str = "fetch_file"
    description: str = (
        """Fetch file content from a repository using the project_id and file path.
        Returns the content between optional start_line and end_line.
        Make sure the file exists before querying for it, confirm it by checking the file structure.
        File content is hashed for caching purposes. Cache won't be used if start_line or end_line are different.
        Use with_line_numbers to include line numbers in the response to better understand the context and location of the code.

        IMPORTANT LIMITS:
        - Maximum 1200 lines can be fetched at once
        - If the entire file is requested and it has more than 1200 lines, an error will be returned
        - If start_line and end_line span more than 1200 lines, an error will be returned
        - Always use start_line and end_line to fetch specific sections of large files

        param project_id: string, the repository ID (UUID) to get the file content for.
        param file_path: string, the path to the file in the repository.
        param with_line_numbers: bool, whether to include line numbers in the response.
        param start_line: int, the first line to fetch (1-based, inclusive).
        param end_line: int, the last line to fetch (inclusive).

        IMPORTANT: Use line numbers as much as possible, some files are large. Use other tools to access small parts of the file.
        You can use knowledge graph tools and node_ids to fetch code snippets

        example:
        {
            "project_id": "550e8400-e29b-41d4-a716-446655440000",
            "file_path": "src/main.py",
            "start_line": 1,
            "end_line": 10
        }
        Returns string containing the content of the file.

        If with_line_numbers is true, the content will be formatted with line numbers, starting from 1.

        format:
        line_number:line

        no extra spaces or tabs in between.

        Example:
        1:def hello_world():
        2:    print("Hello, world!")
        3:
        4:hello_world()
<<<<<<< HEAD
=======

>>>>>>> 1e78d8d5
        """
    )
    args_schema: Type[BaseModel] = FetchFileToolInput

    def __init__(self, sql_db: Session, user_id: str, internal_call: bool = False):
        self.sql_db = sql_db
        self.user_id = user_id
        self.cp_service = CodeProviderService(self.sql_db)
        self.project_service = ProjectService(self.sql_db)
        self.redis = Redis.from_url(config_provider.get_redis_url())
        self.internal_call = internal_call

    def _get_project_details(self, project_id: str) -> Dict[str, str]:
        details = self.project_service.get_project_from_db_by_id_sync(project_id)
        if not details or "project_name" not in details:
            raise ValueError(f"Cannot find repo details for project_id: {project_id}")
        if details["user_id"] != self.user_id:
            raise ValueError(
                f"Cannot find repo details for project_id: {project_id} for current user"
            )
        return details

    def with_line_numbers(
        self, content: str, include_line_number: bool, starting_line: int
    ) -> str:
        if include_line_number:
            lines = content.splitlines()
            numbered_lines = [
                f"{starting_line+ i}:{line}" for i, line in enumerate(lines)
            ]
            return "\n".join(numbered_lines)
        return content

    def _check_line_limits(
        self, content: str, start_line: Optional[int], end_line: Optional[int]
    ) -> Dict[str, Any]:
        """Check if the content or requested range exceeds 1200 lines"""
        lines = content.splitlines()
        total_lines = len(lines)

        # If specific lines are requested, check the range
        if start_line is not None and end_line is not None:
            requested_lines = end_line - start_line + 1
            if requested_lines > 1200 and not self.internal_call:
                return {
                    "success": False,
                    "error": f"Too much content requested. You asked for {requested_lines} lines (lines {start_line}-{end_line}), but maximum allowed is 1200 lines. Please make your request more targeted by specifying a smaller line range.",
                    "content": None,
                    "total_lines": total_lines,
                }
        # If no specific lines requested and total file exceeds 1200 lines
        elif (
            start_line is None
            and end_line is None
            and total_lines > 1200
            and not self.internal_call
        ):
            return {
                "success": False,
                "error": f"Too much content requested. The file has {total_lines} lines, but maximum allowed is 1200 lines. Please specify start_line and end_line parameters to fetch a smaller section of the file.",
                "content": None,
                "total_lines": total_lines,
            }

        return {"success": True}

    def _run(
        self,
        project_id: str,
        file_path: str,
        with_line_numbers: bool = False,
        start_line: Optional[int] = None,
        end_line: Optional[int] = None,
    ) -> Dict[str, Any]:
        try:
            details = self._get_project_details(project_id)
            # Modify cache key to reflect that we're only caching the specific path
            cache_key = f"file_content:{project_id}:exact_path_{file_path}:start_line_{start_line}:end_line_{end_line}"
            result = self.redis.get(cache_key)

            if result:
                cached_content = result.decode("utf-8")
                # Check line limits for cached content
                limit_check = self._check_line_limits(
                    cached_content, start_line, end_line
                )
                if not limit_check["success"]:
                    return limit_check

                content = self.with_line_numbers(
                    cached_content,
                    with_line_numbers,
                    starting_line=start_line or 1,
                )
                return {
                    "success": True,
                    "content": content,
                }
<<<<<<< HEAD
=======

>>>>>>> 1e78d8d5
            content = self.cp_service.get_file_content(
                repo_name=details["project_name"],
                file_path=file_path,
                branch_name=details["branch_name"],
                start_line=start_line if start_line is not None else None,
                end_line=end_line if end_line is not None else None,
                project_id=project_id,
                commit_id=details["commit_id"],
            )

            # Check line limits for new content
            limit_check = self._check_line_limits(content, start_line, end_line)
            if not limit_check["success"]:
                return limit_check

            self.redis.setex(cache_key, 600, content)  # Cache for 10 minutes
            content = self.with_line_numbers(
                content, with_line_numbers, starting_line=start_line or 1
            )
            return {
                "success": True,
                "content": content,
            }
        except Exception as e:
            logging.exception(f"Failed to fetch file content for {file_path}: {str(e)}")
            return {"success": False, "error": str(e), "content": None}

    async def _arun(
        self,
        project_id: str,
        file_path: str,
        start_line: Optional[int] = None,
        end_line: Optional[int] = None,
    ) -> Dict[str, Any]:
        # Synchronously for compatibility, like GithubTool
        return self._run(project_id, file_path, start_line, end_line)


def fetch_file_tool(
    sql_db: Session, user_id: str, internal_call: bool = False
) -> StructuredTool:
    tool_instance = FetchFileTool(sql_db, user_id, internal_call=internal_call)
    return StructuredTool.from_function(
        coroutine=tool_instance._arun,
        func=tool_instance._run,
        name="fetch_file",
        description=tool_instance.description,
        args_schema=FetchFileToolInput,
    )<|MERGE_RESOLUTION|>--- conflicted
+++ resolved
@@ -65,10 +65,6 @@
         2:    print("Hello, world!")
         3:
         4:hello_world()
-<<<<<<< HEAD
-=======
-
->>>>>>> 1e78d8d5
         """
     )
     args_schema: Type[BaseModel] = FetchFileToolInput
@@ -167,10 +163,8 @@
                     "success": True,
                     "content": content,
                 }
-<<<<<<< HEAD
-=======
-
->>>>>>> 1e78d8d5
+
+
             content = self.cp_service.get_file_content(
                 repo_name=details["project_name"],
                 file_path=file_path,
