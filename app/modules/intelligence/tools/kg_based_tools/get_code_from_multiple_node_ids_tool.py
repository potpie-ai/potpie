import asyncio
import logging
from typing import Any, Dict, List

from langchain.tools import StructuredTool
from neo4j import GraphDatabase
from pydantic import BaseModel, Field
from sqlalchemy.orm import Session

from app.core.config_provider import config_provider
from app.modules.github.github_service import GithubService
from app.modules.projects.projects_model import Project
from app.modules.intelligence.tools.tool_schema import ToolParameter

logger = logging.getLogger(__name__)


class GetCodeFromMultipleNodeIdsInput(BaseModel):
    repo_id: str = Field(description="The repository ID, this is a UUID")
    node_ids: List[str] = Field(description="List of node IDs, this is a UUID")


class GetCodeFromMultipleNodeIdsTool:
    name = "get_code_from_multiple_node_ids"
    description = (
        "Retrieves code for multiple node ids in a repository given their node IDs"
    )

    def __init__(self, sql_db: Session, user_id: str):
        self.sql_db = sql_db
        self.user_id = user_id
        self.neo4j_driver = self._create_neo4j_driver()

    def _create_neo4j_driver(self) -> GraphDatabase.driver:
        neo4j_config = config_provider.get_neo4j_config()
        return GraphDatabase.driver(
            neo4j_config["uri"],
            auth=(neo4j_config["username"], neo4j_config["password"]),
        )

<<<<<<< HEAD
    def get_code(self, repo_id: str, node_ids: List[str]) -> Dict[str, Any]:
=======
    def run(self, repo_id: str, node_ids: List[str]) -> Dict[str, Any]:
        return asyncio.run(self.run_multiple(repo_id, node_ids))

    async def run_multiple(self, repo_id: str, node_ids: List[str]) -> Dict[str, Any]:
>>>>>>> 01585245
        try:
            project = self._get_project(repo_id)
            if not project:
                logger.error(f"Project with ID '{repo_id}' not found in database")
                return {"error": f"Project with ID '{repo_id}' not found in database"}
            if project.user_id != self.user_id:
                raise ValueError(
                    f"Project with ID '{repo_id}' not found in database for user '{self.user_id}'"
                )
<<<<<<< HEAD
            results = {}
            for node_id in node_ids:
                node_data = self._get_node_data(repo_id, node_id)
                if node_data:
                    results[node_id] = self._process_result(node_data, project, node_id)
                else:
                    results[node_id] = {
                        "error": f"Node with ID '{node_id}' not found in repo '{repo_id}'"
                    }

            return {"results": results}
=======

            tasks = [
                self._retrieve_node_data(repo_id, node_id, project)
                for node_id in node_ids
            ]
            completed_tasks = await asyncio.gather(*tasks)

            return {
                node_id: result for node_id, result in zip(node_ids, completed_tasks)
            }
>>>>>>> 01585245
        except Exception as e:
            logger.error(
                f"Unexpected error in GetCodeFromMultipleNodeIdsTool: {str(e)}"
            )
            return {"error": f"An unexpected error occurred: {str(e)}"}

<<<<<<< HEAD
    def run_tool(self, repo_id: str, node_ids: List[str]) -> Dict[str, Any]:
        return self.get_code(repo_id, node_ids)

    async def run(self, repo_id: str, node_ids: List[str]) -> Dict[str, Any]:
        return self.get_code(repo_id, node_ids)
=======
    async def _retrieve_node_data(
        self, repo_id: str, node_id: str, project: Project
    ) -> Dict[str, Any]:
        node_data = self._get_node_data(repo_id, node_id)
        if node_data:
            return self._process_result(node_data, project, node_id)
        else:
            return {"error": f"Node with ID '{node_id}' not found in repo '{repo_id}'"}
>>>>>>> 01585245

    def _get_node_data(self, repo_id: str, node_id: str) -> Dict[str, Any]:
        query = """
        MATCH (n:NODE {node_id: $node_id, repoId: $repo_id})
        RETURN n.file_path AS file_path, n.start_line AS start_line, n.end_line AS end_line, n.text as code, n.docstring as docstring
        """
        with self.neo4j_driver.session() as session:
            result = session.run(query, node_id=node_id, repo_id=repo_id)
            return result.single()

    def _get_project(self, repo_id: str) -> Project:
        return self.sql_db.query(Project).filter(Project.id == repo_id).first()

    def _process_result(
        self, node_data: Dict[str, Any], project: Project, node_id: str
    ) -> Dict[str, Any]:
        file_path = node_data["file_path"]
        start_line = node_data["start_line"]
        end_line = node_data["end_line"]

        relative_file_path = self._get_relative_file_path(file_path)

        code_content = GithubService(self.sql_db).get_file_content(
            project.repo_name,
            relative_file_path,
            start_line,
            end_line,
            project.branch_name,
        )

        docstring = None
        if node_data.get("docstring", None):
            docstring = node_data["docstring"]

        return {
            "node_id": node_id,
            "relative_file_path": relative_file_path,
            "start_line": start_line,
            "end_line": end_line,
            "code_content": code_content,
            "docstring": docstring,
        }

    @staticmethod
    def _get_relative_file_path(file_path: str) -> str:
        parts = file_path.split("/")
        try:
            projects_index = parts.index("projects")
            return "/".join(parts[projects_index + 2 :])
        except ValueError:
            logger.warning(f"'projects' not found in file path: {file_path}")
            return file_path

    def __del__(self):
        if hasattr(self, "neo4j_driver"):
            self.neo4j_driver.close()

    @staticmethod
    def get_parameters() -> List[ToolParameter]:
        return [
            ToolParameter(
                name="repo_id",
                type="string",
                description="The repository ID (UUID)",
                required=True
            ),
            ToolParameter(
                name="node_ids",
                type="array",
                description="List of node IDs to retrieve code from",
                required=True
            )
        ]


def get_code_from_multiple_node_ids_tool(
    sql_db: Session, user_id: str
) -> StructuredTool:
    tool_instance = GetCodeFromMultipleNodeIdsTool(sql_db, user_id)
    return StructuredTool.from_function(
<<<<<<< HEAD
        coroutine=tool_instance.run,
        func=tool_instance.run_tool,
=======
        func=tool_instance.run,
>>>>>>> 01585245
        name="Get Code and docstring From Multiple Node IDs",
        description="""Retrieves code and docstring for multiple node ids in a repository given their node IDs
                Inputs for the run method:
                - repo_id (str): The repository ID to retrieve code and docstring for, this is a UUID.
                - node_ids (List[str]): A list of node IDs to retrieve code and docstring for, this is a UUID.""",
        args_schema=GetCodeFromMultipleNodeIdsInput,
    )<|MERGE_RESOLUTION|>--- conflicted
+++ resolved
@@ -10,7 +10,6 @@
 from app.core.config_provider import config_provider
 from app.modules.github.github_service import GithubService
 from app.modules.projects.projects_model import Project
-from app.modules.intelligence.tools.tool_schema import ToolParameter
 
 logger = logging.getLogger(__name__)
 
@@ -38,14 +37,10 @@
             auth=(neo4j_config["username"], neo4j_config["password"]),
         )
 
-<<<<<<< HEAD
-    def get_code(self, repo_id: str, node_ids: List[str]) -> Dict[str, Any]:
-=======
     def run(self, repo_id: str, node_ids: List[str]) -> Dict[str, Any]:
         return asyncio.run(self.run_multiple(repo_id, node_ids))
 
     async def run_multiple(self, repo_id: str, node_ids: List[str]) -> Dict[str, Any]:
->>>>>>> 01585245
         try:
             project = self._get_project(repo_id)
             if not project:
@@ -55,19 +50,6 @@
                 raise ValueError(
                     f"Project with ID '{repo_id}' not found in database for user '{self.user_id}'"
                 )
-<<<<<<< HEAD
-            results = {}
-            for node_id in node_ids:
-                node_data = self._get_node_data(repo_id, node_id)
-                if node_data:
-                    results[node_id] = self._process_result(node_data, project, node_id)
-                else:
-                    results[node_id] = {
-                        "error": f"Node with ID '{node_id}' not found in repo '{repo_id}'"
-                    }
-
-            return {"results": results}
-=======
 
             tasks = [
                 self._retrieve_node_data(repo_id, node_id, project)
@@ -78,20 +60,12 @@
             return {
                 node_id: result for node_id, result in zip(node_ids, completed_tasks)
             }
->>>>>>> 01585245
         except Exception as e:
             logger.error(
                 f"Unexpected error in GetCodeFromMultipleNodeIdsTool: {str(e)}"
             )
             return {"error": f"An unexpected error occurred: {str(e)}"}
 
-<<<<<<< HEAD
-    def run_tool(self, repo_id: str, node_ids: List[str]) -> Dict[str, Any]:
-        return self.get_code(repo_id, node_ids)
-
-    async def run(self, repo_id: str, node_ids: List[str]) -> Dict[str, Any]:
-        return self.get_code(repo_id, node_ids)
-=======
     async def _retrieve_node_data(
         self, repo_id: str, node_id: str, project: Project
     ) -> Dict[str, Any]:
@@ -100,7 +74,6 @@
             return self._process_result(node_data, project, node_id)
         else:
             return {"error": f"Node with ID '{node_id}' not found in repo '{repo_id}'"}
->>>>>>> 01585245
 
     def _get_node_data(self, repo_id: str, node_id: str) -> Dict[str, Any]:
         query = """
@@ -158,38 +131,16 @@
         if hasattr(self, "neo4j_driver"):
             self.neo4j_driver.close()
 
-    @staticmethod
-    def get_parameters() -> List[ToolParameter]:
-        return [
-            ToolParameter(
-                name="repo_id",
-                type="string",
-                description="The repository ID (UUID)",
-                required=True
-            ),
-            ToolParameter(
-                name="node_ids",
-                type="array",
-                description="List of node IDs to retrieve code from",
-                required=True
-            )
-        ]
-
 
 def get_code_from_multiple_node_ids_tool(
     sql_db: Session, user_id: str
 ) -> StructuredTool:
     tool_instance = GetCodeFromMultipleNodeIdsTool(sql_db, user_id)
     return StructuredTool.from_function(
-<<<<<<< HEAD
-        coroutine=tool_instance.run,
-        func=tool_instance.run_tool,
-=======
         func=tool_instance.run,
->>>>>>> 01585245
         name="Get Code and docstring From Multiple Node IDs",
         description="""Retrieves code and docstring for multiple node ids in a repository given their node IDs
-                Inputs for the run method:
+                Inputs for the run_multiple method:
                 - repo_id (str): The repository ID to retrieve code and docstring for, this is a UUID.
                 - node_ids (List[str]): A list of node IDs to retrieve code and docstring for, this is a UUID.""",
         args_schema=GetCodeFromMultipleNodeIdsInput,
