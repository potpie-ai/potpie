import asyncio
import logging
import os
<<<<<<< HEAD
from typing import Dict, List
=======
from typing import Any, Dict, List
>>>>>>> 29327b5e

from langchain.tools import StructuredTool
from pydantic import BaseModel, Field

from app.modules.parsing.knowledge_graph.inference_schema import QueryResponse
from app.modules.parsing.knowledge_graph.inference_service import InferenceService
from app.modules.projects.projects_service import ProjectService

logging.basicConfig(level=logging.INFO)
logger = logging.getLogger(__name__)


class QueryRequest(BaseModel):
    node_ids: List[str] = Field(description="A list of node ids to query")
    project_id: str = Field(
        description="The project id metadata for the project being evaluated"
    )
    query: str = Field(
        description="A natural language question to ask the knowledge graph"
    )


class MultipleKnowledgeGraphQueriesInput(BaseModel):
    queries: List[str] = Field(
        description="A list of natural language questions to ask the knowledge graph"
    )
    project_id: str = Field(
        description="The project id metadata for the project being evaluated"
    )


class KnowledgeGraphQueryTool:
    name = "ask_knowledge_graph_queries"
    description = (
        "Query the code knowledge graph using multiple natural language questions"
    )

    def __init__(self, sql_db, user_id):
        self.kg_query_url = os.getenv("KNOWLEDGE_GRAPH_URL")
        self.headers = {"Content-Type": "application/json"}
        self.user_id = user_id
        self.sql_db = sql_db

    async def ask_multiple_knowledge_graph_queries(
        self, queries: List[QueryRequest]
    ) -> Dict[str, str]:
        inference_service = InferenceService(self.sql_db, "dummy")

        async def process_query(query_request: QueryRequest) -> List[QueryResponse]:
            # Call the query_vector_index method directly from InferenceService
            results = inference_service.query_vector_index(
                query_request.project_id, query_request.query, query_request.node_ids
            )
            return [
                QueryResponse(
                    node_id=result.get("node_id"),
                    docstring=result.get("docstring"),
                    file_path=result.get("file_path"),
                    start_line=result.get("start_line") or 0,
                    end_line=result.get("end_line") or 0,
<<<<<<< HEAD
                    similarity=result.get("similarity"),
=======
                    similarity=result.get("similarity") or 0,
>>>>>>> 29327b5e
                )
                for result in results
            ]

        tasks = [process_query(query) for query in queries]
        results = await asyncio.gather(*tasks)

        return results

    def run_tool(
        self, queries: List[str], project_id: str, node_ids: List[str] = []
    ) -> Dict[str, str]:
        # Create a new event loop
        loop = asyncio.new_event_loop()
        asyncio.set_event_loop(loop)

        # Run the coroutine using the event loop
        return loop.run_until_complete(
            self.ask_knowledge_graph_query(queries, project_id, node_ids)
        )

    async def ask_knowledge_graph_query(
        self, queries: List[str], project_id: str, node_ids: List[str] = []
    ) -> Dict[str, str]:
        """
        Query the code knowledge graph using multiple natural language questions.
        The knowledge graph contains information about every function, class, and file in the codebase.
        This method allows asking multiple questions about the codebase in a single operation.

        Inputs:
        - queries (List[str]): A list of natural language questions that the user wants to ask the knowledge graph.
          Each question should be clear and concise, related to the codebase.
        - project_id (str): The ID of the project being evaluated, this is a UUID.
        - node_ids (List[str]): A list of node ids to query, this is an optional parameter that can be used to query a specific node.

        Returns:
        - Dict[str, str]: A dictionary where keys are the original queries and values are the corresponding responses.
        """
        project = await ProjectService(self.sql_db).get_project_repo_details_from_db(
            project_id, self.user_id
        )

        if not project:
            raise ValueError(
                f"Project with ID '{project_id}' not found in database for user '{self.user_id}'"
            )
        project_id = project["id"]
        query_list = [
            QueryRequest(query=query, project_id=project_id, node_ids=node_ids)
            for query in queries
        ]
        return await self.ask_multiple_knowledge_graph_queries(query_list)

    async def run(
        self, queries: List[str], repo_id: str, node_ids: List[str] = []
    ) -> Dict[str, Any]:
        try:
            results = await self.ask_knowledge_graph_query(queries, repo_id, node_ids)
            return results
        except Exception as e:
            logger.error(f"Unexpected error in KnowledgeGraphQueryTool: {str(e)}")
            return {"error": f"An unexpected error occurred: {str(e)}"}


def get_ask_knowledge_graph_queries_tool(sql_db, user_id) -> StructuredTool:
    return StructuredTool.from_function(
        coroutine=KnowledgeGraphQueryTool(sql_db, user_id).run,
        func=KnowledgeGraphQueryTool(sql_db, user_id).run_tool,
        name="Ask Knowledge Graph Queries",
        description="""
    Query the code knowledge graph using multiple natural language questions.
    The knowledge graph contains information about every function, class, and file in the codebase.
    This tool allows asking multiple questions about the codebase in a single operation.

    Inputs:
    - queries (List[str]): A list of natural language questions to ask the knowledge graph. Each question should be
    clear and concise, related to the codebase, such as "What does the XYZ class do?" or "How is the ABC function used?"
    - project_id (str): The ID of the project being evaluated, this is a UUID.
    - node_ids (List[str]): A list of node ids to query, this is an optional parameter that can be used to query a specific node. use this only when you are sure that the answer to the question is related to that node.

    Use this tool when you need to ask multiple related questions about the codebase at once.
    Do not use this to query code directly.""",
        args_schema=MultipleKnowledgeGraphQueriesInput,
    )<|MERGE_RESOLUTION|>--- conflicted
+++ resolved
@@ -1,11 +1,7 @@
 import asyncio
 import logging
 import os
-<<<<<<< HEAD
-from typing import Dict, List
-=======
 from typing import Any, Dict, List
->>>>>>> 29327b5e
 
 from langchain.tools import StructuredTool
 from pydantic import BaseModel, Field
@@ -66,11 +62,7 @@
                     file_path=result.get("file_path"),
                     start_line=result.get("start_line") or 0,
                     end_line=result.get("end_line") or 0,
-<<<<<<< HEAD
-                    similarity=result.get("similarity"),
-=======
                     similarity=result.get("similarity") or 0,
->>>>>>> 29327b5e
                 )
                 for result in results
             ]
