--- conflicted
+++ resolved
@@ -406,12 +406,8 @@
 
                 # Save the integration (this will exchange code for tokens)
                 save_result = await integrations_service.save_linear_integration(
-<<<<<<< HEAD
-                    save_request, user_id
-=======
-                    save_request,
+                    save_request, 
                     user_id,
->>>>>>> c9a2acb0
                 )
 
                 db.close()
