from datetime import datetime
import os
from typing import List, Optional

from fastapi import Depends, Header, HTTPException
from pydantic import BaseModel
from sqlalchemy.orm import Session

from app.core.database import get_db
from app.modules.auth.api_key_service import APIKeyService
from app.modules.conversations.conversation.conversation_controller import (
    ConversationController,
)
from app.modules.conversations.conversation.conversation_schema import (
    ConversationStatus,
    CreateConversationRequest,
    CreateConversationResponse,
)
from app.modules.conversations.message.message_schema import (
    DirectMessageRequest,
    MessageRequest,
)
from app.modules.intelligence.agents.agents_controller import AgentsController
from app.modules.intelligence.prompts.prompt_service import PromptService
from app.modules.intelligence.provider.provider_service import ProviderService
from app.modules.intelligence.tools.tool_service import ToolService
from app.modules.parsing.graph_construction.parsing_controller import ParsingController
from app.modules.parsing.graph_construction.parsing_schema import ParsingRequest
from app.modules.projects.projects_controller import ProjectController
from app.modules.users.user_service import UserService
from app.modules.utils.APIRouter import APIRouter
from app.modules.search.search_service import SearchService
from app.modules.search.search_schema import SearchRequest, SearchResponse

router = APIRouter()


class SimpleConversationRequest(BaseModel):
    project_ids: List[str]
    agent_ids: List[str]


async def get_api_key_user(
    x_api_key: Optional[str] = Header(None),
    x_user_id: Optional[str] = Header(None),
    db: Session = Depends(get_db),
) -> dict:
    """Dependency to validate API key and get user info."""
    if not x_api_key:
        raise HTTPException(
            status_code=401,
            detail="API key is required",
            headers={"WWW-Authenticate": "ApiKey"},
        )

    if x_api_key == os.environ.get("INTERNAL_ADMIN_SECRET"):
        user = UserService(db).get_user_by_uid(x_user_id or "")
        if not user:
            raise HTTPException(
                status_code=401,
                detail="Invalid user_id",
                headers={"WWW-Authenticate": "ApiKey"},
            )
        return {"user_id": user.uid, "email": user.email, "auth_type": "api_key"}

    user = await APIKeyService.validate_api_key(x_api_key, db)
    if not user:
        raise HTTPException(
            status_code=401,
            detail="Invalid API key",
            headers={"WWW-Authenticate": "ApiKey"},
        )

    return user


@router.post("/conversations/", response_model=CreateConversationResponse)
async def create_conversation(
    conversation: SimpleConversationRequest,
    db: Session = Depends(get_db),
    user=Depends(get_api_key_user),
):
    user_id = user["user_id"]
    # Create full conversation request with defaults
    full_request = CreateConversationRequest(
        user_id=user_id,
        title=datetime.now().strftime("%Y-%m-%d %H:%M:%S"),
        status=ConversationStatus.ARCHIVED,
        project_ids=conversation.project_ids,
        agent_ids=conversation.agent_ids,
    )

    controller = ConversationController(db, user_id, None)
    return await controller.create_conversation(full_request)


@router.post("/parse")
async def parse_directory(
    repo_details: ParsingRequest,
    db: Session = Depends(get_db),
    user=Depends(get_api_key_user),
):
    return await ParsingController.parse_directory(repo_details, db, user)


@router.get("/parsing-status/{project_id}")
async def get_parsing_status(
    project_id: str,
    db: Session = Depends(get_db),
    user=Depends(get_api_key_user),
):
    return await ParsingController.fetch_parsing_status(project_id, db, user)


@router.post("/conversations/{conversation_id}/message/")
async def post_message(
    conversation_id: str,
    message: MessageRequest,
    db: Session = Depends(get_db),
    user=Depends(get_api_key_user),
):
    if message.content == "" or message.content is None or message.content.isspace():
        raise HTTPException(status_code=400, detail="Message content cannot be empty")

    user_id = user["user_id"]
    # Note: email is no longer available with API key auth
    controller = ConversationController(db, user_id, None)
    message_stream = controller.post_message(conversation_id, message, stream=False)
    async for chunk in message_stream:
        return chunk


@router.post("/project/{project_id}/message/")
async def create_conversation_and_message(
    project_id: str,
    message: DirectMessageRequest,
    db: Session = Depends(get_db),
    user=Depends(get_api_key_user),
):
    if message.content == "" or message.content is None or message.content.isspace():
        raise HTTPException(status_code=400, detail="Message content cannot be empty")

    user_id = user["user_id"]

    # default agent_id to codebase_qna_agent
    if message.agent_id is None:
        message.agent_id = "codebase_qna_agent"

    controller = ConversationController(db, user_id, None)
    res = await controller.create_conversation(
        CreateConversationRequest(
            user_id=user_id,
            title=message.content,
            project_ids=[project_id],
            agent_ids=[message.agent_id],
            status=ConversationStatus.ACTIVE,
        )
    )

    message_stream = controller.post_message(
        conversation_id=res.conversation_id,
        message=MessageRequest(content=message.content, node_ids=message.node_ids),
        stream=False,
    )

    async for chunk in message_stream:
        return chunk


@router.get("/projects/list")
async def list_projects(
    db: Session = Depends(get_db),
    user=Depends(get_api_key_user),
):
    return await ProjectController.get_project_list(user, db)


@router.get("/list-available-agents")
async def list_agents(
    db: Session = Depends(get_db),
    user=Depends(get_api_key_user),
):
    user_id: str = user["user_id"]
    llm_provider = ProviderService(db, user_id)
    tools_provider = ToolService(db, user_id)
    prompt_provider = PromptService(db)
    controller = AgentsController(db, llm_provider, prompt_provider, tools_provider)
    return await controller.list_available_agents(user, True)

<<<<<<< HEAD
=======

>>>>>>> 99647749
@router.post("/search", response_model=SearchResponse)
async def search_codebase(
    search_request: SearchRequest,
    db: Session = Depends(get_db),
    user=Depends(get_api_key_user),
):
    """Search codebase using API key authentication"""
    search_service = SearchService(db)
    results = await search_service.search_codebase(
        search_request.project_id, search_request.query
    )
    return SearchResponse(results=results)<|MERGE_RESOLUTION|>--- conflicted
+++ resolved
@@ -187,10 +187,7 @@
     controller = AgentsController(db, llm_provider, prompt_provider, tools_provider)
     return await controller.list_available_agents(user, True)
 
-<<<<<<< HEAD
-=======
-
->>>>>>> 99647749
+
 @router.post("/search", response_model=SearchResponse)
 async def search_codebase(
     search_request: SearchRequest,
