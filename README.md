--- conflicted
+++ resolved
@@ -197,41 +197,6 @@
       **`INFERENCE_MODEL`** and **`CHAT_MODEL`** correspond to the models that will be used for generating knowledge graph and for agent reasoning respectively. These model names should be in the format of `provider/model_name` format or as expected by Litellm. For more information, refer to the [Litellm documentation](https://docs.litellm.ai/docs/providers).
       <br>
 
-<<<<<<< HEAD
-      #### GitHub Authentication Setup
-
-      Potpie supports multiple authentication methods for accessing GitHub repositories:
-
-      ##### For GitHub.com Repositories:
-
-      **Option 1: GitHub App (Recommended for Production)**
-        - Create a GitHub App in your organization
-        - Set environment variables:
-          ```bash
-          GITHUB_APP_ID=your-app-id
-          GITHUB_PRIVATE_KEY=your-private-key
-          ```
-
-      **Option 2: Personal Access Token (PAT) Pool**
-        - Create one or more GitHub PATs with `repo` scope
-        - Set environment variable (comma-separated for multiple tokens):
-          ```bash
-          GH_TOKEN_LIST=ghp_token1,ghp_token2,ghp_token3
-          ```
-        - Potpie will randomly select from the pool for load balancing
-        - **Rate Limit**: 5,000 requests/hour per token (authenticated)
-
-      **Option 3: Unauthenticated Access (Public Repos Only)**
-        - No configuration needed
-        - Automatically used as fallback for public repositories
-        - **Rate Limit**: 60 requests/hour per IP (very limited)
-
-      ##### For Self-Hosted Git Servers (GitBucket, GitLab, etc.):
-
-      Set the following environment variables:
-      ```bash
-      CODE_PROVIDER=github  # or gitlab
-=======
 #### GitHub Authentication Setup
 
 Potpie supports multiple authentication methods for accessing GitHub repositories:
@@ -255,27 +220,17 @@
   - Potpie will randomly select from the pool for load balancing
   - **Rate Limit**: 5,000 requests/hour per token (authenticated)
 
-**Option 3: Unauthenticated Access (Public Repos Only)**
-  - No configuration needed
-  - Automatically used as fallback for public repositories
-  - **Rate Limit**: 60 requests/hour per IP (very limited)
-
-##### For Self-Hosted Git Servers (GitBucket, GitLab, etc.):
+
+##### For Self-Hosted Git Servers on GitBucket:
 
       Set the following environment variables:
       ```bash
-      # Options: github, gitlab, gitbucket
-      CODE_PROVIDER=github
->>>>>>> 6851b07d
+      CODE_PROVIDER=gitbucket
       CODE_PROVIDER_BASE_URL=http://your-git-server.com/api/v3
       CODE_PROVIDER_TOKEN=your-token
       ```
 
-<<<<<<< HEAD
-      **Important**: `GH_TOKEN_LIST` tokens are always used for GitHub.com, regardless of `CODE_PROVIDER_BASE_URL`.
-=======
 **Important**: `GH_TOKEN_LIST` tokens are always used for GitHub.com, regardless of `CODE_PROVIDER_BASE_URL`.
->>>>>>> 6851b07d
 
    -  Create a Virtual Environment using Python 3.10:
       ```
