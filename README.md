<p align="center">
  <a href="https://potpie.ai?utm_source=github">
    <img src="https://github.com/user-attachments/assets/1a0b9824-833b-4c0a-b56d-ede5623295ca" width="318px" alt="Potpie AI logo" />
  </a>
</p>

<br/>
<p align="center">
<a href="https://trendshift.io/repositories/12918" target="_blank"><img src="https://trendshift.io/api/badge/repositories/12918" alt="potpie-ai%2Fpotpie | Trendshift" style="width: 250px; height: 55px;" width="250" height="55"/></a>
</br>
  <br />
  <a href="https://app.potpie.ai" rel="dofollow">App</a> | <a href="https://docs.potpie.ai" rel="dofollow">Documentation</a> | <a href="https://docs.potpie.ai/open-source"  rel="dofollow">API Reference</a> | <a href="https://app.potpie.ai/newchat?repo=potpie-ai/potpie&branch=main" rel="dofollow">Chat with 🥧 Repo</a>
  <br />

  </p>

<p align="center">

  <a href="https://github.com/potpie-ai/potpie/blob/main/LICENSE">
    <img src="https://img.shields.io/github/license/potpie-ai/potpie" alt="Apache 2.0">
  </a>

  <a href="https://github.com/potpie-ai/potpie">
    <img src="https://img.shields.io/github/stars/potpie-ai/potpie" alt="GitHub Repo stars">
  </a>

</br>


<a href="https://discord.gg/ryk5CMD5v6">
    <img src="https://img.shields.io/badge/Join%20our-Discord-5865F2?style=for-the-badge&logo=discord&logoColor=white" alt="Join our Discord">
</a>
</br>
<a href="https://marketplace.visualstudio.com/items?itemName=PotpieAI.potpie-vscode-extension">
    <img src="https://custom-icon-badges.demolab.com/badge/Visual%20Studio%20Code-0078d7.svg?logo=vsc&logoColor=white" alt="VS Code Extension">
</a>
</br>
<a href="https://twitter.com/intent/tweet?text=I%20created%20custom%20engineering%20agents%20for%20my%20codebase%20in%20minutes%20with%20potpie.ai%20@potpiedotai%20!🥧">
    <img alt="tweet" src="https://img.shields.io/twitter/url/http/shields.io.svg?style=social">
</a>

</p>

<h1 align="center">

Prompt-To-Agent: Create custom engineering agents for your code
</h1>

Potpie is an open-source platform that creates AI agents specialized in your codebase, enabling automated code analysis, testing, and development tasks. By building a comprehensive knowledge graph of your code, Potpie's agents can understand complex relationships and assist with everything from debugging to feature development.

<p align="center">
<img width="1506" alt="Screenshot 2025-03-28 at 2 51 34 PM" src="https://github.com/user-attachments/assets/efa6b8ba-447b-474c-a62e-2c65940085ee" />


## 📚 Table of Contents

- [🥧 Why Potpie?](#why-potpie)
- [🤖 Our Prebuilt Agents](#prebuilt-agents)
- [🛠️ Tooling](#potpies-tooling-system)
- [🚀 Getting Started](#getting-started)
- [💡 Use Cases](#use-cases)
- [🛠️ Custom Agents](#custom-agents-upgrade)
- [🗝️ Accessing Agents via API Key](#accessing-agents-via-api-key)
- [🎨 Make Potpie Your Own](#make-potpie-your-own)
- [🤝 Contributing](#contributing)
- [📜 License](#license)
- [💪 Contributors](#-thanks-to-all-contributors)

## 🥧 Why Potpie?

- 🧠 **Deep Code Understanding**: Built-in knowledge graph captures relationships between code components
- 🤖 **Pre-built & Custom Agents**: Ready-to-use agents for common tasks + build your own
- 🔄 **Seamless Integration**: Works with your existing development workflow
- 📈 **Flexible**: Handles codebases of any size or language

## 🔌 VSCode Extension

Bring the power of Potpie's AI agents directly into your development environment with our VSCode extension:

- **Direct Integration**: Access all Potpie agents without leaving your editor
- **Quick Setup**: Install directly from the [VSCode Marketplace](https://marketplace.visualstudio.com/items?itemName=PotpieAI.potpie-vscode-extension)
- **Seamless Workflow**: Ask questions, get explanations, and implement suggestions right where you code

## 🧩 Slack Integration

Bring your custom AI agents directly into your team's communication hub with our Slack integration:

- **Team Collaboration**: Access all Potpie agents where your team already communicates
- **Effortless Setup**: Install and configure in under 2 minutes. Checkout [Potpie docs](https://docs.potpie.ai/extensions/slack)
- **Contextual Assistance**: Get answers, code solutions, and project insights directly in your Slack threads

👉 Install the Potpie Slack App: [Here](https://slack.potpie.ai/slack/install)

## 🤖 Potpie's Prebuilt Agents

Potpie offers a suite of specialized codebase agents for automating and optimizing key aspects of software development:

- **Debugging Agent**: Automatically analyzes stacktraces and provides debugging steps specific to your codebase.
- **Codebase Q&A Agent**: Answers questions about your codebase and explains functions, features, and architecture.
- **Code Changes Agent**: Analyzes code changes, identifies affected APIs, and suggests improvements before merging.
- **Integration Test Agent**: Generates integration test plans and code for flows to ensure components work together properly.
- **Unit Test Agent**: Automatically creates unit test plan and code for individual functions to enhance test coverage.
- **LLD Agent**: Creates a low level design for implementing a new feature by providing functional requirements to this agent.
- **Code Generation Agent**: Generates code for new features, refactors existing code, and suggests optimizations.

## 🛠️ Potpie's Tooling System

Potpie provides a set of tools that agents can use to interact with the knowledge graph and the underlying infrastructure:

- **get_code_from_probable_node_name**: Retrieves code snippets based on a probable node name.
- **get_code_from_node_id**: Fetches code associated with a specific node ID.
- **get_code_from_multiple_node_ids**: Retrieves code snippets for multiple node IDs simultaneously.
- **ask_knowledge_graph_queries**: Executes vector similarity searches to obtain relevant information.
- **get_nodes_from_tags**: Retrieves nodes tagged with specific keywords.
- **get_code_graph_from_node_id/name**: Fetches code graph structures for a specific node.
- **change_detection**: Detects changes in the current branch compared to the default branch.
- **get_code_file_structure**: Retrieves the file structure of the codebase.

## 🚀 Getting Started

### Prerequisites

- Docker installed and running
- Git installed (for repository access)
- Python 3.11+ (required for uv and dependencies)
- [uv](https://docs.astral.sh/uv/) - Fast Python package installer (install via `curl -LsSf https://astral.sh/uv/install.sh | sh`)

### Potpie UI

An easy to use interface to interact with your Agents

## Initialize the UI Submodule
To initialize the submodule:

```bash
git submodule update --init
```

### 1. Navigate to the `potpie-ui` Directory

```bash
cd potpie-ui
```

### 2. Update the Main Branch and Checkout

```bash
git checkout main
git pull origin main
```

### 3. Set Up the Environment

Create a `.env` file in the `potpie-ui` directory and copy the required configuration from `.env.template`.

```bash
cp .env.template .env
```

### 4. Build the Frontend

```bash
pnpm build
```

### 5. Start the Application

```bash
pnpm start
```

### Setup Steps

**Install uv**

- Install uv package manager:

  ```bash
  curl -LsSf https://astral.sh/uv/install.sh | sh
  ```

- Ensure `~/.local/bin` is in your PATH

1. **Prepare Your Environment**
   - Create a `.env` file based on the `.env.template`
   - Add the following required configurations:

      ```bash
      isDevelopmentMode=enabled
      ENV=development
      POSTGRES_SERVER=postgresql://postgres:mysecretpassword@localhost:5432/momentum
      NEO4J_URI=bolt://127.0.0.1:7687
      NEO4J_USERNAME=neo4j
      NEO4J_PASSWORD=mysecretpassword
      REDISHOST=127.0.0.1
      REDISPORT=6379
      BROKER_URL=redis://127.0.0.1:6379/0
      CELERY_QUEUE_NAME=dev
      defaultUsername=defaultuser
      PROJECT_PATH=projects #repositories will be downloaded/cloned to this path on your system.
      {PROVIDER}_API_KEY=sk-proj-your-key #your provider key e.g. ANTHROPIC_API_KEY for Anthropic
      INFERENCE_MODEL=ollama_chat/qwen2.5-coder:7b #provider model name
      CHAT_MODEL=ollama_chat/qwen2.5-coder:7b #provider model name
      ```

      **`INFERENCE_MODEL`** and **`CHAT_MODEL`** correspond to the models that will be used for generating knowledge graph and for agent reasoning respectively. These model names should be in the format of `provider/model_name` format or as expected by Litellm. For more information, refer to the [Litellm documentation](https://docs.litellm.ai/docs/providers).
      <br>
<<<<<<< HEAD
   - Install dependencies with uv:
=======

#### GitHub Authentication Setup

Potpie supports multiple authentication methods for accessing GitHub repositories:

##### For GitHub.com Repositories:

**Option 1: GitHub App (Recommended for Production)**
  - Create a GitHub App in your organization
  - Set environment variables:
    ```bash
    GITHUB_APP_ID=your-app-id
    GITHUB_PRIVATE_KEY=your-private-key
    ```

**Option 2: Personal Access Token (PAT) Pool**
  - Create one or more GitHub PATs with `repo` scope
  - Set environment variable (comma-separated for multiple tokens):
    ```bash
    GH_TOKEN_LIST=ghp_token1,ghp_token2,ghp_token3
    ```
  - Potpie will randomly select from the pool for load balancing
  - **Rate Limit**: 5,000 requests/hour per token (authenticated)

**Option 3: Unauthenticated Access (Public Repos Only)**
  - No configuration needed
  - Automatically used as fallback for public repositories
  - **Rate Limit**: 60 requests/hour per IP (very limited)

##### For Self-Hosted Git Servers (GitBucket, GitLab, etc.):

      Set the following environment variables:
      ```bash
      # Options: github, gitlab, gitbucket
      CODE_PROVIDER=github
      CODE_PROVIDER_BASE_URL=http://your-git-server.com/api/v3
      CODE_PROVIDER_TOKEN=your-token
      ```

**Important**: `GH_TOKEN_LIST` tokens are always used for GitHub.com, regardless of `CODE_PROVIDER_BASE_URL`.

   -  Create a Virtual Environment using Python 3.10:
      ```
      python3.10 -m venv venv
      source venv/bin/activate
>>>>>>> 6851b07d

      ```bash
      uv sync
      ```

      This will create a `.venv` directory and install all dependencies from `pyproject.toml`

2. **Start Potpie**

   To start all Potpie services:

   ```bash
   chmod +x start.sh
   ./start.sh
   ```

   **Windows**

    ```powershell
    ./start.ps1
    ```

   This will:
   - Start required Docker services
   - Wait for PostgreSQL to be ready
   - Apply database migrations
   - Start the FastAPI application
   - Start the Celery worker

**Optional: Phoenix Tracing Setup (Local Only)**

   To monitor LLM traces and agent operations with Phoenix in local development:
   ```bash
   phoenix serve
   ```
   Run this in a new terminal to start the Phoenix server. Traces will be available at `http://localhost:6006` (default). Phoenix tracing is automatically initialized when Potpie starts, but you need to run `phoenix serve` separately to view the traces. **Note:** This setup is for local development only.

3. **Stop Potpie**

   To stop all Potpie services:

   ```bash
   ./stop.sh
   ```

   **Windows**

   ```powershell
   ./stop.ps1
   ```

   This will gracefully stop:
   - The FastAPI application
   - The Celery worker
   - All Docker Compose services

4. **Authentication Setup** (Skip this step in development mode)

   ```bash
   curl -X POST 'http://localhost:8001/api/v1/login' \
     -H 'Content-Type: application/json' \
     -d '{
       "email": "your-email",
       "password": "your-password"
     }'
   # Save the bearer token from the response for subsequent requests

5. **Initialize Repository Parsing**

   ```bash
   # For development mode:
   curl -X POST 'http://localhost:8001/api/v1/parse' \
     -H 'Content-Type: application/json' \
     -d '{
       "repo_path": "path/to/local/repo",
       "branch_name": "main"
     }'

   # For production mode:
   curl -X POST 'http://localhost:8001/api/v1/parse' \
     -H 'Content-Type: application/json' \
     -d '{
       "repo_name": "owner/repo-name",
       "branch_name": "main"
     }'
   # Save the project_id from the response

6. **Monitor Parsing Status**

   ```bash
   curl -X GET 'http://localhost:8001/api/v1/parsing-status/your-project-id'
   # Wait until parsing is complete

7. **View Available Agents**

   ```bash
   curl -X GET 'http://localhost:8001/api/v1/list-available-agents/?list_system_agents=true'
   # Note down the agent_id you want to use
   ```

8. **Create a Conversation**

   ```bash
   curl -X POST 'http://localhost:8001/api/v1/conversations/' \
     -H 'Content-Type: application/json' \
     -d '{
       "user_id": "your_user_id",
       "title": "My First Conversation",
       "status": "active",
       "project_ids": ["your-project-id"],
       "agent_ids": ["chosen-agent-id"]
     }'
   # Save the conversation_id from the response

9. **Start Interacting with Your Agent**

   ```bash
   curl -X POST 'http://localhost:8001/api/v1/conversations/your-conversation-id/message/' \
     -H 'Content-Type: application/json' \
     -d '{
       "content": "Your question or request here",
       "node_ids":[]
     }'
   ```

10. **View Conversation History** (Optional)

   ```bash
   curl -X GET 'http://localhost:8001/api/v1/conversations/your-conversation-id/messages/?start=0&limit=10'
   ```

## 💡 Use Cases

- **Onboarding**: For developers new to a codebase, the codebase QnA agent helps them understand the codebase and get up to speed quickly. Ask it how to setup a new project, how to run the tests etc

>We tried to onboard ourselves with Potpie to the [**AgentOps**](https://github.com/AgentOps-AI/AgentOps) codebase and it worked like a charm : Video [here](https://youtu.be/_mPixNDn2r8).

- **Codebase Understanding**: Answer questions about any library you're integrating, explain functions, features, and architecture.
>We used the Q&A agent to understand the underlying working of a feature of the [**CrewAI**](https://github.com/CrewAIInc/CrewAI) codebase that was not documented in official docs : Video [here](https://www.linkedin.com/posts/dhirenmathur_what-do-you-do-when-youre-stuck-and-even-activity-7256704603977613312-8X8G).

- **Low Level Design**: Get detailed implementation plans for new features or improvements before writing code.
>We fed an open issue from the [**Portkey-AI/Gateway**](https://github.com/Portkey-AI/Gateway) project to this agent to generate a low level design for it: Video [here](https://www.linkedin.com/posts/dhirenmathur_potpie-ai-agents-vs-llms-i-am-extremely-activity-7255607456448286720-roOC).

- **Reviewing Code Changes**: Understand the functional impact of changes and compute the blast radius of modifications.

- **Debugging**: Get step-by-step debugging guidance based on stacktraces and codebase context.

- **Testing**: Generate contextually aware unit and integration test plans and test code that understand your codebase's structure and purpose.

## 🛠️ Custom Agents [Upgrade ✨](https://potpie.ai/pricing)

With Custom Agents, you can design personalized tools that handle repeatable tasks with precision. Key components include:
- **System Instructions**: Define the agent's task, goal, and expected output
- **Agent Information**: Metadata about the agent's role and context
- **Tasks**: Individual steps for job completion
- **Tools**: Functions for querying the knowledge graph or retrieving code

## 🗝️ Accessing Agents via API Key

You can access Potpie Agents through an API key, enabling integration into CI/CD workflows and other automated processes. For detailed instructions, please refer to the [Potpie API documentation](https://docs.potpie.ai/agents/api-access).

- **Generate an API Key**: Easily create an API key for secure access.
- **Parse Repositories**: Use the Parse API to analyze code repositories and obtain a project ID.
- **Monitor Parsing Status**: Check the status of your parsing requests.
- **Create Conversations**: Initiate conversations with specific agents using project and agent IDs adn get a conversation id.
- **Send Messages**: Communicate with agents by sending messages within a conversation.

## 🎨 Make Potpie Your Own

Potpie is designed to be flexible and customizable. Here are key areas to personalize your own deployment:

### **Effortless Agent Creation**:
Design custom agents tailored to your specific tasks using a single prompt. Utilize the following API to create your custom agents:

  ```bash
  curl -X POST "http://localhost:8001/api/v1/custom-agents/agents/auto" \
       -H "Content-Type: application/json" \
       -d '{
             "prompt": "Aan agent that takes stacktrace as input and gives root cause analysis and proposed solution as output"
           }'
  ```

  Read more about other custom agent APIs to edit and delete your custom agents in our [documentation](https://docs.potpie.ai/open-source/agents/create-agent-from-prompt).

### Tool Integration

Edit or add tools in the `app/modules/intelligence/tools` directory for your custom agents.
Initialise the tools in the  `app/modules/intelligence/tools/tool_service.py` file and include them in your agent.

## 🤝 Contributing

We welcome contributions! To contribute:

1. Fork the repository
2. Create a new branch (`git checkout -b feature-branch`)
3. Make your changes
4. Commit (`git commit -m 'Add new feature'`)
5. Push to the branch (`git push origin feature-branch`)
6. Open a Pull Request

See [Contributing Guide](./contributing.md) for more details.

## 📜 License

This project is licensed under the Apache 2.0 License - see the [LICENSE](LICENSE) file for details.

## 💪 Thanks To All Contributors

Thanks for spending your time helping build Potpie. Keep rocking 🥂

<img src="https://contributors-img.web.app/image?repo=potpie-ai/potpie" alt="Contributors"/><|MERGE_RESOLUTION|>--- conflicted
+++ resolved
@@ -205,9 +205,13 @@
 
       **`INFERENCE_MODEL`** and **`CHAT_MODEL`** correspond to the models that will be used for generating knowledge graph and for agent reasoning respectively. These model names should be in the format of `provider/model_name` format or as expected by Litellm. For more information, refer to the [Litellm documentation](https://docs.litellm.ai/docs/providers).
       <br>
-<<<<<<< HEAD
-   - Install dependencies with uv:
-=======
+    - Install dependencies using uv:
+
+      ```bash
+      uv sync
+      ```
+
+      This will create a `.venv` directory and install all dependencies from `pyproject.toml`
 
 #### GitHub Authentication Setup
 
@@ -248,18 +252,6 @@
       ```
 
 **Important**: `GH_TOKEN_LIST` tokens are always used for GitHub.com, regardless of `CODE_PROVIDER_BASE_URL`.
-
-   -  Create a Virtual Environment using Python 3.10:
-      ```
-      python3.10 -m venv venv
-      source venv/bin/activate
->>>>>>> 6851b07d
-
-      ```bash
-      uv sync
-      ```
-
-      This will create a `.venv` directory and install all dependencies from `pyproject.toml`
 
 2. **Start Potpie**
 
