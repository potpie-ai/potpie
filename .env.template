--- conflicted
+++ resolved
@@ -108,12 +108,8 @@
 KNOWLEDGE_GRAPH_URL=
 GITHUB_APP_ID=
 GITHUB_PRIVATE_KEY=
-<<<<<<< HEAD
-GH_TOKEN_LIST=  # Comma-separated GitHub PAT tokens for github.com (e.g., ghp_token1,ghp_token2)
-=======
 # Comma-separated GitHub PAT tokens for github.com (e.g., ghp_token1,ghp_token2)
 GH_TOKEN_LIST=
->>>>>>> 6851b07d
 TRANSACTION_EMAILS_ENABLED=
 EMAIL_FROM_ADDRESS=
 RESEND_API_KEY=
@@ -123,8 +119,6 @@
 POSTHOG_HOST=
 FIRECRAWL_API_KEY=
 
-<<<<<<< HEAD
-=======
 # Phoenix Tracing Configuration
 # Set PHOENIX_ENABLED=false to disable tracing
 PHOENIX_ENABLED=true
@@ -132,30 +126,11 @@
 PHOENIX_COLLECTOR_ENDPOINT=http://localhost:6006
 # Project name shown in Phoenix UI (default: "potpie-ai")
 PHOENIX_PROJECT_NAME=potpie-ai
->>>>>>> 6851b07d
 # GitHub Authentication Configuration
 # GH_TOKEN_LIST: Personal Access Tokens for GitHub.com (comma-separated for token pool)
 # GITHUB_APP_ID + GITHUB_PRIVATE_KEY: GitHub App credentials (recommended for production)
 # CODE_PROVIDER_TOKEN: Token for self-hosted Git servers (GitBucket, GitLab, etc.)
 # CODE_PROVIDER_BASE_URL: API base URL for self-hosted Git servers
-<<<<<<< HEAD
-
-# Optional: Git provider configuration for self-hosted instances
-# Supported providers: github, gitbucket, gitlab, bitbucket, local
-CODE_PROVIDER=github  # Options: github, gitlab, gitbucket, local
-CODE_PROVIDER_BASE_URL=  # e.g., http://localhost:8080/api/v3 for GitBucket, /path/to/repo for local
-CODE_PROVIDER_TOKEN=  # PAT for self-hosted Git server (not needed for local)
-
-# For local provider:
-# CODE_PROVIDER=local
-# CODE_PROVIDER_BASE_URL=/path/to/local/repository
-
-# For GitHub:
-# CODE_PROVIDER=github
-# CODE_PROVIDER_BASE_URL=https://api.github.com  # Optional, has default
-# CODE_PROVIDER_TOKEN=ghp_xxxxx
-
-=======
 
 # Optional: Git provider configuration for self-hosted instances
 # Supported providers: github, gitbucket, gitlab, bitbucket, local
@@ -175,7 +150,6 @@
 # CODE_PROVIDER_BASE_URL=https://api.github.com  # Optional, has default
 # CODE_PROVIDER_TOKEN=ghp_xxxxx
 
->>>>>>> 6851b07d
 # For GitBucket:
 # CODE_PROVIDER=gitbucket
 # CODE_PROVIDER_BASE_URL=http://localhost:8080/api/v3  # Required
